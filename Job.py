import json
import os
import time
import pUtil

from subprocess import Popen, PIPE, STDOUT

class Job:
    """ Job definition """

    def __init__(self):
        self.jobId = '0'                   # panda job id
        self.homePackage = None            # package name
        self.trf = None                    # trf name
        self.inFiles = None                # list of input files
        self.dispatchDblock = None         #
        self.prodDBlockToken = []          # used to send file info to the pilot (if input files should be directly accessed or not)
        self.prodDBlockTokenForOutput = [] # used for object store info
        self.prodDBlocks = []              # contains the correct container or dataset name for the traces
        self.dispatchDBlockToken = []      # used to send space tokens to the pilot (for input files)
        self.dispatchDBlockTokenForOut = None # used for chirp file destination, including server name
        self.destinationDBlockToken = []   # used to send space tokens to the pilot (for output files)
        self.outFiles = []                 # list of output files
        self.destinationDblock = []        # datasets for output files
        self.inFilesGuids = []             # list of input file guids
        self.outFilesGuids = []            # these guids are usually unknown till the job is done
        self.logFile = None                #
        self.tarFileGuid = pUtil.getGUID() # guid for the tarball of the job workdir
        self.logDblock = None              #
        self.jobPars = None                # Job parameters defining the execution of the job
        self.exeErrorCode = 0              # payload error code
        self.exeErrorDiag = ""             # payload error diagnostic, potentially more detailed error text than std error
        self.pilotErrorDiag = None         # detailed error diag
        self.release = None                # software release string
        self.result = ["Unknown", 0, 0]    # the first digit is the transExitCode, and second one is the pilotErrorCode
        self.action = ""                   # place holder for "tobekilled" command from dispatcher
        self.workdir = None                # workdir for this job, usually under site.workdir
        self.siteworkdir = None            # workdir for the pilot (site.workdir)
        self.logMsgFiles = []              # list of log files that need to be reported back to panda server at the end of a job
        self.newDirNM = ""                 #
        self.datadir = ""                  # path to recovery datadir
        self.finalstate = ""               # final job state (either "failed" or "finished")
        self.attemptNr = -1                # attempt number for this job
        self.output_latereg = "None"       # control variable for late registration by job recovery algo
        self.output_fields = None          # - " -
        self.log_latereg = "None"          # - " -
        self.log_field = None              # - " -
        self.destinationSE = ""            #
        self.fileDestinationSE = ""        # SE info for CMS
        self.payload = "payload"           # payload name, e.g. "athena"
        self.stdout = "payload_stdout.txt" # payload stdout filename, default "%s_stdout.txt" % (self.payload)
        self.stderr = "payload_stderr.txt" # payload stdout filename, default "%s_stderr.txt" % (self.payload)
        self.spsetup = None                # special setup string for xrdcp systems
        self.prodUserID = ""               # user id
        self.cpuConsumptionTime = 0        # time spent during payload execution
        self.cpuConsumptionUnit = None     #
        self.cpuConversionFactor = 0       #
        self.maxCpuCount = 0               # defines what is a looping job (seconds)
        self.maxDiskCount = 21             # max input file size [GB] (server default 0)
        self.processingType = "NULL"       # alternatively 'reprocessing', used to increase max input file size
        self.prodSourceLabel = ""          # job label, e.g. 'user', 'test', 'rc_test', 'ddm', 'software', 'ptest'
        self.nEvents = 0                   # number of processed events (read)
        self.nEventsW = 0                  # number of processed events (written)
        self.realDatasetsIn = None         # dataset name(s) for input file(s)
        self.cmtconfig = None              # CMTCONFIG value from the task definition
        self.jobState = None               # Current job state (for definition, see JobRecovery class)
        self.fileStateDictionary = None    # Dictionary for current file states (for definition, see JobRecovery class)
        self.outputFilesXML = "OutputFiles.xml" # XML metadata related to output files for NG / CERNVM
        self.transferType = None           # Brokerage may decide to have input files transferred with remote I/O (set to 'direct' in that case)
        self.jobDefinitionID = None        # Job definition id forwarded to the Rucio tracing server
        self.cloud = ""                    # The cloud the job belongs to
        self.credname = 'None'             #
        self.myproxy = 'None'              #
        self.taskID = ""                   # The task that this job belongs to
        self.isPilotResubmissionRequired = False # Pilot-controlled resubmission
        self.filesizeIn = []               # Input file sizes from the dispatcher
        self.checksumIn = []               # Input file checksums from the dispatcher
        self.debug = ""                    # debug = True will trigger the pilot to send stdout tail on job update
        self.currentState = ""             # Basically the same as result[0] but includes states like "stagein", "stageout"
        self.vmPeakMax = 0                 # Maximum value of vmPeak
        self.vmPeakMean = 0                # Average value of vmPeak
        self.RSSMean = 0                   # Average value of RSS
        self.JEM = "NO"                    # JEM usage (YES/NO), default: NO
        self.filesWithoutFAX = 0           # Number of files normally staged in (only reported to jobMetrics in FAX mode)
        self.filesWithFAX = 0              # Number of files staged in by FAX (only reported to jobMetrics in FAX mode)
        self.filesNormalStageOut = 0       # Number of files normally staged out (only reported to jobMetrics in alt stage-out mode)
        self.filesAltStageOut = 0          # Number of files staged out to alternative SE (only reported to jobMetrics in alt stage-out mode)
        self.bytesWithoutFAX = 0           # Total size of files transferred without FAX (only reported to jobMetrics in FAX mode)
        self.bytesWithFAX = 0              # Total size of files transferred with FAX (only reported to jobMetrics in FAX mode)
        self.scopeIn = []                  # Rucio scope for in files
        self.scopeOut = []                 # Rucio scope for out files
        self.scopeLog = []                 # Rucio scope for log file
        self.experiment = "undefined"      # Which experiment this job belongs to
        self.coreCount = None              # Number of cores as requested by the task
        self.pgrp = 0                      # Process group (RunJob* subprocess)
        self.sourceSite = ""               # Keep track of the original source site of the job (useful for overflow jobs to get to the proper FAX redirector)
        self.ddmEndPointIn = []            #
        self.ddmEndPointOut = []           #
#        self.ddmEndPointOutAlt = []       #
        self.ddmEndPointLog = []           #
        self.cloneJob = ""                 # Is the job cloned? Allowed values: 'runonce', 'storeonce'
        self.allowNoOutput = []            # Used to disregard empty files from jobReport
        self.logBucketID = -1              # To keep track of which OS bucket the log was stored in
        self.dbTime = ""                   # dbTime extracted from jobReport.json, to be used in jobMetrics
        self.dbData = ""                   # dbData extracted from jobReport.json, to be used in jobMetrice
        self.putLogToOS = False            # Job def instruction to ask pilot to transfer log to OS

        #  event service data
        self.eventService = False          # True for event service jobs
        self.eventServiceMerge = False     # True for event service merge jobs
        self.eventRanges = None            # Event ranges dictionary
        self.jobsetID = None               # Event range job set ID
        self.pandaProxySecretKey = None    # pandaproxy secret key

        # zipped event outputs to a file, for event service
        self.outputZipName = None
        self.outputZipEventRangesName = None
        self.outputZipBucketID = None
        self.inputZipFiles = []

        # HPC MPI jobid
        self.HPCJobId = None

        self.altStageOut = None            # Alt stage-out overrides from the server
#        self.eventRangeID = None           # Set for event service jobs
#        self.startEvent = None             # Set for event service jobs
#        self.lastEvent = None              # Set for event service jobs
#        self.lfn = None                    # LFNs of input files to be read by the Event Server (NOT by the pilot)
#        self.guid = None                   # GUIDs of input files to be read by the Event Server (NOT by the pilot)
        # self.attemptNr = ""              # (defined above)

        # job mode, for example, HPC_normal, HPC_backfill
        self.mode = None
        self.hpcStatus = None

        # yoda accounting info
<<<<<<< HEAD
        self.yodaSetupTime = None
        self.yodaTotalTime = None
        self.yodaTotalCPUHour = None
        self.yodaProcessCPUHour = None
        self.yodaCores = None
        self.yodaQueueEvents = None
        self.yodaProcessedEvents = None
        self.avgProcessTimePerEvent = None
=======
        self.yodaJobMetrics = None
>>>>>>> cc811d91

        self.refreshNow = False

        # walltime counting for various steps
        self.timeSetup = 0
        self.timeGetJob = 0
        self.timeStageIn = 0
        self.timeExe = 0
        self.timeStageOut = 0
        self.timeCleanUp = 0

        self.inData = []  # validated structured data of input files ( aggregated inFiles, ddmEndPointIn, scopeIn, filesizeIn and others...)
        self.outData = [] # structured data of output files (similar to inData)
        self.logData = [] # structured data of log files (similar to inData)

        self.accessmode = "" # accessmode=direct,copy: Should direct i/o be used for input files of this job


    def displayJob(self):
        """ dump job specifics """

        pUtil.tolog("Dumping job specifics")
        if self.spsetup and self.spsetup != "":
            _spsetup = self.spsetup
        else:
            _spsetup = "(not defined)"
        pUtil.tolog("\nPandaID=%s\nRelease=%s\nhomePackage=%s\ntrfName=%s\ninputFiles=%s\nrealDatasetsIn=%s\nfilesizeIn=%s\nchecksumIn=%s\nprodDBlocks=%s\nprodDBlockToken=%s\nprodDBlockTokenForOutput=%s\ndispatchDblock=%s\ndispatchDBlockToken=%s\ndispatchDBlockTokenForOut=%s\ndestinationDBlockToken=%s\noutputFiles=%s\ndestinationDblock=%s\nlogFile=%s\nlogFileDblock=%s\njobPars=%s\nThe job state=%s\nJob workdir=%s\nTarFileGuid=%s\noutFilesGuids=%s\ndestinationSE=%s\nfileDestinationSE=%s\nprodSourceLabel=%s\nspsetup=%s\ncredname=%s\nmyproxy=%s\ncloud=%s\ntaskID=%s\nprodUserID=%s\ndebug=%s\ntransferType=%s\nscopeIn=%s\nscopeOut=%s\nscopeLog=%s" %\
                    (self.jobId, self.release, self.homePackage, self.trf, self.inFiles, self.realDatasetsIn, self.filesizeIn, self.checksumIn, self.prodDBlocks, self.prodDBlockToken, self.prodDBlockTokenForOutput, self.dispatchDblock, self.dispatchDBlockToken, self.dispatchDBlockTokenForOut, self.destinationDBlockToken, self.outFiles, self.destinationDblock, self.logFile, self.logDblock, self.jobPars, self.result, self.workdir, self.tarFileGuid, self.outFilesGuids, self.destinationSE, self.fileDestinationSE, self.prodSourceLabel, _spsetup, self.credname, self.myproxy, self.cloud, self.taskID, self.prodUserID, self.debug, self.transferType, self.scopeIn, self.scopeOut, self.scopeLog))

        for k in ['ddmEndPointIn', 'ddmEndPointOut', 'ddmEndPointLog', 'cloneJob', 'allowNoOutput',
                  'siteworkdir', 'workdir', 'datadir', 'newDirNM']:
            pUtil.tolog("%s=%s" % (k, getattr(self, k, None)))


    def mkJobWorkdir(self, sitewd):
        """ create the job workdir under pilot workdir """

        ec = 0
        errorText = ""
        if not self.workdir:
            self.workdir = "%s/PandaJob_%s_%s" % (sitewd, self.jobId, str(int(time.time())))
        if not os.path.isdir(self.workdir):
            try:
                # note: do not set permissions in makedirs since they will not come out correctly, 0770 -> 0750
                os.makedirs(self.workdir)
                os.chmod(self.workdir, 0770)
            except OSError,e:
                errorText = "!!FAILED!!2999!! Exception caught in mkJobWorkdir: %s" % str(e)
                pUtil.tolog(errorText)
                ec = -1
        return ec, errorText

    def setPayloadName(self, payload):
        """ set the payload name and its stdout/err file names """
        self.payload = payload
        self.stdout = "%s_stdout.txt" % (self.payload)
        self.stderr = "%s_stderr.txt" % (self.payload)

    def setState(self, jobresult=[]):
        '''job status is a list of [state,transexitcode,pilotErrorCode]'''
        self.result = jobresult
        self.currentState = jobresult[0]

    def getState(self):
        '''returns jobId, job status and time stamp'''
        return self.jobId, self.result, pUtil.timeStamp()

    def setMode(self, mode):
        self.mode = mode

    def getMode(self, mode):
        return self.mode

    def setHpcStatus(self, hpcStatus):
        self.hpcStatus = hpcStatus

    def getHpcStatus(self):
        return self.hpcStatus

    def setJobDef(self, data):
        """ set values for a job object from a dictionary data
        which is usually from cgi messages from panda server """

        self.jobId = str(data.get('PandaID', '0'))
        self.taskID = str(data.get('taskID', ''))

        self.outputFilesXML = "OutputFiles-%s.xml" % self.jobId

        self.homePackage = data.get('homepackage', '')
        self.trf = data.get('transformation', '')

        try:
            self.jobDefinitionID = int(data.get('jobDefinitionID', ''))
        except:
            self.jobDefinitionID = ''

        self.cloud = data.get('cloud', '')

        # get the input files
        self.inFiles = data.get('inFiles', '').split(',')

        # remove zip:// from input files then mover can stage it in
        # but record it in inputZipFiles for special handling
        for i in range(len(self.inFiles)):
            if self.inFiles[i].startswith("zip://"):
                self.inFiles[i] = self.inFiles[i].replace("zip://", "")
                self.inputZipFiles.append(self.inFiles[i])

        self.realDatasetsIn = data.get('realDatasetsIn', '').split(',')
        self.filesizeIn = data.get('fsize', '').split(',')
        self.checksumIn = data.get('checksum', '').split(',')

        self.dispatchDblock = data.get('dispatchDblock', '').split(',')
        self.prodDBlocks = data.get('prodDBlocks', '').split(',')

        self.prodDBlockToken = data.get('prodDBlockToken', '').split(',')
        self.prodDBlockTokenForOutput = data.get('prodDBlockTokenForOutput', '').split(',')

        self.dispatchDBlockToken = data.get('dispatchDBlockToken', '').split(',')
        self.dispatchDBlockTokenForOut = data.get('dispatchDBlockTokenForOut', '').split(',')

        self.destinationDBlockToken = data.get('destinationDBlockToken', '').split(',')

        self.ddmEndPointIn = data.get('ddmEndPointIn', '').split(',') if data.get('ddmEndPointIn') else []
        self.ddmEndPointOut = data.get('ddmEndPointOut', '').split(',') if data.get('ddmEndPointOut') else []
        self.allowNoOutput = data.get('allowNoOutput', '').split(',') if data.get('allowNoOutput') else []

        self.altStageOut = data.get('altStageOut', '') # on, off, force
        self.cloneJob = data.get('cloneJob', '')
        self.logFile = data.get('logFile', '')
        self.prodUserID = data.get('prodUserID', '')

        self.credname = data.get('credname', 'None')
        self.myproxy = data.get('myproxy', 'None')

        self.attemptNr = int(data.get('attemptNr', -1))

        if data.has_key('GUID'):
            self.inFilesGuids = data['GUID'].split(",")
        else:
            self.inFilesGuids = []

        if data.has_key('processingType'):
            self.processingType = str(data['processingType'])
#            self.processingType = 'nightlies'
        else:
            # use default
            pass

        # Event Service variables
        self.eventService = data.get('eventService', '').lower() == "true"
        self.outputZipName = data.get('outputZipName', None)
        self.outputZipBucketID = data.get('outputZipBucketID', None)

        if self.eventService:
            pUtil.tolog("eventService = %s" % self.eventService)
        else:
            pUtil.tolog("Normal job (not an eventService job)")

        self.eventRanges = data.get('eventRanges')
        self.jobsetID = str(data.get('jobsetID'))

        pUtil.tolog("jobsetID=%s" % self.jobsetID)

        self.pandaProxySecretKey = data.get('pandaProxySecretKey')

        if not self.eventService and self.processingType == "evtest":
            pUtil.tolog("Turning on Event Service for processing type = %s" % self.processingType)
            self.eventService = True

        # Event Service Merge variables
        if data.has_key('eventServiceMerge'):
            if data.get('eventServiceMerge', '').lower() == "true":
                self.eventServiceMerge = True
            else:
                self.eventServiceMerge = False
            pUtil.tolog("eventServiceMerge = %s" % str(self.eventServiceMerge))

        # Event Service merge job
        if self.workdir and data.has_key('writeToFile'): #data.has_key('eventServiceMerge') and data['eventServiceMerge'].lower() == "true":
            #if data.has_key('writeToFile'):
            writeToFile = data['writeToFile']
            esFileDictionary, orderedFnameList = pUtil.createESFileDictionary(writeToFile)
            #pUtil.tolog("esFileDictionary=%s" % (esFileDictionary))
            #pUtil.tolog("orderedFnameList=%s" % (orderedFnameList))
            if esFileDictionary != {}:
                if data.has_key('eventServiceMerge') and data['eventServiceMerge'].lower() == "true":
                    eventservice = True
                else:
                    eventservice = False
                ec, fnames = pUtil.writeToInputFile(self.workdir, esFileDictionary, orderedFnameList, eventservice)
                if ec == 0:
                    data['jobPars'] = pUtil.updateJobPars(data['jobPars'], fnames)

<<<<<<< HEAD
        # Yoda job staus and accounting info
=======
        # Yoda job status and accounting info
>>>>>>> cc811d91
        if data.has_key('mode'):
            self.mode = data.get("mode", None)
        if data.has_key('hpcStatus'):
            self.hpcStatus = data.get('hpcStatus', None)
<<<<<<< HEAD
        if data.has_key('yodaSetupTime'):
            self.yodaSetupTime = data.get('yodaSetupTime', None)
        if data.has_key('yodaTotalTime'):
            self.yodaTotalTime = data.get('yodaTotalTime', None)
        if data.has_key('yodaTotalCPUHour'):
            self.yodaTotalCPUHour = data.get('yodaTotalCPUHour', None)
        if data.has_key('yodaProcessCPUHour'):
            self.yodaProcessCPUHour = data.get('yodaProcessCPUHour', None)
        if data.has_key('yodaCores'):
            self.yodaCores = data.get('yodaCores', None)
        if data.has_key('yodaQueueEvents'):
            self.yodaQueueEvents = data.get('yodaQueueEvents', None)
        if data.has_key('yodaProcessedEvents'):
            self.yodaProcessedEvents = data.get('yodaProcessedEvents', None)
        if data.has_key('avgProcessTimePerEvent'):
            self.avgProcessTimePerEvent = data.get('avgProcessTimePerEvent', None)
=======
        if data.has_key('yodaJobMetrics'):
            self.yodaJobMetrics = data.get('yodaJobMetrics', None)
        if self.yodaJobMetrics:
            self.yodaJobMetrics = json.loads(self.yodaJobMetrics)
>>>>>>> cc811d91
        if data.has_key('HPCJobId'):
            self.HPCJobId = data.get('HPCJobId', None)

#        self.eventRangeID = data.get('eventRangeID', None)
#        self.startEvent = data.get('startEvent', None)
#        self.lastEvent = data.get('lastEvent', None)
#        pUtil.tolog("eventRangeID = %s" % str(self.eventRangeID))
#        pUtil.tolog("startEvent = %s" % str(self.startEvent))
#        pUtil.tolog("lastEvent = %s" % str(self.lastEvent))
#        if data.has_key('lfn'):
#            self.lfn = data['lfn'].split(",")
#        else:
#            self.lfn = []
#        if data.has_key('guid'):
#            self.guid = data['guid'].split(",")
#        else:
#            self.guid = []

        # Rucio scopes
        if data.has_key('scopeIn'):
            self.scopeIn = data['scopeIn'].split(",")
        else:
            self.scopeIn = []
        if data.has_key('scopeOut'):
            self.scopeOut = data['scopeOut'].split(",")
        else:
            self.scopeOut = []
        if data.has_key('scopeLog'):
            self.scopeLog = data['scopeLog'].split(",")
        else:
            self.scopeLog = []

        self.maxCpuCount = int(data.get('maxCpuCount', 0))
        self.transferType = data.get('transferType', '')
#PN        self.transferType = 'direct'
#        self.transferType = 'fax'

        if data.has_key('maxDiskCount'):
            _tmp = int(data['maxDiskCount'])
            if _tmp != 0 and _tmp != self.maxDiskCount:
                self.maxDiskCount = _tmp
        else:
            # use default
            pass

        if data.has_key('cmtConfig'):
            self.cmtconfig = str(data['cmtConfig'])
        else:
            # use default
            pass

        if data.has_key('coreCount'):
            self.coreCount = str(data['coreCount'])
        else:
            # use default
            pass
        # Overwrite the coreCount value with ATHENA_PROC_NUMBER if it is set
        if os.environ.has_key('ATHENA_PROC_NUMBER'):
            try:
                self.coreCount = int(os.environ['ATHENA_PROC_NUMBER'])
            except Exception, e:
                pUtil.tolog("ATHENA_PROC_NUMBER is not properly set: %s (will use existing job.coreCount value)" % (e))

        if data.has_key('sourceSite'):
            self.sourceSite = str(data['sourceSite'])
        else:
            # use default
            pass

        self.debug = data.get('debug', 'False')
        self.prodSourceLabel = data.get('prodSourceLabel', '')

        # PN tmp
#        skip = False
#        if data.has_key('eventServiceMerge'):
#            if data['eventServiceMerge'] == 'True':
#                skip = True

        # figure out the real output files and log files and their destinationDblock right here

        outfList = data.get('outFiles', '').split(',')
        outfdbList = data.get('destinationDblock', '').split(',')

        pUtil.tolog("outfList = %s" % outfList)
        pUtil.tolog("outfdbList = %s" % outfdbList)

        outs = []
        outdb = []
        outddm = []
        logddm = []
        logFileDblock = ""
        # keep track of log file index in the original file output list
        i_log = -1
        for i in range(len(outfList)):
            if outfList[i] == self.logFile:
                logFileDblock = outfdbList[i]
                logddm = [ self.ddmEndPointOut[i] ]
                i_log = i
            else:
                outs.append(outfList[i])
                outdb.append(outfdbList[i])
                outddm.append(self.ddmEndPointOut[i])

        # put the space token for the log file at the end of the list
        if i_log != -1:
            try:
                spacetoken_log = self.destinationDBlockToken[i_log]
                self.destinationDBlockToken.remove(spacetoken_log)
                self.destinationDBlockToken.append(spacetoken_log)
            except Exception, e:
                pUtil.tolog("!!WARNING!!2999!! Could not rearrange destinationDBlockToken list: %s" % str(e))
            else:
                pUtil.tolog("destinationDBlockToken = %s" % self.destinationDBlockToken)
        # put the chirp server info for the log file at the end of the list
        # note: any NULL value corresponding to a log file will automatically be handled
        if i_log != -1 and self.dispatchDBlockTokenForOut != None and self.dispatchDBlockTokenForOut != []:
            try:
                chirpserver_log = self.dispatchDBlockTokenForOut[i_log]
                self.dispatchDBlockTokenForOut.remove(chirpserver_log)
                self.dispatchDBlockTokenForOut.append(chirpserver_log)
            except Exception, e:
                pUtil.tolog("!!WARNING!!2999!! Could not rearrange dispatchDBlockTokenForOut list: %s" % str(e))
            else:
                pUtil.tolog("dispatchDBlockTokenForOut = %s" % self.dispatchDBlockTokenForOut)

        pUtil.tolog("logFileDblock = %s" % logFileDblock)

        self.outFiles = outs
        self.destinationDblock = outdb
        self.logDblock = logFileDblock
        self.ddmEndPointOut = outddm
        self.ddmEndPointLog = logddm

        pUtil.tolog("Updated ddmEndPointOut=%s" % self.ddmEndPointOut)
        pUtil.tolog("Updated ddmEndPointLog=%s" % self.ddmEndPointLog)

        self.jobPars = data.get('jobPars', '')
        putLogToOS = data.get('putLogToOS', 'False')
        #putLogToOS = 'True'
        if putLogToOS.lower() == 'true':
            self.putLogToOS = True
        else:
            self.putLogToOS = False
        pUtil.tolog("putLogToOS = %s" % str(self.putLogToOS))

        # for accessmode testing: self.jobPars += " --accessmode=direct"

        self.accessmode = ""
        if self.transferType == 'direct': # enable direct access mode
            self.accessmode = 'direct'

        # job input options overwrite any Job settings
        if '--accessmode=direct' in self.jobPars: # fix me later
            self.accessmode = 'direct'
        if '--accessmode=copy' in self.jobPars:   # fix me later
            self.accessmode = 'copy'

        # for jem testing: self.jobPars += ' --enable-jem --jem-config \"a=1;\"'
        if "--pfnList" in self.jobPars:
            import re

            # extract any additional input files from the job parameters and add them to the input file list

            pattern = re.compile(r"\-\-pfnList\=(\S+)")
            pfnSearch = pattern.search(jobPars)
            if pfnSearch:
                # found pfnList
                _pfnList = pfnSearch.group(1)
                if _pfnList:
                    pfnList = _pfnList.split(",")

                    # add the pfnList files to the input file list
                    self.inFiles += _localInFiles.split(",") # broken code? _localInFiles is not defined above
                    pUtil.tolog("Added local files from pfnList to input file list")

                    # remove the pfnList directive from the job parameters
                    txt_to_remove = "--pfnList=" + _pfnList
                    if txt_to_remove in self.jobPars:
                        self.jobPars = self.jobPars.replace(txt_to_remove, "")
                        pUtil.tolog('Removed "%s" from job parameters' % (txt_to_remove))
                    else:
                        pUtil.tolog('!!WARNING!!3999!! Failed to remove "%s" from job parameters: %s (cannot remove --pfnList from job parameters)"' % (txt_to_remove, self.jobPars))
                else:
                    pUtil.tolog("!!WARNING!!3999!! Pattern search failed: pfnSearch=%s (cannot remove --pfnList from job parameters)" % str(pfnSearch))

        self.release = data.get('swRelease', '')
        self.destinationSE = data.get('destinationSE', '')
        self.fileDestinationSE = data.get('fileDestinationSE', '')

        # prepare structured inData, outData, logData:
        # old self.inFiles and etc list values may contain [''] - value in case of empty input,
        # that's why new fileds are introduced to avoid breaking current logic
        # later on inFiles and other "splitted" values should be replaced by combined aggregated structure (inData and etc)

        # process infiles properties
        self.inData = []

        # format: [(data[source_key], FileInfo.attr_name),]
        # if second argument=None or not specified then ignore processing of related source_key
        in_keys = [('inFiles', 'lfn'),
                   ('dispatchDblock', 'dispatchDblock'), ('dispatchDBlockToken', 'dispatchDBlockToken'),
                   ('realDatasetsIn', 'dataset'), ('GUID', 'guid'),
                   ('fsize', 'filesize'), ('checksum', 'checksum'), ('scopeIn', 'scope'),
                   ('prodDBlocks', 'prodDBlock'), ('prodDBlockToken', 'prodDBlockToken'),
                   ('ddmEndPointIn', 'ddmendpoint')]

        kmap = dict([k[0], k[1]] for k in in_keys if not isinstance(k, str))
        ksources = dict([k, data.get(k, '').split(',') if data.get(k) else []] for k in kmap)

        for ind, lfn in enumerate(ksources.get('inFiles', [])):
            if lfn in ['', 'NULL']:
                continue
            idat = {} # form data
            for k, attrname in kmap.iteritems():
                idat[attrname] = ksources[k][ind] if len(ksources[k]) > ind else None
            finfo = FileSpec(type='input', **idat)
            self.inData.append(finfo)

        # process outfiles properties
        self.outData = []
        self.logData = []

        # normally attributes names of outfile parametes should be mapped to inputfile corresponding ones, e.g. destinationDblock -> dispatchDblock -> Dblock, but the names kept as is just to simplify logic migration and avoid confusions
        out_keys = [('outFiles', 'lfn'),
                    ('destinationDblock', 'destinationDblock'),
                    ('destinationDBlockToken', 'destinationDBlockToken'),
                    ('realDatasets', 'dataset'),
                    ('scopeOut', 'scope'),
                    ('fileDestinationSE', 'fileDestinationSE'),
                    ('dispatchDBlockTokenForOut', 'dispatchDBlockTokenForOut'),
                    ('ddmEndPointOut', 'ddmendpoint'),
                    ('prodDBlockTokenForOutput', 'prodDBlockTokenForOutput') # exposed only for eventservice related job
                   ]

        kmap = dict([k[0], k[1]] for k in out_keys if not isinstance(k, str))
        ksources = dict([k, data.get(k, '').split(',') if data.get(k) else []] for k in kmap)

        #log_entry = ['logFile', 'logGUID', 'scopeLog'] # log specific values

        # fix scopeOut of log file: to be fixed properly on Panda side: just hard patched here
        logFile = data.get('logFile')
        if logFile:
            scopeOut = []
            for lfn in ksources.get('outFiles', []):
                if lfn == logFile:
                    scopeOut.append(data.get('scopeLog'))
                else:
                    if not ksources['scopeOut']:
                        raise Exception('Failed to extract scopeOut parameter from Job structure sent by Panda, please check input format!')
                    scopeOut.append(ksources['scopeOut'].pop(0))
            ksources['scopeOut'] = scopeOut

        for ind, lfn in enumerate(ksources['outFiles']):
            if lfn in ['', 'NULL']:
                continue
            idat = {} # form data
            for k, attrname in kmap.iteritems():
                idat[attrname] = ksources[k][ind] if len(ksources[k]) > ind else None

            idat['type'] = 'output'
            ref_dat = self.outData
            if lfn == logFile: # log file case
                idat['type'] = 'log'
                idat['guid'] = data.get('logGUID')
                ref_dat = self.logData

            finfo = FileSpec(**idat)
            ref_dat.append(finfo)


    def isAnalysisJob(self):
        """
            Determine whether the job is an analysis job or not
            normally this should be set in constructor as a property of Job class
            specified the type of job explicitly (?)
        """

        #return pUtil.isAnalysisJob(self.trf)
        #copied from pUtil.isAnalysisJob to isolate the logic amd move outside pUtil

        is_analysis = False

        trf = self.trf.split(',') if self.trf else [] # properly convert to list (normally should be done in setJobDef())
        if trf and trf[0] and (trf[0].startswith('https://') or trf[0].startswith('http://')): # check 1st entry
            is_analysis = True

        if self.prodSourceLabel == "software": # logic extracted from the sources, to be verified
            is_analysis = False

        # apply addons checks later if need

        return is_analysis

    def isBuildJob(self):
        """
        Check if the job is a build job
        (i.e. check if the job only has one output file that is a lib file)
        """

        ofiles = self.outData
        is_build_job = len(ofiles) == 1 and '.lib.' in ofiles[0].lfn
        return is_build_job


    #def getDatasets(self):
    #    """ get the datasets for the output files """
    #
    #    # get the default dataset
    #    if self.destinationDblock and self.destinationDblock[0] not in ['NULL', ' ']:
    #        dsname = self.destinationDblock[0]
    #    else:
    #        dsname = "%s-%s-%s" % (time.localtime()[0:3]) # pass it a random name
    #
    #    # create the dataset dictionary
    #    # (if None, the dsname above will be used for all output files)
    #    datasetDict = getDatasetDict(self.outFiles, self.destinationDblock, self.logFile, self.logDblock)
    #    if datasetDict:
    #        pUtil.tolog("Dataset dictionary has been verified")
    #    else:
    #        pUtil.tolog("Dataset dictionary could not be verified, output files will go to: %s" % dsname)
    #
    #    return dsname, datasetDict
    #
    #
    #def ___getDatasetDict(self): # don't use this function: do use structured self.outData & self.outLog instead
    #    """
    #        Create a dataset dictionary: old cleaned function to verify the logic
    #
    #        :logic:
    #            - validate self.outputFiles, self.destinationDblock: to have same length and contains valid data
    #            - join self.outputFiles, self.destinationDblock into the dict
    #            - add (self.logFile, self.logFileDblock) in the dict
    #    """
    #
    #    datasetDict = None
    #
    #    # verify that the lists are of equal size
    #    if len(self.outputFiles) != len(self.destinationDblock):
    #        pUtil.tolog("WARNING: Lists are not of same length: %s, %s" % (self.outputFiles, self.destinationDblock))
    #    elif not len(outputFiles):
    #        pUtil.tolog("No output files for this job (outputFiles has zero length)")
    #    elif not len(destinationDblock):
    #        pUtil.tolog("WARNING: destinationDblock has zero length")
    #    else:
    #        # verify that list contains valid entries
    #        for _list in [self.outputFiles, self.destinationDblock]:
    #            for _entry in _list:
    #                if _entry in ["NULL", "", " ", None]:
    #                    pUtil.tolog("!!WARNING!!2999!! Found non-valid entry in list: %s" % _list)
    #                    return None
    #
    #        # build the dictionary
    #        try:
    #            datasetDict = dict(zip(self.outputFiles, self.destinationDblock))
    #        except Exception, e:
    #            pUtil.tolog("!!WARNING!!2999!! Exception caught in getDatasetDict(): %s" % e)
    #            return None
    #
    #        # add the log file info
    #        datasetDict[self.logFile] = self.logFileDblock
    #
    #    return datasetDict
    #
    #
    #def __getDatasetName(datasetDict, lfn, pdsname): # don't use this function
    #    """
    #        Get the dataset name: old function to validate and refactor the logic
    #        :return: dsname, dsname_for_traces
    #
    #        :logic:
    #                - dsname_for_traces = datasetDict.get(lfn, pdsname)
    #                - dsname = dsname_for_traces.replace('_sub[0-9]+', '')
    #    """
    #
    #    if datasetDict and lfn not in datasetDict:
    #        pUtil.tolog("!!WARNING!!2999!! Could not get dsname from datasetDict for lfn=%s: dict=%s .. will use default dsname=%s" % (lfn, datasetDict, pdsname))
    #
    #    # get the dataset name from the dictionary
    #    datasetDict = datasetDict or {}
    #    dsname = datasetDict.get(lfn, pdsname)
    #
    #    # save the original dsname for the tracing report
    #    dsname_report = dsname
    #
    #    # remove any _subNNN parts from the dataset name (from now on dsname will only be used to create SE destination paths)
    #    m = re.match('\S+(\_sub[0-9]+)', dsname)
    #    if m:
    #        dsname = dsname.replace(m.group(1), '')
    #        tolog("Removed _subNNN part=%s from the dataset, updated dsname=%s" % (match.group(1), dsname))
    #    else:
    #        tolog("Found no _subNNN string in the dataset name")
    #
    #    tolog("File %s will go to dataset %s" % (lfn, dsname))
    #
    #    return dsname, dsname_report


    def __repr__(self):
        """ smart info for debuggin/printing Job content """

        ret = []
        ret.append("Job.jobId=%s" % self.jobId)
        for k in ['inData', 'outData', 'logData']:
            ret.append("Job.%s = %s" % (k, getattr(self, k, None)))

        return '\n'.join(ret)


    def _print_files(self, key): # quick stub to be checked later

        files = [os.path.join(self.workdir or '', e.lfn) for e in getattr(self, key, [])]
        pUtil.tolog("%s file(s): %s" % (key, files))
        cmd = 'ls -la %s' % ' '.join(files)
        msg = "do EXEC cmd=%s" % cmd
        c = Popen(cmd, stdout=PIPE, stderr=STDOUT, shell=True)
        output = c.communicate()[0]
        pUtil.tolog(msg + '\n' + output)

    def print_files(self, files): # quick stub to be checked later

        ifiles = [os.path.join(self.workdir or '', e.lfn) for e in files]
        pUtil.tolog("job file(s) state: %s" % ifiles)
        cmd = 'ls -la %s' % ' '.join(ifiles)
        msg = "do EXEC cmd=%s" % cmd
        c = Popen(cmd, stdout=PIPE, stderr=STDOUT, shell=True)
        output = c.communicate()[0]
        pUtil.tolog(msg + '\n' + output)

    def print_infiles(self):
        return self._print_files('inData')

    def print_outfiles(self):
        return self._print_files('outData')

    def print_logfiles(self):
        return self._print_files('logData')


    def _sync_outdata(self):
        """
            old logic integration function
              - extend job.outData with new entries from job.outFiles if any
              - do populate guids values
              - init dataset value (destinationDblock) if not set
        """

        # group outData by lfn
        data = dict([e.lfn, e] for e in self.outData)

        # build structure (join data) from splitted attributes
        extra = []
        for i, lfn in enumerate(self.outFiles):
            if lfn not in data: # found new entry
                kw = {'type':'output'}
                #kw['destinationDBlockToken'] = self.destinationDBlockToken[i] # not used by new Movers
                kw['destinationDblock'] = self.destinationDblock[i]
                kw['scope'] = self.scopeOut[i]
                kw['ddmendpoint'] = self.ddmEndPointOut[i] if i<len(self.ddmEndPointOut) else self.ddmEndPointOut[0]
                kw['guid'] = self.outFilesGuids[i] # outFilesGuids must be coherent with outFiles, otherwise logic corrupted
                spec = FileSpec(lfn=lfn, **kw)
                extra.append(spec)
            else: # sync data
                spec = data[lfn]
                spec.guid = self.outFilesGuids[i]
        if extra:
            pUtil.tolog('Job._sync_outdata(): found extra output files to be added for stage-out: extra=%s' % extra)
            self.outData.append(extra)

        # init dataset value (destinationDblock) if not set
        rand_dsn = "%s-%s-%s" % (time.localtime()[0:3]) # pass it a random name
        for spec in self.outData:
            if not spec.destinationDblock or spec.destinationDblock == 'NULL':
                spec.destinationDblock = self.outData[0].destinationDblock or rand_dsn


class FileSpec(object):

    _infile_keys =  ['lfn', 'ddmendpoint', 'type',
                    'dataset', 'scope',
                    'dispatchDblock', 'dispatchDBlockToken',
                    'guid', 'filesize', 'checksum',
                    'prodDBlock', 'prodDBlockToken',
                    ]


    _outfile_keys = ['lfn', 'ddmendpoint', 'type',
                    'dataset', 'scope',
                    'destinationDblock', 'destinationDBlockToken',
                    'fileDestinationSE',
                    'dispatchDBlockTokenForOut',
                    'prodDBlockTokenForOutput', # exposed only for eventservice related job
                    ]

    _local_keys = ['type', 'status', 'replicas', 'surl', 'turl', 'mtime']

    def __init__(self, **kwargs):

        attributes = self._infile_keys + self._outfile_keys + self._local_keys
        for k in attributes:
            setattr(self, k, kwargs.get(k, getattr(self, k, None)))

        self.filesize = int(getattr(self, 'filesize', 0) or 0)
        self.replicas = []

    def __repr__(self):
        obj = dict((name, getattr(self, name)) for name in sorted(dir(self)) if not name.startswith('_') and not callable(getattr(self, name)))
        return "%s" % obj

    def get_checksum(self):
        """
        :return: checksum, checksum_type
        """

        cc = (self.checksum or '').split(':')
        if len(cc) != 2:
            return self.checksum, None
        checksum_type, checksum = cc
        cmap = {'ad':'adler32', 'md':'md5'}
        checksum_type = cmap.get(checksum_type, checksum_type)

        return checksum, checksum_type

    def set_checksum(self, checksum, checksum_type):
        cmap = {'adler32':'ad', 'md5':'md'}

        if checksum_type:
            self.checksum = '%s:%s' % (cmap.get(checksum_type, checksum_type), checksum)
        else:
            self.checksum = checksum

    def is_directaccess(self):

        is_rootfile = '.root' in self.lfn

        exclude_pattern = ['.tar.gz', '.lib.tgz', '.raw.']
        for e in exclude_pattern:
            if e in self.lfn:
                is_rootfile = False
                break

        if not is_rootfile:
            return False

        return self.prodDBlockToken != 'local' and is_rootfile<|MERGE_RESOLUTION|>--- conflicted
+++ resolved
@@ -134,18 +134,7 @@
         self.hpcStatus = None
 
         # yoda accounting info
-<<<<<<< HEAD
-        self.yodaSetupTime = None
-        self.yodaTotalTime = None
-        self.yodaTotalCPUHour = None
-        self.yodaProcessCPUHour = None
-        self.yodaCores = None
-        self.yodaQueueEvents = None
-        self.yodaProcessedEvents = None
-        self.avgProcessTimePerEvent = None
-=======
         self.yodaJobMetrics = None
->>>>>>> cc811d91
 
         self.refreshNow = False
 
@@ -340,38 +329,15 @@
                 if ec == 0:
                     data['jobPars'] = pUtil.updateJobPars(data['jobPars'], fnames)
 
-<<<<<<< HEAD
-        # Yoda job staus and accounting info
-=======
         # Yoda job status and accounting info
->>>>>>> cc811d91
         if data.has_key('mode'):
             self.mode = data.get("mode", None)
         if data.has_key('hpcStatus'):
             self.hpcStatus = data.get('hpcStatus', None)
-<<<<<<< HEAD
-        if data.has_key('yodaSetupTime'):
-            self.yodaSetupTime = data.get('yodaSetupTime', None)
-        if data.has_key('yodaTotalTime'):
-            self.yodaTotalTime = data.get('yodaTotalTime', None)
-        if data.has_key('yodaTotalCPUHour'):
-            self.yodaTotalCPUHour = data.get('yodaTotalCPUHour', None)
-        if data.has_key('yodaProcessCPUHour'):
-            self.yodaProcessCPUHour = data.get('yodaProcessCPUHour', None)
-        if data.has_key('yodaCores'):
-            self.yodaCores = data.get('yodaCores', None)
-        if data.has_key('yodaQueueEvents'):
-            self.yodaQueueEvents = data.get('yodaQueueEvents', None)
-        if data.has_key('yodaProcessedEvents'):
-            self.yodaProcessedEvents = data.get('yodaProcessedEvents', None)
-        if data.has_key('avgProcessTimePerEvent'):
-            self.avgProcessTimePerEvent = data.get('avgProcessTimePerEvent', None)
-=======
         if data.has_key('yodaJobMetrics'):
             self.yodaJobMetrics = data.get('yodaJobMetrics', None)
         if self.yodaJobMetrics:
             self.yodaJobMetrics = json.loads(self.yodaJobMetrics)
->>>>>>> cc811d91
         if data.has_key('HPCJobId'):
             self.HPCJobId = data.get('HPCJobId', None)
 
