--- conflicted
+++ resolved
@@ -1,5 +1 @@
-<<<<<<< HEAD
-PICARD 67.2
-=======
-PICARD 67.3
->>>>>>> 0aa6e8fc
+PICARD 67.3