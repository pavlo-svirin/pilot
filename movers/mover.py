"""
  JobMover: top level mover to copy all Job files

  This functionality actually needs to be incorporated directly into RunJob,
  because it's just a workflow of RunJob
  but since RunJob at the moment is implemented as a Singleton
  it could be dangerous because of Job instance stored in the class object.
  :author: Alexey Anisenkov
"""

from . import getSiteMover
from .trace_report import TraceReport

from FileStateClient import updateFileState, dumpFileStates
from PilotErrors import PilotException, PilotErrors

from pUtil import tolog

import sys
import os
import time
import traceback
from random import shuffle, uniform
from subprocess import Popen, PIPE, STDOUT

try:
    import json # python2.6
except ImportError:
    import simplejson as json


class JobMover(object):
    """
        Top level mover to copy Job files from/to storage.
    """

    job = None  # Job object
    si = None   # Site information

    MAX_STAGEIN_RETRY = 5
    MAX_STAGEOUT_RETRY = 10

    _stageoutretry = 2 # default value
    _stageinretry = 2  # devault value

    _stagein_sleeptime_min = 20       # seconds, min allowed sleep time in case of stagein failure
    _stagein_sleeptime_max = 50       # seconds, max allowed sleep time in case of stagein failure

    _stageout_sleeptime_min = 4.9*60  # seconds, min allowed sleep time in case of stageout failure
    _stageout_sleeptime_max = 5*60    # seconds, max allowed sleep time in case of stageout failure


    def __init__(self, job, si, **kwargs):

        self.job = job
        self.si = si

        self.workDir = kwargs.get('workDir', '')

        self.stageoutretry = kwargs.get('stageoutretry', self._stageoutretry)
        self.stageinretry = kwargs.get('stageinretry', self._stageinretry)
        self.protocols = {}
        self.ddmconf = {}
        self.objectstorekeys = {}
        self.trace_report = {}

        self.useTracingService = kwargs.get('useTracingService', self.si.getExperimentObject().useTracingService())


    def log(self, value): # quick stub
        #sys.stdout.flush()
        tolog(value)
        sys.stdout.flush() # quick hack until proper central logging will be implemented

    def calc_stagein_sleeptime(self):
        return uniform(self._stagein_sleeptime_min, self._stagein_sleeptime_max)

    def calc_stageout_sleeptime(self):
        return uniform(self._stageout_sleeptime_min, self._stageout_sleeptime_max)

    @property
    def stageoutretry(self):
        return self._stageoutretry

    @stageoutretry.setter
    def stageoutretry(self, value):
        if value >= self.MAX_STAGEOUT_RETRY or value < 1:
            ival = value
            value = JobMover._stageoutretry
            self.log("WARNING: Unreasonable number of stage-out tries: %d, reset to default value=%s" % (ival, value))
        self._stageoutretry = value

    @property
    def stageinretry(self):
        return self._stageinretry

    @stageinretry.setter
    def stageinretry(self, value):
        if value >= self.MAX_STAGEIN_RETRY or value < 1:
            ival = value
            value = JobMover._stageinretry
            self.log("WARNING: Unreasonable number of stage-in tries: %d, reset to default value=%s" % (ival, value))
        self._stageinretry = value


    @classmethod
    def _prepare_input_ddm(self, ddm, localddms):
        """
            Sort and filter localddms for given preferred ddm entry
            :return: list of ordered ddmendpoint names
        """
        # set preferred ddm as first source
        # move is_tape ddm to the end

        ddms, tapes = [], []
        for e in localddms:
            ddmendpoint = e['name']
            if ddmendpoint == ddm['name']:
                continue
            if e['is_tape']:
                tapes.append(ddmendpoint)
            else:
                ddms.append(ddmendpoint)

        # randomize input
        shuffle(ddms)

        # TODO: apply more sort rules here

        ddms = [ddm['name']] + ddms + tapes

        return ddms


    def get_pfns(self, replica, protocol='root'):
        """ Extract the PFNs from the replicas dictionary"""

        pfns = {}  # FORMAT: { 'endpoint': [pfn1, ..], .. }

        for pfn in replica['pfns'].keys():
            if pfn.startswith(protocol):
                endpoint = replica['pfns'][pfn]['rse']
                if endpoint in pfns:
                    pfns[endpoint].append(pfn)
                else:
                    pfns[endpoint] = [pfn]
        return pfns


    def get_turl(self, pfns, endpoint=None):
        """ Get a turl from the pfns dictionary """

        turl = ""
        if not endpoint:
            keys = pfns.keys()
            turl = pfns[keys[0]][0]
        else:
            turl = pfns[endpoint][0]
        return turl

    def detect_client_location(self, site):
        """
        Open a UDP socket to a machine on the internet, to get the local IP address
        of the requesting client.
        Try to determine the sitename automatically from common environment variables,
        in this order: SITE_NAME, ATLAS_SITE_NAME, OSG_SITE_NAME. If none of these exist
        use the fixed string 'ROAMING'.
        Note: this is a modified Rucio function.

        :param site: PanDA site name (simply added to the returned dictionary)
        :return: ip, fqdn, site dictionary
        """

        dic = {}
        try:
            import socket
            s = socket.socket(socket.AF_INET, socket.SOCK_DGRAM)
            s.connect(("8.8.8.8", 80))
            ip = s.getsockname()[0]
            dic = {'ip': ip,
                   'fqdn': socket.getfqdn(),
                   'site': site}
        except Exception as e:
            self.log('socket() failed to lookup local IP')

        return dic

    def resolve_replicas(self, files, directaccesstype, sitename):
        """
            populates fdat.replicas of each entry from `files` list
            fdat.replicas = [(ddmendpoint, replica, ddm_se, ddm_path)]
            ddm_se -- integration logic -- is used to manually form TURL
            (quick stub until all protocols are properly populated in Rucio from AGIS)
            :return: `files`
        """

        # build list of local ddmendpoints grouped by site
        ddms = {}
        for ddm, dat in self.ddmconf.iteritems():
            if dat.get('state') != 'ACTIVE': # skip DISABLED ddms
                continue
            ddms.setdefault(dat['site'], []).append(dat)

        for fdat in files:
            if fdat.storageId and fdat.storageId > 0:
                # skip OS ddms, storageId -1 means normal RSE
                #self.log("fdat.storageId: %s" % fdat.storageId)
                #fdat.inputddms = [fdat.ddmendpoint]         ### is it used for OS?
                pass
            else:
                if fdat.storageId == 0 or fdat.storageId == -1:
                    fdat.storageId = None
                # build and order list of local ddms
                ddmdat = self.ddmconf.get(fdat.ddmendpoint)
                if not ddmdat:
                    raise Exception("Failed to resolve ddmendpoint by name=%s send by Panda job, please check configuration. fdat=%s" % (fdat.ddmendpoint, fdat))
                if not ddmdat['site']:
                    raise Exception("Failed to resolve site name of ddmendpoint=%s. please check ddm declaration: ddmconf=%s ... fdat=%s" % (fdat.ddmendpoint, ddmconf, fdat))
                localddms = ddms.get(ddmdat['site'])
                # sort and filter ddms (as possible input source)
                pandaqueue = self.si.getQueueName()
                self.log("Calling resolvePandaAssociatedStorages() for PQ=%s" % pandaqueue)
                fdat.inputddms = self.si.resolvePandaAssociatedStorages(pandaqueue).get(pandaqueue, {})['pr']
                # fdat.inputddms = self._prepare_input_ddm(ddmdat, localddms)

        # consider only normal ddmendpoints
        xfiles = [e for e in files if e.storageId is None]
        if not xfiles:
            return files

        # load replicas from Rucio
        from rucio.client import Client
        c = Client()

        dids = [dict(scope=e.scope, name=e.lfn) for e in xfiles]
        schemes = ['srm', 'root', 'davs', 'gsiftp']
        # Get the replica list
        try:
            # if directaccess WAN, allow remote replicas
            if directaccesstype == "WAN":
                fdat.allowRemoteInputs = True
                dic = self.detect_client_location(sitename)
                self.log("dic=%s"%str(dic))
                if dic != {}:
                    try:
                        replicas = c.list_replicas(dids, schemes=schemes, sort='geoip', client_location=dic)
                    except Exception, e:
                        self.log("!!WARNING!!4545!! Detected outdated list_replicas(), cannot do geoip-sorting: %s" % e)
                        replicas = c.list_replicas(dids, schemes=schemes)
                else:
                    raise PilotException("Failed to get client location",
                                         code=PilotErrors.ERR_FAILEDLFCGETREPS)
            else:
                replicas = c.list_replicas(dids, schemes=schemes)
            result = []
            for rep in replicas:
                result.append(rep)
            replicas = result
            self.log("replicas received from Rucio: %s" % replicas)
        except Exception, e:
            raise PilotException("Failed to get replicas from Rucio: %s" % e, code=PilotErrors.ERR_FAILEDLFCGETREPS)

        files_lfn = dict(((e.scope, e.lfn), e) for e in xfiles)
        self.log("files_lfn=%s"%files_lfn)

        for r in replicas:
            k = r['scope'], r['name']
            fdat = files_lfn.get(k)
            if not fdat: # not requested replica returned?
                continue
            fdat.replicas = [] # reset replicas list

            for ddm in fdat.inputddms:
                if ddm not in r['rses']: # skip not interesting rse
                    continue
                ddm_se = self.ddmconf[ddm].get('se', '')          ## FIX ME LATER: resolve from default protocol (srm?)
                ddm_path = self.ddmconf[ddm].get('endpoint', '')  ##
                if ddm_path and not (ddm_path.endswith('/rucio') or ddm_path.endswith('/rucio/')):
                    if ddm_path[-1] != '/':
                        ddm_path += '/'
                    ddm_path += 'rucio/'

                fdat.replicas.append((ddm, r['rses'][ddm], ddm_se, ddm_path))

            # if directaccess WAN, allow remote replicas
            if directaccesstype == "WAN":
                fdat.allowRemoteInputs = True

                # Assume the replicas to be geo-sorted, i.e. take the first root replica
                #pfns = self.get_pfns(r)
                #self.log("pfns=%s" % pfns)

                # Get 'random' entry
                #turl = self.get_turl(pfns)
                #self.log("turl=%s" % turl)

            if not fdat.replicas and fdat.allowRemoteInputs:
                self.log("No local replicas (%s) and allowRemoteInputs is set, looking for remote inputs" % fdat.replicas)
                for ddm in r['rses']:
                    ddm_se = self.ddmconf[ddm].get('se', '')
                    ddm_path = self.ddmconf[ddm].get('endpoint', '')
                    if ddm_path and not (ddm_path.endswith('/rucio') or ddm_path.endswith('/rucio/')):
                        if ddm_path[-1] != '/':
                            ddm_path += '/'
                        ddm_path += 'rucio/'
                    break # just take the first replica for now - need to use LAN and WAN setting betters, as well as geo-sorting

                fdat.replicas.append((ddm, r['rses'][ddm], ddm_se, ddm_path))

            if fdat.filesize != r['bytes']:
                self.log("WARNING: filesize value of input file=%s mismatched with info got from Rucio replica:  job.indata.filesize=%s, replica.filesize=%s, fdat=%s" % (fdat.lfn, fdat.filesize, r['bytes'], fdat))
            cc_ad = 'ad:%s' % r['adler32']
            cc_md = 'md:%s' % r['md5']
            if fdat.checksum not in [cc_ad, cc_md]:
                self.log("WARNING: checksum value of input file=%s mismatched with info got from Rucio replica:  job.indata.checksum=%s, replica.checksum=%s, fdat=%s" % (fdat.lfn, fdat.filesize, (cc_ad, cc_md), fdat))

            # update filesize & checksum info from Rucio?
            # TODO

        self.log('files=%s'%files)
        return files

    def get_directaccess(self):
        """
            Check if direct access I/O is allowed. Also return the directaccess type (WAN or LAN)
            quick workaround: should be properly implemented in SiteInformation
        """

        try:
            from FileHandling import getDirectAccess
            return getDirectAccess()
        except Exception, e:
            self.log("mover.is_directaccess(): Failed to resolve direct access settings: exception=%s" % e)
            return False, None

    def handle_dbreleases(self, files):
        """
            Check if the DBRelease file(s) is locally available,
            if so, create the skeleton file and exclude file from stage-in
        """

        from DBReleaseHandler import DBReleaseHandler  ## partially reuse old implementation.. FIX ME LATER

        dbh = DBReleaseHandler(workdir=self.job.workdir)
        path = self.job.workdir

        # resolve dbreleases from files
        dbreleases = {} # by versions
        for fspec in files:
            ver = dbh.extractVersion(fspec.lfn)  ##
            if ver:
                dbreleases.setdefault(ver, []).append(fspec)

        # resolve dbrelease fom jobPars
        version = dbh.extractVersion(self.job.jobPars) ## quick hack -- fix me later (format of jobPars differs from lfn)
        if version:
            ## check if available or requested for stage-in
            if not dbh.isDBReleaseAvailable(version) and not version in dbreleases: # not available
                self.log("ERROR: Requested DBRelease from jobPars with version=%s is not available on CVMFS and not requested for stage in.. raise error." % version)
                raise PilotException("Requested DBRelease is not available: version=%s" % version, code=PilotErrors.ERR_MISSDBREL, state='ERR_MISSDBREL')
            dbreleases.setdefault(version, [])

        if not dbreleases:
            return False

        self.log("Detected DBRelease versions extracted from JobPars and input files: %s" % sorted(dbreleases))
        for version, fspecs in dbreleases.iteritems():
            if dbh.isDBReleaseAvailable(version):
                self.log("Creating the skeleton DBRelease tarball for version=%s" % version)
                if not dbh.createDBRelease(version, path):
                    self.log("Failed to create the skeleton file for DBRelease version=%s" % version)
                    raise PilotException("DBRelease: failed to create skeleton for version=%s" % version, code=PilotErrors.ERR_MISSDBREL, state='MISSDBREL_SKELFAIL')
                for fspec in fspecs:
                    fspec.status = 'no_transfer'  ## ignore for stage-in

        return True

    def get_objectstore_keys(self, ddmendpoint):
        if ddmendpoint in self.objectstorekeys:
            return

        endpoint_id = self.si.getObjectstoreEndpointID(ddmendpoint=ddmendpoint, label='r', protocol='s3')
        os_access_key, os_secret_key, os_is_secure = self.si.getObjectstoreKeyInfo(endpoint_id, ddmendpoint=ddmendpoint)

        if os_access_key and os_access_key != "" and os_secret_key and os_secret_key != "":
            keyPair = self.si.getSecurityKey(os_secret_key, os_access_key)
            if "privateKey" not in keyPair or keyPair["privateKey"] is None:
                self.log("Failed to get the keyPair for S3 objectstore from panda")
                self.objectstorekeys[ddmendpoint] = {'status': False}
            else:
                self.objectstorekeys[ddmendpoint] = {'S3_ACCESS_KEY': keyPair["publicKey"],
                                                     'S3_SECRET_KEY': keyPair["privateKey"],
                                                     'S3_IS_SECURE': os_is_secure,
                                                     'status': True}
        else:
            self.log("Failed to get the keyPair name for S3 objectstore from ddm config")
            self.objectstorekeys[ddmendpoint] = {'status': False}

    def stagein(self, files=None, sitename=''):
        """
            :return: (transferred_files, failed_transfers)
        """

        if files is None:
            files = self.job.inData
        _files = files

        # only print out 'files' for debugging purposes since it might contain explicit pandaProxySecretKey values
        # self.log("To stagein files: %s" % files)

        normal_files, es_files = [], []
        transferred_files, failed_transfers = [], []

        self.ddmconf.update(self.si.resolveDDMConf([])) # load ALL ddmconf

        # resolve OS ddmendpoint
        os_ddms = {}
        for ddm, dat in self.ddmconf.iteritems():
            if dat.get('type') in ['OS_ES', 'OS_LOGS']:
                os_ddms.setdefault(int(dat.get('resource', {}).get('bucket_id', -1)), ddm)
        for ddm, dat in self.ddmconf.iteritems():
            os_ddms.setdefault(int(dat.get('id', -1)), ddm)

        self.log("os_ddms: %s" % os_ddms)

        for fspec in files:
            if fspec.prodDBlockToken and fspec.prodDBlockToken.isdigit() and int(fspec.prodDBlockToken) > 0:
                fspec.storageId = int(fspec.prodDBlockToken)
                fspec.ddmendpoint = os_ddms.get(fspec.storageId)
                self.get_objectstore_keys(fspec.ddmendpoint)
                es_files.append(fspec)
            elif fspec.prodDBlockToken and (fspec.prodDBlockToken.strip() == '-1' or fspec.prodDBlockToken.strip() == '0'):
                # es outputs in normal RSEs (not in objectstore) and registered in rucio
                fspec.allowRemoteInputs = True
                fspec.storageId = None  # resolve replicas needs to be called for it
                es_files.append(fspec)
            else:
                normal_files.append(fspec)

        if normal_files:
            self.log("Will stagin normal files: %s" % [f.lfn for f in normal_files])
            transferred_files, failed_transfers = self.stagein_real(files=normal_files, activity='pr', sitename=sitename)

        if failed_transfers:
            self.log("Failed to transfer normal files: %s" % failed_transfers)
            # if it's eventservice, can try remote stagein
            remain_files = [e for e in normal_files if e.status not in ['remote_io', 'transferred', 'no_transfer']]
            remain_non_es_input_files = [e for e in remain_files if not e.eventService]

            # there are non eventservcie input files, will not continue
            if remain_non_es_input_files:
                return transferred_files, failed_transfers

            # all are eventservice input files, consider remote inputs
            for e in remain_files:
                e.allowRemoteInputs = True
                e.allowAllInputRSEs = True
            copytools = [('rucio', {'setup': ''})]
            transferred_files, failed_transfers = self.stagein_real(files=remain_files, activity='es_read', copytools=copytools, sitename=sitename)
            if failed_transfers:
                return transferred_files, failed_transfers

        if es_files:
            self.log("Will stagin es files: %s" % [f.lfn for f in es_files])
            self.trace_report.update(eventType='get_es')
            copytools = [('objectstore', {'setup': ''})]
            transferred_files_es, failed_transfers_es = self.stagein_real(files=es_files, activity='es_events_read', copytools=copytools, sitename=sitename)
            transferred_files += transferred_files_es
            failed_transfers += failed_transfers_es
            self.log("Failed to transfer files: %s" % failed_transfers)

        return transferred_files, failed_transfers

    def stagein_real(self, files, activity='pr', copytools=None, sitename=''):
        """
            :return: (transferred_files, failed_transfers)
        """

        pandaqueue = self.si.getQueueName() # FIX ME LATER
        protocols = self.protocols.setdefault(activity, self.si.resolvePandaProtocols(pandaqueue, activity)[pandaqueue])
        copytools = self.si.resolvePandaCopytools(pandaqueue, activity, copytools)[pandaqueue]

        self.log("stage-in: pq.aprotocols=%s, pq.copytools=%s" % (protocols, copytools))

        if not self.ddmconf:
            self.ddmconf.update(self.si.resolveDDMConf([])) # load ALL ddmconf

        maxinputsize = self.getMaxInputSize()
        totalsize = reduce(lambda x, y: x + y.filesize, files, 0)

        transferred_files, failed_transfers = [], []

        self.log("Found N=%s files to be transferred, total_size=%.3f MB: %s" % (len(files), totalsize/1024./1024., [e.lfn for e in files]))

        # process first PQ specific protocols settings
        # then protocols supported by copytools

        # protocol generated from aprotocols is {'copytool':'', 'copysetup':'', 'se':'', 'ddm':''}
        # protocol generated from  copytools is {'copytool':'', 'copysetup', 'scheme':''}

        # build accepted schemes from allowed copytools
        cprotocols = []
        for cp, settings in copytools:
            cprotocols.append({'resolve_scheme':True, 'copytool':cp, 'copysetup':settings.get('setup')})

        protocols = protocols + cprotocols
        if not protocols:
            raise PilotException("Failed to get files: neither aprotocols nor allowed copytools defined for input. check copytools/acopytools/aprotocols schedconfig settings for activity=%s, pandaqueue=%s" % (activity, pandaqueue), code=PilotErrors.ERR_NOSTORAGE, state='NO_PROTOCOLS_DEFINED')

        ## check files to be ignored for stage-in (DBRelease)

        self.handle_dbreleases(files)

        ignored_files = [e for e in files if e.status == 'no_transfer']

        for fdata in ignored_files: # ignored, no transfer required
            updateFileState(fdata.lfn, self.workDir, self.job.jobId, mode="transfer_mode", state=fdata.status, ftype="input")
            self.log("Stage-in will be ignored for lfn=%s .. skip transfer the file" % fdata.lfn)

        self.log("stage-in: resolved protocols=%s" % protocols)


        remain_files = [e for e in files if e.status not in ['remote_io', 'transferred', 'no_transfer']]

        nfiles = len(remain_files)
        nprotocols = len(protocols)

        # direct access settings
        allow_directaccess, directaccesstype = self.get_directaccess()
        if self.job.accessmode == 'copy':
            allow_directaccess = False
        elif self.job.accessmode == 'direct':
            if allow_directaccess:
                self.log("Direct access mode requested by task - allowed by the site (type = %s)" % directaccesstype)
            else:
                self.log("Direct access mode requested by task - but not allowed by the site (type = %s)" % directaccesstype)

        self.log("direct access settings: job.accessmode=%s, allow_direct_access=%s" % (self.job.accessmode, allow_directaccess))

        sitemover_objects = {}
        is_replicas_resolved = False

        for fnum, fdata in enumerate(remain_files, 1):

            self.log('INFO: prepare to transfer (stage-in) %s/%s file: lfn=%s' % (fnum, nfiles, fdata.lfn))

            is_directaccess = allow_directaccess and fdata.is_directaccess(ensure_replica=False) #fdata.turl is not defined at this point
            self.log("check direct access: allow_directaccess=%s, fdata.is_directaccess()=%s => is_directaccess=%s" % (allow_directaccess, fdata.is_directaccess(ensure_replica=False), is_directaccess))

            bad_copytools = True

            for protnum, dat in enumerate(protocols, 1):

                if fdata.status in ['remote_io', 'transferred', 'no_transfer']: ## success
                    break

                copytool, copysetup = dat.get('copytool'), dat.get('copysetup')

                try:
                    sitemover = sitemover_objects.get(copytool)
                    if not sitemover:
                        sitemover = getSiteMover(copytool)(copysetup, workDir=self.job.workdir)
                        sitemover_objects.setdefault(copytool, sitemover)

                        sitemover.trace_report = self.trace_report
                        sitemover.ddmconf = self.ddmconf # self.si.resolveDDMConf([]) # quick workaround  ###
                        sitemover.setup()
                    if dat.get('resolve_scheme'):
                        dat['scheme'] = sitemover.schemes
                        if is_directaccess or self.job.usePrefetcher:
                            if dat['scheme'] and dat['scheme'][0] != 'root':
<<<<<<< HEAD
                                dat['scheme'] = ['root'] #+ dat['scheme']
                            #self.log("INFO: prepare direct access mode: force to extend accepted protocol schemes to use direct access, schemes=%s" % dat['scheme'])
=======
                                dat['scheme'] = ['root'] + dat['scheme']
                            self.log("INFO: prepare direct access mode: force to extend accepted protocol schemes to use direct access, schemes=%s" % dat['scheme'])
>>>>>>> 62e4b1bd

                except Exception, e:
                    self.log('WARNING: Failed to get SiteMover: %s .. skipped .. try to check next available protocol, current protocol details=%s' % (e, dat))
                    self.trace_report.update(protocol=copytool, clientState='BAD_COPYTOOL', stateReason=str(e)[:500])
                    self.sendTrace(self.trace_report)
                    continue

                bad_copytools = False

                if sitemover.require_replicas and not is_replicas_resolved:
                    self.resolve_replicas(files, directaccesstype, sitename) ## do populate fspec.replicas for each entry in files
                    is_replicas_resolved = True

                self.log("Copy command [stage-in]: %s, sitemover=%s" % (copytool, sitemover))
                self.log("Copy setup   [stage-in]: %s" % copysetup)

                self.trace_report.update(protocol=copytool, filesize=fdata.filesize)

                updateFileState(fdata.lfn, self.workDir, self.job.jobId, mode="file_state", state="not_transferred", ftype="input")

                self.log("[stage-in] Prepare to get_data: [%s/%s]-protocol=%s, fspec=%s" % (protnum, nprotocols, dat, fdata))

                # check if protocol and fdata.ddmendpoint belong to same site
                #
                if dat.get('ddm'):
                    protocol_site = self.ddmconf.get(dat.get('ddm'), {}).get('site')
                    replica_site = self.ddmconf.get(fdata.ddmendpoint, {}).get('site')

                    if protocol_site != replica_site:
                        self.log('INFO: cross-sites checks: protocol_site=%s and (fdata.ddmenpoint) replica_site=%s mismatched .. skip file processing for copytool=%s (protocol=%s)' % (protocol_site, replica_site, copytool, dat))
                        continue

                try:
                    r = sitemover.resolve_replica(fdata, dat, ddm=self.ddmconf.get(fdata.ddmendpoint))
                except Exception, e:
                    if sitemover.require_replicas:
                        self.log("resolve_replica() failed for [%s/%s]-protocol.. skipped.. will check next available protocol, error=%s" % (protnum, nprotocols, e))
                        self.trace_report.update(clientState='NO_REPLICA', stateReason=str(e))
                        self.sendTrace(self.trace_report)
                        continue
                    r = {}

                # quick stub: propagate changes to FileSpec
                if r.get('surl'):
                    fdata.surl = r['surl'] # TO BE CLARIFIED if it's still used and need
                if r.get('pfn'):
                    fdata.turl = r['pfn']
                if r.get('ddmendpoint'):
                    fdata.ddmendpoint = r['ddmendpoint']

                self.log("[stage-in] found replica to be used: ddmendpoint=%s, pfn=%s" % (fdata.ddmendpoint, fdata.turl))

                # check if protocol and found replica belong to same site
                if dat.get('ddm'):
                    protocol_site = self.ddmconf.get(dat.get('ddm'), {}).get('site')
                    replica_site = self.ddmconf.get(fdata.ddmendpoint, {}).get('site')

                    if protocol_site != replica_site:
                        if fdata.allowRemoteInputs is None or not fdata.allowRemoteInputs:
                            self.log('INFO: cross-sites checks: protocol_site=%s and replica_site=%s mismatched and remote inputs is not allowed.. skip file processing for copytool=%s' % (protocol_site, replica_site, copytool))
                            continue
                        else:
                            self.log('INFO: cross-sites checks: protocol_site=%s and replica_site=%s mismatched but remote inputs is allowed.. keep processing for copytool=%s' % (protocol_site, replica_site, copytool))

                # fill trace details
                self.trace_report.update(localSite=fdata.ddmendpoint, remoteSite=fdata.ddmendpoint)
                self.trace_report.update(filename=fdata.lfn, guid=fdata.guid.replace('-', ''))
                self.trace_report.update(scope=fdata.scope, dataset=fdata.prodDBlock)

                # check direct access
                if fdata.is_directaccess() and is_directaccess: # direct access mode, no transfer required
                    updateFileState(fdata.turl, self.workDir, self.job.jobId, mode="file_state", state="prefetch", ftype="input")
                    fdata.status = 'remote_io'
                    updateFileState(fdata.lfn, self.workDir, self.job.jobId, mode="transfer_mode", state=fdata.status, ftype="input")
                    self.log("Direct access mode will be used for lfn=%s .. skip transfer for this file" % fdata.lfn)
                    self.trace_report.update(url=fdata.turl, clientState='FOUND_ROOT', stateReason='direct_access')
                    self.sendTrace(self.trace_report)
                    continue

                # check prefetcher (the turl must be saved for prefetcher to use)
                # note: for files to be prefetched, there's no entry for the file_state, so the updateFileState needs
                # to be called twice (or update the updateFileState function to allow list arguments)
                # also update the file_state for the existing entry (could also be removed?)
                # note also that at least one file still needs to be staged in, or AthenaMP will not start
                if self.job.usePrefetcher:
                    updateFileState(fdata.turl, self.workDir, self.job.jobId, mode="file_state", state="prefetch", ftype="input")
                    fdata.status = 'remote_io'
                    updateFileState(fdata.turl, self.workDir, self.job.jobId, mode="transfer_mode", state=fdata.status, ftype="input")
                    self.log("Added TURL to file state dictionary: %s" % fdata.turl)
                    #updateFileState(fdata.lfn, self.workDir, self.job.jobId, mode="transfer_mode", state="no_transfer", ftype="input")
                    self.trace_report.update(url=fdata.turl, clientState='FOUND_ROOT', stateReason='prefetch')
                    self.sendTrace(self.trace_report)
                    #continue - if we continue here, the the file will not be staged in, but AthenaMP needs it so we still need to stage it in

                # apply site-mover custom job-specific checks for stage-in
                try:
                    is_stagein_allowed = sitemover.is_stagein_allowed(fdata, self.job)
                    if not is_stagein_allowed:
                        reason = 'SiteMover does not allow stage-in operation for the job'
                except PilotException, e:
                    is_stagein_allowed = False
                    reason = e
                except Exception:
                    raise
                if not is_stagein_allowed:
                    self.log("WARNING: sitemover=%s does not allow stage-in transfer for this job, lfn=%s with reason=%s.. skip transfer the file" % (sitemover.getID(), fdata.lfn, reason))
                    failed_transfers.append(reason)
                    self.trace_report.update(clientState='STAGEIN_NOTALLOWED', stateReason='skip stagein file')
                    self.sendTrace(self.trace_report)
                    continue

                # verify file sizes and available space for stagein
                sitemover.check_availablespace(maxinputsize, [e for e in remain_files if e.status not in ['remote_io', 'transferred']])

                self.trace_report.update(catStart=time.time())  ## is this metric still needed? LFC catalog

                self.log("[stage-in] Preparing copy for lfn=%s using copytool=%s: mover=%s" % (fdata.lfn, copytool, sitemover))

                # set environment for objectstore
                if fdata.ddmendpoint in self.objectstorekeys and self.objectstorekeys[fdata.ddmendpoint]['status']:
                    os.environ['S3_ACCESS_KEY'] = self.objectstorekeys[fdata.ddmendpoint]['S3_ACCESS_KEY']
                    os.environ['S3_SECRET_KEY'] = self.objectstorekeys[fdata.ddmendpoint]['S3_SECRET_KEY']
                    os.environ['S3_IS_SECURE'] = str(self.objectstorekeys[fdata.ddmendpoint]['S3_IS_SECURE'])
                else:
                    if 'S3_ACCESS_KEY' in os.environ: del os.environ['S3_ACCESS_KEY']
                    if 'S3_SECRET_KEY' in os.environ: del os.environ['S3_SECRET_KEY']
                    if 'S3_IS_SECURE' in os.environ: del os.environ['S3_IS_SECURE']
                self.log("Environment S3_ACCESS_KEY=%s" % os.environ.get('S3_ACCESS_KEY', None))

                #dumpFileStates(self.workDir, self.job.jobId, ftype="input")

                # loop over multple stage-in attempts
                for _attempt in xrange(1, self.stageinretry + 1):
                    if _attempt > 1: # if not first stage-in attempt, take a nap before next attempt
                        sleep_time = self.calc_stagein_sleeptime()
                        self.log(" -- Waiting %d seconds before next stage-in attempt for file=%s --" % (sleep_time, fdata.lfn))
                        time.sleep(sleep_time)

                    self.log("Get attempt %s/%s for file (%s/%s) with lfn=%s .. sitemover=%s" % (_attempt, self.stageinretry, fnum, nfiles, fdata.lfn, sitemover))

                    try:
                        result = sitemover.get_data(fdata)
                        fdata.status = 'transferred' # mark as successful
                        fdata.status_code = 0
                        if result.get('ddmendpoint'):
                            fdata.ddmendpoint = result.get('ddmendpoint')
                        if result.get('surl'):
                            fdata.surl = result.get('surl')
                        if result.get('pfn'):
                            fdata.turl = result.get('pfn')

                        #self.trace_report.update(url=fdata.surl) ###
                        self.trace_report.update(url=fdata.turl) ###
                        # for files without replication registered in rucio, the filesize need to be got from local file
                        self.trace_report.update(filesize=fdata.filesize)

                        break # transferred successfully
                    except PilotException, e:
                        result = e
                        self.log(traceback.format_exc())
                    except Exception, e:
                        result = PilotException("stageIn failed with error=%s" % e, code=PilotErrors.ERR_STAGEINFAILED, state='STAGEIN_ATTEMPT_FAILED')
                        self.log(traceback.format_exc())
                        self.log('WARNING: Error in copying file (fspec %s/%s) (protocol %s/%s) (attempt %s/%s) (exception): skip further retry (if any)' % (fnum, nfiles, protnum, nprotocols, _attempt, self.stageinretry))
                        break

                    self.log('WARNING: Error in copying file (fspec %s/%s) (protocol %s/%s) (attempt %s/%s): %s' % (fnum, nfiles, protnum, nprotocols, _attempt, self.stageinretry, result))

                    accepted_codes = [PilotErrors.ERR_GETADMISMATCH, PilotErrors.ERR_GETMD5MISMATCH, PilotErrors.ERR_GETWRONGSIZE, PilotErrors.ERR_NOSUCHFILE]
                    if isinstance(result, PilotException) and result.code in accepted_codes:
                        self.log("[stage-in] WARNING: BAD input file detected at storage side (code=%s).. will skip all remaining retry attempts (if any) .." % result.code)
                        break

                if not isinstance(result, PilotException): # transferred successfully

                    # finalize and send trace report
                    self.trace_report.update(clientState='DONE', stateReason='OK', timeEnd=time.time())
                    self.sendTrace(self.trace_report)

                    updateFileState(fdata.lfn, self.workDir, self.job.jobId, mode="file_state", state="transferred", ftype="input")
                    dumpFileStates(self.workDir, self.job.jobId, ftype="input")

                    ## self.updateSURLDictionary(guid, surl, self.workDir, self.job.jobId) # FIX ME LATER

                    fdat = result.copy()
                    #fdat.update(lfn=lfn, pfn=pfn, guid=guid, surl=surl)
                    transferred_files.append(fdat)
                else:
                    fdata.status = 'error'
                    fdata.status_code = result.code
                    fdata.status_message = result.message
                    self.trace_report.update(clientState=result.state or 'STAGEIN_ATTEMPT_FAILED', stateReason=result.message, timeEnd=time.time())
                    self.sendTrace(self.trace_report)
                    failed_transfers.append(result)

                    badfile_codes = [PilotErrors.ERR_GETADMISMATCH, PilotErrors.ERR_GETMD5MISMATCH, PilotErrors.ERR_GETWRONGSIZE, PilotErrors.ERR_NOSUCHFILE]
                    if fdata.status_code in badfile_codes:
                        break

                # TEMPORARY: SHOULD BE REMOVED IF DIRECT I/O ACTUALLY WORKS WITH ATHENAMP, WHICH IT SEEMS IT DOESN'T
                # AS OF NOW, THE INITIAL INPUT FILE IS STILL TRANSFERRED, OTHERWISE ATHENAMP FAILS IMMEDIATELY SINCE
                # IT DOESN'T FIND THE INPUT FILE
                # check prefetcher (no transfer is required, but the turl must be saved for prefetcher to use)
                # note: for files to be prefetched, there's no entry for the file_state, so the updateFileState needs
                # to be called twice (or update the updateFileState function to allow list arguments)
                # also update the file_state for the existing entry (could also be removed?)
                #if self.job.prefetcher:
                #    updateFileState(fdata.turl, self.workDir, self.job.jobId, mode="file_state", state="prefetch", ftype="input")
                #    fdata.status = 'remote_io'
                #    updateFileState(fdata.turl, self.workDir, self.job.jobId, mode="transfer_mode", state=fdata.status, ftype="input")
                #    self.log("Prefetcher will be used for turl=%s .. skip transfer for this file" % fdata.turl)
                #    updateFileState(fdata.lfn, self.workDir, self.job.jobId, mode="transfer_mode", state="no_transfer", ftype="input")
                #    continue

            if fdata.status == 'error':
                self.log('stage-in of file (%s/%s) with lfn=%s failed: code=%s .. skip transferring of remain data..' % (fnum, nfiles, fdata.lfn, fdata.status_code))
                dumpFileStates(self.workDir, self.job.jobId, ftype="input")
                raise PilotException("STAGEIN FAILED: %s: lfn=%s, error=%s" % (PilotErrors.getErrorStr(fdata.status_code), fdata.lfn, getattr(fdata, 'status_message', '')), code=fdata.status_code, state='STAGEIN_FILE_FAILED')

            if bad_copytools:
                raise PilotException("STAGEIN FAILED: bad copytools: no supported copytools", code=PilotErrors.ERR_NOSTORAGE, state='STAGEIN_BAD_COPYTOOLS')

        self.log('INFO: all input files have been successfully processed')

        dumpFileStates(self.workDir, self.job.jobId, ftype="input")

        #self.log('transferred_files= %s' % transferred_files)
        self.log('Summary of transferred files:')
        for e in transferred_files:
            self.log(" -- %s" % e)

        if failed_transfers:
            self.log('Summary of failed transfers:')
            for e in failed_transfers:
                self.log(" -- %s" % e)

        self.log("stagein finished")

        if not self.job.usePrefetcher:
            self.job.print_infiles()

        return transferred_files, failed_transfers

    def _prepare_destinations(self, files, activities):
        """
            check fspec.ddmendpoint entry and fullfill it if need by applying Pilot side logic
            :param files: list of FileSpec entries to be processed
            :param activities: ordered list of activities to be used to resolve storages
            :return: updated fspec entries
        """

        pandaqueue = self.si.getQueueName() # FIX ME LATER
        astorages = self.si.resolvePandaAssociatedStorages(pandaqueue).get(pandaqueue, {})

        if isinstance(activities, (str, unicode)):
            activities = [activities]

        if not activities:
            raise PilotException("Failed to resolve destination: passed empty activity list. Internal error.", code=PilotErrors.ERR_NOSTORAGE, state='INTERNAL_ERROR')

        storages = None
        activity = activities[0]
        for a in activities:
            storages = astorages.get(a, {})
            if storages:
                break

        if not storages:
            raise PilotException("Failed to resolve destination: no associated storages defined for activity=%s (%s)" % (activity, ','.join(activities)), code=PilotErrors.ERR_NOSTORAGE, state='NO_ASTORAGES_DEFINED')

        # take fist choice for now, extend the logic later if need
        ddm = storages[0]

        self.log("[prepare_destinations][%s]: allowed (local) destinations: %s" % (activity, storages))
        self.log("[prepare_destinations][%s]: resolved default destination ddm=%s" % (activity, ddm))

        for e in files:
            if not e.ddmendpoint: ## no preferences => use default destination
                self.log("[prepare_destinations][%s]: fspec.ddmendpoint is not set for lfn=%s .. will use default ddm=%s as (local) destination" % (activity, e.lfn, ddm))
                e.ddmendpoint = ddm
            elif e.ddmendpoint not in storages: ### fspec.ddmendpoint is not in associated storages ==> assume it as final (non local) alternative destination
                self.log("[prepare_destinations] [%s]: Requested fspec.ddmendpoint=%s is not in the list of allowed (local) destinations .. will consider default ddm=%s for transfers and tag %s as alternative location" % (activity, e.ddmendpoint, ddm, e.ddmendpoint))
                e.ddmendpoint = ddm
                e.ddmendpoint_alt = e.ddmendpoint  ###

        return files


    def stageout_outfiles(self):
        """
            Do stage-out of output data files
        """

        activities = ['pw', 'w']

        # apply pilot side decision about which destination should be used
        data = self._prepare_destinations(self.job.outData, activities)

        return self.stageout(activities[0], data)

    def stageout_logfiles(self):
        """
            Do stage-out of log files
        """

        activities = ['pl', 'pw', 'w']  ## look up order of astorages activities
        activities_cp = ['pl', 'pw']    ## look up order of copytools activities

        # apply pilot side decision about which destination should be used
        data = self._prepare_destinations(self.job.logData, activities)

        return self.stageout(activities_cp, data, skip_transfer_failure=True)


    def stageout_logfiles_os(self):
        """
            Special log transfers (currently to ObjectStores)
        """

        activity = "pls" ## pilot log special/second transfer

        # resolve accepted OS DDMEndpoints

        pandaqueue = self.si.getQueueName() # FIX ME LATER
        os_ddms = self.si.resolvePandaOSDDMs(pandaqueue).get(pandaqueue, [])

        ddmconf = self.ddmconf
        if os_ddms and (set(os_ddms) - set(self.ddmconf)): # load DDM conf
            ddmconf = self.si.resolveDDMConf(os_ddms)
            self.ddmconf.update(ddmconf)

        osddms = [e for e in os_ddms if ddmconf.get(e, {}).get('type') == 'OS_LOGS']

        self.log("[stage-outlog-special] [%s] resolved os_ddms=%s => logs=%s" % (activity, os_ddms, osddms))

        if osddms:
            ddmendpoint = osddms[0]
        else:
            self.log("[stage-outlog-special] no osddms defined, looking for associated storages with activity: %s" % (activity))
            associate_storages = self.si.resolvePandaAssociatedStorages(pandaqueue).get(pandaqueue, {})
            esDDMEndpoints = associate_storages.get(activity, [])
            if esDDMEndpoints:
                self.log("[stage-outlog-special] found associated storages %s with activity: %s" % (esDDMEndpoints, activity))
                ddmendpoint = esDDMEndpoints[0]
            else:
                raise PilotException("Failed to stage-out logs to OS: no OS_LOGS ddmendpoint attached to the queue, os_ddms=%s" % (os_ddms), code=PilotErrors.ERR_NOSTORAGE, state='NO_OS_DEFINED')

        self.get_objectstore_keys(ddmendpoint)

        # set environment for objectstore
        if ddmendpoint in self.objectstorekeys and self.objectstorekeys[ddmendpoint]['status']:
            os.environ['S3_ACCESS_KEY'] = self.objectstorekeys[ddmendpoint]['S3_ACCESS_KEY']
            os.environ['S3_SECRET_KEY'] = self.objectstorekeys[ddmendpoint]['S3_SECRET_KEY']
            os.environ['S3_IS_SECURE'] = str(self.objectstorekeys[ddmendpoint]['S3_IS_SECURE'])
        else:
            if 'S3_ACCESS_KEY' in os.environ: del os.environ['S3_ACCESS_KEY']
            if 'S3_SECRET_KEY' in os.environ: del os.environ['S3_SECRET_KEY']
            if 'S3_IS_SECURE' in os.environ: del os.environ['S3_IS_SECURE']
        self.log("Environment S3_ACCESS_KEY=%s" % os.environ.get('S3_ACCESS_KEY', None))

        self.log("[stage-out] [%s] resolved OS ddmendpoint=%s for special log transfer" % (activity, ddmendpoint))

        import copy
        data = copy.deepcopy(self.job.logData)
        for e in data:
            e.ddmendpoint = ddmendpoint

        self.job.logSpecialData = data

        #copytools = [('objectstore', {'setup': '/cvmfs/atlas.cern.ch/repo/sw/ddm/rucio-clients/latest/setup.sh'})]
        copytools = [('objectstore', {'setup': ''})]
        ret = self.stageout(activity, self.job.logSpecialData, copytools, skip_transfer_failure=True)
        self.job.logBucketID = self.ddmconf.get(ddmendpoint, {}).get('resource', {}).get('bucket_id', -1)
        self.job.logDDMEndpoint = ddmendpoint

        return ret

    def stageout(self, activity, files, copytools=None, skip_transfer_failure=False):
        """
            Copy files to dest SE:
            main control function, it should care about alternative stageout and retry-policy for diffrent ddmendpoints
        :param activity: activity or resolution order of activities
        :param copytools: default copytools to be used
        :param skip_transfer_failure: if enabled then all errors with previous file transfers will be ignored and the logic will continue processing of all remaining files
        :return: list of entries (is_success, success_transfers, failed_transfers, exception) for each ddmendpoint
        :return: (transferred_files, failed_transfers)
        :raise: PilotException in case of error
        """

        if not files:
            raise PilotException("Failed to put files: empty file list to be transferred", code=PilotErrors.ERR_MISSINGOUTPUTFILE, state="NO_OUTFILES")

        activities = [activity] if isinstance(activity, (str, unicode)) else activity
        activity = activities[0] ## primary activity

        pandaqueue = self.si.getQueueName() # FIX ME LATER
        protocols = self.protocols.setdefault(activity, self.si.resolvePandaProtocols(pandaqueue, activity)[pandaqueue])
        if copytools:
            self.log("Mover.stageout() [new implementation] [%s]: default copytools=%s" % (activity, copytools))

        copytools = self.si.resolvePandaCopytools(pandaqueue, activities, copytools)[pandaqueue]

        self.log("Mover.stageout() [new implementation] started for activity=%s, order of activities=%s, files=%s, protocols=%s, copytools=%s" % (activity, activities, files, protocols, copytools))

        # check if file exists before actual processing
        # populate filesize if need

        for fspec in files:
            pfn = fspec.pfn if fspec.pfn else os.path.join(self.job.workdir, fspec.lfn)
            if not os.path.isfile(pfn) or not os.access(pfn, os.R_OK):
                error = "Error: output pfn file does not exist: %s" % pfn
                self.log(error)
                raise PilotException(error, code=PilotErrors.ERR_MISSINGOUTPUTFILE, state="FILE_INFO_FAIL")
            fspec.filesize = os.path.getsize(pfn)
            fspec.activity = activity

        totalsize = reduce(lambda x, y: x + y.filesize, files, 0)

        transferred_files, failed_transfers = [],[]

        self.log("Found N=%s files to be transferred, total_size=%.3f MB: %s" % (len(files), totalsize/1024./1024., [e.lfn for e in files]))

        # first resolve protocol settings from PQ specific aprotocols settings
        # then resolve settings from default ddm.protocols supported by copytools

        # group protocols, files by ddmendpoint
        ddmprotocols, ddmfiles = {}, {}
        for e in files:
            ddmfiles.setdefault(e.ddmendpoint, []).append(e)

        # load DDM conf/protocols
        self.ddmconf.update(self.si.resolveDDMConf(ddmfiles.keys()))

        for e in protocols:
            if e['ddm'] not in ddmfiles: # skip not affected protocols settings
                continue
            e['copytools'] = [{'copytool':e['copytool'], 'copysetup':e['copysetup']}]
            ddmprotocols.setdefault(e['ddm'], []).append(e)

        # generate default protocols from copytools/schemes and ddmconf
        unknown_ddms = set(ddmfiles) - set(ddmprotocols)
        for ddmendpoint in unknown_ddms:
            dd = self.ddmconf.get(ddmendpoint, {}).get('aprotocols', {})
            dat = dd.get(activity, []) or dd.get('w', [])
            dprotocols = [dict(se=e[0], path=e[2], resolve_scheme=True) for e in sorted(dat, key=lambda x: x[1])]
            ddmprotocols.setdefault(ddmendpoint, dprotocols)

        unknown_ddms = set(ddmfiles) - set(ddmprotocols)
        if unknown_ddms:
            raise PilotException("Failed to put files: no protocols defined for output ddmendpoints=%s .. check aprotocols schedconfig settings for activity=%s or default ddm.aprotocols entries" % (unknown_ddms, activity), code=PilotErrors.ERR_NOSTORAGE, state="NO_PROTOCOLS_DEFINED")

        self.log("[stage-out] [%s] filtered protocols to be used to transfer files: protocols=%s" % (activity, ddmprotocols))

        # get SURL endpoint for Panda callback registration
        # resolve from special protocol activity='SE' or fallback to activity='a', then to 'r'

        surl_protocols, no_surl_ddms = {}, set()

        for fspec in files:
            if not fspec.surl: # initialize only if not already set
                dconf = self.ddmconf.get(fspec.ddmendpoint, {})
                d = dconf.get('aprotocols', {})
                xprot = d.get('SE', [])
                if not xprot:
                    surl_schema = ['s3'] if dconf.get('type') in ['OS_LOGS', 'OS_ES'] else ['srm', 'gsiftp', 'root', 'http']
                    xprot = [e for e in d.get('a', d.get('r', [])) if e[0] and True in set([e[0].startswith(sc) for sc in surl_schema])]

                surl_prot = [dict(se=e[0], path=e[2]) for e in sorted(xprot, key=lambda x: x[1])]
                if surl_prot:
                    surl_protocols.setdefault(fspec.ddmendpoint, surl_prot[0])
                else:
                    no_surl_ddms.add(fspec.ddmendpoint)

        if no_surl_ddms: # failed to resolve SURLs
            self.log('FAILED to resolve default SURL path for ddmendpoints=%s' % list(no_surl_ddms))
            raise PilotException("Failed to put files: no SE/SURL protocols defined for output ddmendpoints=%s .. check ddmendpoints aprotocols settings for activity=SE/a/r" % list(no_surl_ddms), code=PilotErrors.ERR_NOSTORAGE, state="NO_SURL_PROTOCOL")

        for ddmendpoint, iprotocols in ddmprotocols.iteritems():
            for dat in iprotocols:
                if not 'copytools' in dat:
                    # use allowed copytools
                    cdat = []
                    for cp, settings in copytools:
                        cdat.append({'copytool':cp, 'copysetup':settings.get('setup')})
                    dat['copytools'] = cdat

                if not dat['copytools']:
                    msg = 'FAILED to resolve final copytools settings for ddmendpoint=%s, please check schedconf.copytools settings: copytools=%s, iprotocols=%s' % (ddmendpoint, copytools, iprotocols)
                    self.log(msg)
                    raise PilotException(msg, code=PilotErrors.ERR_NOSTORAGE, state="NO_COPYTOOLS")

        sitemover_objects = {}

        remain_files = [e for e in ddmfiles.get(ddmendpoint) if e.status not in ['transferred']]
        nfiles = len(remain_files)

        for fnum, fdata in enumerate(remain_files, 1):

            self.log('INFO: prepare to transfer (stage-out) %s/%s file: lfn=%s, fspec.ddmendpoint=%s, activity=%s' % (fnum, nfiles, fdata.lfn, fdata.ddmendpoint, activity))

            ddmendpoint = fdata.ddmendpoint
            iprotocols = ddmprotocols.get(fdata.ddmendpoint)
            nprotocols = len(iprotocols)

            bad_copytools = True

            for protnum, dat in enumerate(iprotocols, 1):

                if fdata.status in ['transferred']:
                    break

                self.log('[stage-out] [%s]: checking protocol-%s/%s to transfer file %s/%s: lfn=%s, copytools=%s' % (activity, protnum, nprotocols, fnum, nfiles, fdata.lfn, dat.get('copytools', [])))

                for cpsettings in dat.get('copytools', []):

                    if fdata.status in ['transferred']:
                        break

                    copytool, copysetup = cpsettings.get('copytool'), cpsettings.get('copysetup')

                    try:
                        sitemover = sitemover_objects.get(copytool)
                        if not sitemover:
                            sitemover = getSiteMover(copytool)(copysetup, workDir=self.job.workdir)
                            sitemover_objects.setdefault(copytool, sitemover)

                            sitemover.trace_report = self.trace_report
                            sitemover.protocol = dat # ## ?
                            sitemover.ddmconf = self.ddmconf # quick workaround  ###
                            sitemover.setup()
                        if dat.get('resolve_scheme'):
                            dat['scheme'] = sitemover.schemes
                    except Exception, e:
                        self.log('WARNING: Failed to get SiteMover: %s .. skipped .. try to check next available protocol, current protocol details=%s' % (e, dat))
                        self.trace_report.update(protocol=copytool, clientState='BAD_COPYTOOL', stateReason=str(e)[:500])
                        self.sendTrace(self.trace_report)
                        continue

                    bad_copytools = False

                    if dat.get('scheme'): # filter protocols by accepted scheme from copytool
                        should_skip = True
                        for scheme in dat.get('scheme'):
                            if dat['se'].startswith(scheme):
                                should_skip = False
                                break
                        if should_skip:
                            self.log("[stage-out] [%s] protocol=%s of ddmendpoint=%s is skipped since copytool=%s does not support it, accepted schemes=%s" % (activity, dat['se'], ddmendpoint, copytool, dat['scheme']))

                            continue

                    self.log("Copy command [stage-out][%s]: %s, sitemover=%s" % (activity, copytool, sitemover))
                    self.log("Copy setup   [stage-out][%s]: %s" % (activity, copysetup))

                    self.trace_report.update(protocol=copytool, localSite=ddmendpoint, remoteSite=ddmendpoint)

                    # validate se value?
                    se, se_path = dat.get('se', ''), dat.get('path', '')

                    if not fdata.surl:
                        # job is passing here for possible JOB specific processing
                        fdata.surl = sitemover.getSURL(surl_protocols[fdata.ddmendpoint].get('se'),
                                                       surl_protocols[fdata.ddmendpoint].get('path'),
                                                       fdata.scope,
                                                       fdata.lfn,
                                                       self.job,
                                                       pathConvention=fdata.pathConvention,
                                                       ddmEndpoint=fdata.ddmendpoint)

                    updateFileState(fdata.lfn, self.workDir, self.job.jobId, mode="file_state", state="not_transferred", ftype="output")

                    # job is passing here for possible JOB specific processing
                    fdata.turl = sitemover.getSURL(se, se_path, fdata.scope, fdata.lfn, self.job, pathConvention=fdata.pathConvention, ddmEndpoint=fdata.ddmendpoint)

                    self.log("[stage-out] [%s] resolved SURL=%s to be used for lfn=%s, ddmendpoint=%s" % (activity, fdata.surl, fdata.lfn, fdata.ddmendpoint))
                    self.log("[stage-out] [%s] resolved TURL=%s to be used for lfn=%s, ddmendpoint=%s" % (activity, fdata.turl, fdata.lfn, fdata.ddmendpoint))
                    self.log("[stage-out] [%s] Prepare to put_data: ddmendpoint=%s, %s/%s-protocol=%s, fspec=%s" % (activity, ddmendpoint, protnum, nprotocols, dat, fdata))

                    self.trace_report.update(catStart=time.time(), filename=fdata.lfn, guid=fdata.guid.replace('-', '') if fdata.guid else None)
                    self.trace_report.update(scope=fdata.scope, dataset=fdata.destinationDblock, url=fdata.turl)
                    self.trace_report.update(filesize=fdata.filesize)

                    self.log("[stage-out] [%s] Preparing copy for lfn=%s using copytool=%s: mover=%s" % (activity, fdata.lfn, copytool, sitemover))
                    #dumpFileStates(self.workDir, self.job.jobId, ftype="output")

                    # loop over multple stage-out attempts
                    for _attempt in xrange(1, self.stageoutretry + 1):
                        if _attempt > 1: # if not first stage-out attempt, take a nap before next attempt
                            sleep_time = self.calc_stageout_sleeptime()
                            self.log(" -- Waiting %d seconds before next stage-out attempt for file=%s --" % (sleep_time, fdata.lfn))
                            time.sleep(sleep_time)

                        self.log("Put attempt %s/%s for file (%s/%s) with lfn=%s .. sitemover=%s" % (_attempt, self.stageoutretry, fnum, nfiles, fdata.lfn, sitemover))

                        try:
                            result = sitemover.put_data(fdata)
                            fdata.status = 'transferred' # mark as successful
                            fdata.status_code = 0
                            if result.get('surl'):
                                fdata.surl = result.get('surl')
                            #if result.get('pfn'):
                            #    fdata.turl = result.get('pfn')

                            #self.trace_report.update(url=fdata.surl) ###
                            self.trace_report.update(url=fdata.turl) ###

                            # finalize and send trace report
                            self.trace_report.update(clientState='DONE', stateReason='OK', timeEnd=time.time())
                            self.sendTrace(self.trace_report)

                            updateFileState(fdata.lfn, self.workDir, self.job.jobId, mode="file_state", state="transferred", ftype="output")
                            dumpFileStates(self.workDir, self.job.jobId, ftype="output")

                            self.updateSURLDictionary(fdata.guid, fdata.surl, self.workDir, self.job.jobId) # FIXME LATER: isolate later

                            fdat = result.copy()
                            #fdat.update(lfn=lfn, pfn=pfn, guid=guid, surl=surl)
                            transferred_files.append(fdat)

                            break # transferred successfully
                        except PilotException, e:
                            result = e
                            self.log(traceback.format_exc())
                            if e.code == PilotErrors.ERR_FILEEXIST: ## skip further attempts
                                self.log('INFO: Error in copying file (fspec %s/%s) (protocol %s/%s) (attempt %s/%s): File already exist: skip further retries (if any)' % (fnum, nfiles, protnum, nprotocols, _attempt, self.stageoutretry))
                                break
                        except Exception, e:
                            result = PilotException("stageOut failed with error=%s" % e, code=PilotErrors.ERR_STAGEOUTFAILED, state="STAGEOUT_ATTEMPT_FAILED")
                            self.log(traceback.format_exc())
                            self.log('WARNING: Error in copying file (fspec %s/%s) (protocol %s/%s) (attempt %s/%s) (exception): skip further retries (if any)' % (fnum, nfiles, protnum, nprotocols, _attempt, self.stageoutretry))
                            break

                        self.log('WARNING: Error in copying file (fspec %s/%s) (protocol %s/%s) (attempt %s/%s): %s' % (fnum, nfiles, protnum, nprotocols, _attempt, self.stageoutretry, result))

                    if isinstance(result, Exception): # failed transfer
                        fdata.status = 'error'
                        fdata.status_code = result.code
                        fdata.status_message = result.message

                        self.trace_report.update(clientState=result.state or 'STAGEOUT_ATTEMPT_FAILED', stateReason=result.message, timeEnd=time.time())
                        self.sendTrace(self.trace_report)

                        failed_transfers.append(result)


            if fdata.status == 'error' and not skip_transfer_failure:
                self.log('[stage-out] [%s] failed to transfer file (%s/%s) with lfn=%s: code=%s .. skip transferring of remaining data..' % (activity, fnum, nfiles, fdata.lfn, fdata.status_code))
                dumpFileStates(self.workDir, self.job.jobId, ftype="output")
                raise PilotException("STAGEOUT FAILED: %s: lfn=%s, error=%s" % (PilotErrors.getErrorStr(fdata.status_code), fdata.lfn, getattr(fdata, 'status_message', '')), code=fdata.status_code, state='STAGEOUT_FILE_FAILED')

            if bad_copytools:
                raise PilotException("STAGEOUT FAILED: bad copytools: no supported copytools", code=PilotErrors.ERR_NOSTORAGE, state='STAGEOUT_BAD_COPYTOOLS')


        dumpFileStates(self.workDir, self.job.jobId, ftype="output")

        self.log('Summary of transferred files:')
        for e in transferred_files:
            self.log(" -- %s" % e)

        if failed_transfers:
            self.log('Summary of failed transfers:')
            for e in failed_transfers:
                self.log(" -- %s" % e)

        self.log("stageout finished")
        self.job.print_files(files)

        return transferred_files, failed_transfers


    def put_outfiles(self, files): # old function : TO BE DEPRECATED ...
        """
        Copy output files to dest SE
        :files: list of files to be moved
        :raise: an exception in case of errors
        """

        activity = 'pw'
        ddms = self.job.ddmEndPointOut

        if not ddms:
            raise PilotException("Output ddmendpoint list (job.ddmEndPointOut) is not set", code=PilotErrors.ERR_NOSTORAGE)

        return self.put_files(ddms, activity, files)


    def put_logfiles(self, files): # old function : TO BE DEPRECATED ...
        """
        Copy log files to dest SE
        :files: list of files to be moved
        """

        activity = 'pl'
        ddms = self.job.ddmEndPointLog

        if not ddms:
            raise PilotException("Output ddmendpoint list (job.ddmEndPointLog) is not set", code=PilotErrors.ERR_NOSTORAGE)

        return self.put_files(ddms, activity, files)


    def put_files(self, ddmendpoints, activity, files): # old function : TO BE DEPRECATED ...
        """
        Copy files to dest SE:
           main control function, it should care about alternative stageout and retry-policy for diffrent ddmenndpoints
        :ddmendpoint: list of DDMEndpoints where the files will be send (base DDMEndpoint SE + alternative SEs??)
        :return: list of entries (is_success, success_transfers, failed_transfers, exception) for each ddmendpoint
        :raise: PilotException in case of error
        """

        if not ddmendpoints:
            raise PilotException("Failed to put files: Output ddmendpoint list is not set", code=PilotErrors.ERR_NOSTORAGE)
        if not files:
            raise PilotException("Failed to put files: empty file list to be transferred")

        missing_ddms = set(ddmendpoints) - set(self.ddmconf)

        if missing_ddms:
            self.ddmconf.update(self.si.resolveDDMConf(missing_ddms))

        pandaqueue = self.si.getQueueName() # FIX ME LATER
        prot = self.protocols.setdefault(activity, self.si.resolvePandaProtocols(pandaqueue, activity)[pandaqueue])

        # group by ddmendpoint
        ddmprot = {}
        for e in prot:
            ddmprot.setdefault(e['ddm'], []).append(e)

        output = []

        for ddm in ddmendpoints:
            protocols = ddmprot.get(ddm)
            if not protocols:
                self.log('Failed to resolve protocols data for ddmendpoint=%s and activity=%s.. skipped processing..' % (ddm, activity))
                continue

            success_transfers, failed_transfers = [], []

            try:
                success_transfers, failed_transfers = self.do_put_files(ddm, protocols, files)
                is_success = len(success_transfers) == len(files)
                output.append((is_success, success_transfers, failed_transfers, None))

                if is_success:
                    # NO additional transfers to another next DDMEndpoint/SE ?? .. fix me later if need
                    break

            #except PilotException, e:
            #    self.log('put_files: caught exception: %s' % e)
            except Exception, e:
                self.log('put_files: caught exception: %s' % e)
                # is_success, success_transfers, failed_transfers, exception
                import traceback
                self.log(traceback.format_exc())
                output.append((False, [], [], e))

            ### TODO: implement proper logic of put-policy: how to handle alternative stage out (processing of next DDMEndpoint)..

            self.log('put_files(): Failed to put files to ddmendpoint=%s .. successfully transferred files=%s/%s, failures=%s: will try next ddmendpoint from the list ..' % (ddm, len(success_transfers), len(files), len(failed_transfers)))

        # check transfer status: if any of DDMs were successfull
        n_success = reduce(lambda x, y: x + y[0], output, False)

        if not n_success:  # failed to put file
            self.log('put_outfiles failed')
        else:
            self.log("Put successful")


        return output


    def do_put_files(self, ddmendpoint, protocols, files): # old function : TO BE DEPRECATED ...
        """
        Copy files to dest SE
        :ddmendpoint: DDMEndpoint name used to store files
        :return: (list of transferred_files details, list of failed_transfers details)
        :raise: PilotException in case of error
        """

        self.log('[deprecated do_put_files()]Prepare to copy files=%s to ddmendpoint=%s using protocols data=%s' % (files, ddmendpoint, protocols))
        self.log("[deprecated do_put_files()]Number of stage-out tries: %s" % self.stageoutretry)

        # get SURL for Panda calback registration
        # resolve from special protocol activity=SE # fix me later to proper name of activitiy=SURL (panda SURL, at the moment only 2-letter name is allowed on AGIS side)
        # if SE is not found, try to fallback to a
        surl_prot = [dict(se=e[0], path=e[2]) for e in sorted(self.ddmconf.get(ddmendpoint, {}).get('aprotocols', {}).get('SE', self.ddmconf.get(ddmendpoint, {}).get('aprotocols', {}).get('a', [])), key=lambda x: x[1])]

        if not surl_prot:
            self.log('FAILED to resolve default SURL path for ddmendpoint=%s' % ddmendpoint)
            return [], []
        surl_prot = surl_prot[0] # take first
        self.log("[do_put_files] SURL protocol to be used: %s" % surl_prot)

        self.trace_report.update(localSite=ddmendpoint, remoteSite=ddmendpoint)

        transferred_files, failed_transfers = [], []

        for dat in protocols:

            copytool, copysetup = dat.get('copytool'), dat.get('copysetup')

            try:
                sitemover = getSiteMover(copytool)(copysetup, workDir=self.job.workdir)
                sitemover.trace_report = self.trace_report
                sitemover.protocol = dat # ##
                sitemover.ddmconf = self.ddmconf # quick workaround  ###
                sitemover.setup()
            except Exception, e:
                self.log('[do_put_files] WARNING: Failed to get SiteMover: %s .. skipped .. try to check next available protocol, current protocol details=%s' % (e, dat))
                continue

            self.log("[do_put_files] Copy command: %s, sitemover=%s" % (copytool, sitemover))
            self.log("[do_put_files] Copy setup: %s" % copysetup)

            self.trace_report.update(protocol=copytool)

            se, se_path = dat.get('se', ''), dat.get('path', '')

            self.log("[do_put_files] Found N=%s files to be transferred: %s" % (len(files), [e.get('pfn') for e in files]))

            for fdata in files:
                scope, lfn, pfn = fdata.get('scope', ''), fdata.get('lfn'), fdata.get('pfn')
                guid = fdata.get('guid', '')

                # job is passing here for possible JOB specific processing
                surl = sitemover.getSURL(surl_prot.get('se'), surl_prot.get('path'), scope, lfn, self.job, pathConvention=fdata.pathConvention, ddmEndpoint=fdata.ddmendpoint)
                # job is passing here for possible JOB specific processing
                turl = sitemover.getSURL(se, se_path, scope, lfn, self.job, pathConvention=fdata.pathConvention, ddmEndpoint=fdata.ddmendpoint)

                self.trace_report.update(scope=scope, dataset=fdata.get('dsname_report'), url=surl)
                self.trace_report.update(catStart=time.time(), filename=lfn, guid=guid.replace('-', ''))

                self.log("[do_put_files] Preparing copy for pfn=%s to ddmendpoint=%s using copytool=%s: mover=%s" % (pfn, ddmendpoint, copytool, sitemover))
                self.log("[do_put_files] lfn=%s: SURL=%s" % (lfn, surl))
                self.log("[do_put_files] TURL=%s" % turl)

                if not os.path.isfile(pfn) or not os.access(pfn, os.R_OK):
                    error = "Erron: output pfn file does not exist: %s" % pfn
                    self.log(error)
                    raise PilotException(error, code=PilotErrors.ERR_MISSINGOUTPUTFILE, state="FILE_INFO_FAIL")

                filename = os.path.basename(pfn)

                # update the current file state
                updateFileState(filename, self.workDir, self.job.jobId, mode="file_state", state="not_transferred")
                dumpFileStates(self.workDir, self.job.jobId)

                # loop over multple stage-out attempts
                for _attempt in xrange(1, self.stageoutretry + 1):

                    if _attempt > 1: # if not first stage-out attempt, take a nap before next attempt
                        sleep_time = self.calc_stageout_sleeptime()
                        self.log(" -- Waiting %d seconds before next stage-out attempt for file=%s --" % (sleep_time, filename))
                        time.sleep(sleep_time)

                    self.log("[do_put_files] Put attempt %d/%d for filename=%s" % (_attempt, self.stageoutretry, filename))

                    try:
                        # quick work around
                        from Job import FileSpec
                        stub_fspec = FileSpec(ddmendpoint=ddmendpoint, guid=guid, scope=scope, lfn=lfn, cmtconfig=self.job.cmtconfig)
                        result = sitemover.stageOut(pfn, turl, stub_fspec)
                        break # transferred successfully
                    except PilotException, e:
                        result = e
                        self.log(traceback.format_exc())

                    except Exception, e:
                        self.log(traceback.format_exc())
                        result = PilotException("stageOut failed with error=%s" % e, code=PilotErrors.ERR_STAGEOUTFAILED)

                    self.log('WARNING [do_put_files]: Error in copying file (attempt %s): %s' % (_attempt, result))

                if not isinstance(result, Exception): # transferred successfully

                    # finalize and send trace report
                    self.trace_report.update(clientState='DONE', stateReason='OK', timeEnd=time.time())
                    self.sendTrace(self.trace_report)

                    updateFileState(filename, self.workDir, self.job.jobId, mode="file_state", state="transferred")
                    dumpFileStates(self.workDir, self.job.jobId)

                    self.updateSURLDictionary(guid, surl, self.workDir, self.job.jobId) # FIX ME LATER

                    fdat = result.copy()
                    fdat.update(lfn=lfn, pfn=pfn, guid=guid, surl=surl)
                    transferred_files.append(fdat)
                else:
                    failed_transfers.append(result)


        dumpFileStates(self.workDir, self.job.jobId)

        self.log('transferred_files= %s' % transferred_files)

        if failed_transfers:
            self.log('Summary of failed transfers:')
            for e in failed_transfers:
                self.log(" -- %s" % e)

        return transferred_files, failed_transfers


    @classmethod
    def updateSURLDictionary(self, guid, surl, directory, jobId): # OLD functuonality: FIX ME LATER: avoid using intermediate buffer
        """
            add the guid and surl to the surl dictionary
        """

        # temporary quick workaround: TO BE properly implemented later
        # the data should be passed directly instead of using intermediate JSON/CPICKLE file buffers
        #

        from SiteMover import SiteMover
        return SiteMover.updateSURLDictionary(guid, surl, directory, jobId)

    @classmethod
    def getMaxInputSize(self):

        # Get a proper maxinputsize from schedconfig/default
        # quick stab: old implementation, fix me later
        from pUtil import getMaxInputSize
        return getMaxInputSize()


    def sendTrace(self, report):
        """
            Go straight to the tracing server and post the instrumentation dictionary
            :return: True in case the report has been successfully sent
        """

        if not self.useTracingService:
            self.log("Experiment is not using Tracing service. skip sending tracing report")
            return False

        url = 'https://rucio-lb-prod.cern.ch/traces/'

        self.log("Tracing server: %s" % url)
        self.log("Sending tracing report: %s" % report)

        try:
            # take care of the encoding
            #data = urlencode({'API':'0_3_0', 'operation':'addReport', 'report':report})

            data = json.dumps(report)
            data = data.replace('"','\\"') # escape quote-char

            sslCertificate = self.si.getSSLCertificate()

            cmd = 'curl --connect-timeout 20 --max-time 120 --cacert %s -v -k -d "%s" %s' % (sslCertificate, data, url)
            self.log("Executing command: %s" % cmd)

            c = Popen(cmd, stdout=PIPE, stderr=STDOUT, shell=True)
            output = c.communicate()[0]
            if c.returncode:
                raise Exception(output)
        except Exception, e:
            self.log('WARNING: FAILED to send tracing report: %s' % e)
            return False

        self.log("Tracing report successfully sent to %s" % url)
        return True<|MERGE_RESOLUTION|>--- conflicted
+++ resolved
@@ -569,13 +569,8 @@
                         dat['scheme'] = sitemover.schemes
                         if is_directaccess or self.job.usePrefetcher:
                             if dat['scheme'] and dat['scheme'][0] != 'root':
-<<<<<<< HEAD
-                                dat['scheme'] = ['root'] #+ dat['scheme']
-                            #self.log("INFO: prepare direct access mode: force to extend accepted protocol schemes to use direct access, schemes=%s" % dat['scheme'])
-=======
                                 dat['scheme'] = ['root'] + dat['scheme']
                             self.log("INFO: prepare direct access mode: force to extend accepted protocol schemes to use direct access, schemes=%s" % dat['scheme'])
->>>>>>> 62e4b1bd
 
                 except Exception, e:
                     self.log('WARNING: Failed to get SiteMover: %s .. skipped .. try to check next available protocol, current protocol details=%s' % (e, dat))
