# Class definition:
#   RunJob
#   This is the main RunJob class; RunJobEvent etc will inherit from this class
#   Note: at the moment, this class is essentially the old runJob module turned object oriented.
#         The class will later become RunJobNormal, ie responible for running normal PanDA jobs.
#         At that point a new RunJob top class will be created containing methods that have been
#         identified as common between the various sub classes.
#   Instances are generated with RunJobFactory
#   Subclasses should implement all needed methods prototyped in this class
#   Note: not compatible with Singleton Design Pattern due to the subclassing

# Standard python modules
import os, sys, commands, getopt, time
import traceback
import atexit, signal
import stat
from optparse import OptionParser
from json import loads

# Pilot modules
import Site, pUtil, Job, Node, RunJobUtilities
import Mover as mover
from pUtil import debugInfo, tolog, isAnalysisJob, readpar, createLockFile, getDatasetDict, getChecksumCommand, getSiteInformation,\
     tailPilotErrorDiag, processDBRelease, getCmtconfig, getExperiment, getGUID, dumpFile, timedCommand
from JobRecovery import JobRecovery
from FileStateClient import updateFileStates, dumpFileStates
from ErrorDiagnosis import ErrorDiagnosis # import here to avoid issues seen at BU with missing module
from PilotErrors import PilotErrors
from ProxyGuard import ProxyGuard
from shutil import copy2
from FileHandling import tail, getExtension, extractOutputFiles, getDestinationDBlockItems
from EventRanges import downloadEventRanges

# remove logguid, debuglevel - not needed
# relabelled -h, queuename to -b (debuglevel not used)


class RunJob(object):

    # private data members
    __runjob = "RunJob"                  # String defining the RunJob class
    __instance = None                    # Boolean used by subclasses to become a Singleton
    __error = PilotErrors()              # PilotErrors object

#    __appdir = "/usatlas/projects/OSG"   # Default software installation directory
#    __debugLevel = 0                     # 0: debug info off, 1: display function name when called, 2: full debug info
    __failureCode = None                 # set by signal handler when user/batch system kills the job
    __globalPilotErrorDiag = ""          # global pilotErrorDiag used with signal handler (only)
    __globalErrorCode = 0                # global error code used with signal handler (only)
    __inputDir = ""                      # location of input files (source for mv site mover)
    __logguid = None                     # guid for the log file
    __outputDir = ""                     # location of output files (destination for mv site mover)
    __pilot_initdir = ""                 # location of where the pilot is untarred and started
    __pilotlogfilename = "pilotlog.txt"  # default pilotlog filename
    __pilotserver = "localhost"          # default server
    __pilotport = 88888                  # default port
    __proxycheckFlag = True              # True (default): perform proxy validity checks, False: no check
    __pworkdir = "/tmp"                  # site work dir used by the parent
#    __queuename = ""                     # PanDA queue  NOT NEEDED
#    __sitename = "testsite"              # PanDA site  NOT NEEDED
    __stageinretry = 1                   # number of stage-in tries
    __stageoutretry = 1                  # number of stage-out tries
#    __testLevel = 0                      # test suite control variable (0: no test, 1: put error, 2: ...)  NOT USED
#    __workdir = "/tmp" # NOT USED
    __cache = ""                         # Cache URL, e.g. used by LSST
    __pandaserver = ""                   # Full PanDA server url incl. port and sub dirs

    __recovery = False
    __jobStateFile = None
    __yodaNodes = None
    __yodaQueue = None

    # Getter and setter methods

    def getExperiment(self):
        """ Getter for __experiment """

        return self.__experiment

    def getFailureCode(self):
        """ Getter for __failureCode """

        return self.__failureCode

    def setFailureCode(self, code):
        """ Setter for __failureCode """

        self.__failureCode = code

    def getGlobalPilotErrorDiag(self):
        """ Getter for __globalPilotErrorDiag """

        return self.__globalPilotErrorDiag

    def setGlobalPilotErrorDiag(self, pilotErrorDiag):
        """ Setter for __globalPilotErrorDiag """

        self.__globalPilotErrorDiag = pilotErrorDiag

    def getGlobalErrorCode(self):
        """ Getter for __globalErrorCode """

        return self.__globalErrorCode

    def setGlobalErrorCode(self, code):
        """ Setter for __globalErrorCode """

        self.__globalErrorCode = code

    def setCache(self, cache):
        """ Setter for __cache """

        self.__cache = cache

    def getInputDir(self):
        """ Getter for __inputDir """

        return self.__inputDir

    def setInputDir(self, inputDir):
        """ Setter for __inputDir """

        self.__inputDir = inputDir

    def getLogGUID(self):
        """ Getter for __logguid """

        return self.__logguid

    def getOutputDir(self):
        """ Getter for __outputDir """

        return self.__outputDir

    def getPilotInitDir(self):
        """ Getter for __pilot_initdir """

        return self.__pilot_initdir

    def setPilotInitDir(self, pilot_initdir):
        """ Setter for __pilot_initdir """

        self.__pilot_initdir = pilot_initdir

    def getPilotLogFilename(self):
        """ Getter for __pilotlogfilename """

        return self.__pilotlogfilename

    def getPilotServer(self):
        """ Getter for __pilotserver """

        return self.__pilotserver

    def getPilotPort(self):
        """ Getter for __pilotport """

        return self.__pilotport

    def getProxyCheckFlag(self):
        """ Getter for __proxycheckFlag """

        return self.__proxycheckFlag

    def getParentWorkDir(self):
        """ Getter for __pworkdir """

        return self.__pworkdir

    def setParentWorkDir(self, pworkdir):
        """ Setter for __pworkdir """

        self.__pworkdir = pworkdir

    def getStageInRetry(self):
        """ Getter for __stageinretry """

        return self.__stageinretry

    def getStageOutRetry(self):
        """ Getter for __stageoutretry """

        return self.__stageoutretry

    def setStageInRetry(self, stageinretry):
        """ Setter for __stageinretry """

        self.__stageinretry = stageinretry

    def getCache(self):
        """ Getter for __cache """

        return self.__cache

    def getRecovery(self):

        return self.__recovery

    def getJobStateFile(self):

        return self.__jobStateFile

    def  setLogGUID(self, logguid):
        """ Setter for __logguid """

        self.__logguid = logguid

    def getYodaNodes(self):
        try:
            if self.__yodaNodes is None:
                return None
            nodes = int(self.__yodaNodes)
            return nodes
        except:
            tolog(traceback.format_exc())
            return None

    def getYodaQueue(self):
        try:
            if self.__yodaQueue is None:
                return None
            return self.__yodaQueue
        except:
            tolog(traceback.format_exc())
            return None

    def getPanDAServer(self):
        """ Getter for __pandaserver """

        return self.__pandaserver

    def setPanDAServer(self, pandaserver):
        """ Setter for __pandaserver """

        self.__pandaserver = pandaserver

    # Required methods

    def __init__(self):
        """ Default initialization """

        # e.g. self.__errorLabel = errorLabel
        pass

    def getRunJob(self):
        """ Return a string with the module name """

        return self.__runjob

    def argumentParser(self):
        """ Argument parser for the RunJob module """

        # Return variables
        appdir = None
        queuename = None
        sitename = None
        workdir = None

        parser = OptionParser()
        parser.add_option("-a", "--appdir", dest="appdir",
                          help="The local path to the applications directory", metavar="APPDIR")
        parser.add_option("-b", "--queuename", dest="queuename",
                          help="Queue name", metavar="QUEUENAME")
        parser.add_option("-d", "--workdir", dest="workdir",
                          help="The local path to the working directory of the payload", metavar="WORKDIR")
        parser.add_option("-g", "--inputdir", dest="inputDir",
                          help="Location of input files to be transferred by the mv site mover", metavar="INPUTDIR")
        parser.add_option("-i", "--logfileguid", dest="logguid",
                          help="Log file guid", metavar="GUID")
        parser.add_option("-k", "--pilotlogfilename", dest="pilotlogfilename",
                          help="The name of the pilot log file", metavar="PILOTLOGFILENAME")
        parser.add_option("-l", "--pilotinitdir", dest="pilot_initdir",
                          help="The local path to the directory where the pilot was launched", metavar="PILOT_INITDIR")
        parser.add_option("-m", "--outputdir", dest="outputDir",
                          help="Destination of output files to be transferred by the mv site mover", metavar="OUTPUTDIR")
        parser.add_option("-o", "--parentworkdir", dest="pworkdir",
                          help="Path to the work directory of the parent process (i.e. the pilot)", metavar="PWORKDIR")
        parser.add_option("-s", "--sitename", dest="sitename",
                          help="The name of the site where the job is to be run", metavar="SITENAME")
        parser.add_option("-w", "--pilotserver", dest="pilotserver",
                          help="The URL of the pilot TCP server (localhost) WILL BE RETIRED", metavar="PILOTSERVER")
        parser.add_option("-p", "--pilotport", dest="pilotport",
                          help="Pilot TCP server port (default: 88888)", metavar="PORT")
        parser.add_option("-t", "--proxycheckflag", dest="proxycheckFlag",
                          help="True (default): perform proxy validity checks, False: no check", metavar="PROXYCHECKFLAG")
        parser.add_option("-x", "--stageinretries", dest="stageinretry",
                          help="The number of stage-in retries", metavar="STAGEINRETRY")
        #parser.add_option("-B", "--filecatalogregistration", dest="fileCatalogRegistration",
        #                  help="True (default): perform file catalog registration, False: no catalog registration", metavar="FILECATALOGREGISTRATION")
        parser.add_option("-E", "--stageoutretries", dest="stageoutretry",
                          help="The number of stage-out retries", metavar="STAGEOUTRETRY")
        parser.add_option("-F", "--experiment", dest="experiment",
                          help="Current experiment (default: ATLAS)", metavar="EXPERIMENT")
        parser.add_option("-R", "--recovery", dest="recovery",
                          help="Run in recovery mode", metavar="RECOVERY")
        parser.add_option("-S", "--jobStateFile", dest="jobStateFile",
                          help="Job State File", metavar="JOBSTATEFILE")
        parser.add_option("-N", "--yodaNodes", dest="yodaNodes",
                          help="Maximum nodes Yoda starts with", metavar="YODANODES")
        parser.add_option("-Q", "--yodaQueue", dest="yodaQueue",
                          help="The queue yoda will be send to", metavar="YODAQUEUE")
        parser.add_option("-H", "--cache", dest="cache",
                          help="Cache URL", metavar="CACHE")
        parser.add_option("-W", "--pandaserver", dest="pandaserver",
                          help="The full URL of the PanDA server (incl. port)", metavar="PANDASERVER")

        # options = {'experiment': 'ATLAS'}
        try:
            (options, args) = parser.parse_args()
        except Exception,e:
            tolog("!!WARNING!!3333!! Exception caught:" % (e))
            print options.experiment
        else:

            if options.appdir:
#                self.__appdir = options.appdir
                appdir = options.appdir
            if options.experiment:
                self.__experiment = options.experiment
            if options.logguid:
                self.__logguid = options.logguid
            if options.inputDir:
                self.__inputDir = options.inputDir
            if options.pilot_initdir:
                self.__pilot_initdir = options.pilot_initdir
            if options.pilotlogfilename:
                self.__pilotlogfilename = options.pilotlogfilename
            if options.pilotserver:
                self.__pilotserver = options.pilotserver
            if options.pandaserver:
                self.__pandaserver = options.pandaserver
            if options.proxycheckFlag:
                if options.proxycheckFlag.lower() == "false":
                    self.__proxycheckFlag = False
                else:
                    self.__proxycheckFlag = True
            else:
                self.__proxycheckFlag = True
            if options.pworkdir:
                self.__pworkdir = options.pworkdir
            if options.outputDir:
                self.__outputDir = options.outputDir
            if options.pilotport:
                try:
                    self.__pilotport = int(options.pilotport)
                except Exception, e:
                    tolog("!!WARNING!!3232!! Exception caught: %s" % (e))
# self.__queuename is not needed
            if options.queuename:
                queuename = options.queuename
            if options.sitename:
                sitename = options.sitename
            if options.stageinretry:
                try:
                    self.__stageinretry = int(options.stageinretry)
                except Exception, e:
                    tolog("!!WARNING!!3232!! Exception caught: %s" % (e))
            if options.stageoutretry:
                try:
                    self.__stageoutretry = int(options.stageoutretry)
                except Exception, e:
                    tolog("!!WARNING!!3232!! Exception caught: %s" % (e))
            if options.workdir:
                workdir = options.workdir
            if options.cache:
                self.__cache = options.cache

            self.__recovery = options.recovery
            self.__jobStateFile = options.jobStateFile
            if options.yodaNodes:
                self.__yodaNodes = options.yodaNodes
            if options.yodaQueue:
                self.__yodaQueue = options.yodaQueue

        return sitename, appdir, workdir, queuename

    def getRunJobFileName(self):
        """ Return the filename of the module """

        fullpath = sys.modules[self.__module__].__file__

        # Note: the filename above will contain both full path, and might end with .pyc, fix this
        filename = os.path.basename(fullpath)
        if filename.endswith(".pyc"):
            filename = filename[:-1] # remove the trailing 'c'

        return filename

    def allowLoopingJobKiller(self):
        """ Should the pilot search for looping jobs? """

        # The pilot has the ability to monitor the payload work directory. If there are no updated files within a certain
        # time limit, the pilot will consider the as stuck (looping) and will kill it. The looping time limits are set
        # in environment.py (see e.g. loopingLimitDefaultProd)

        return True

    def cleanup(self, job, rf=None):
        """ Cleanup function """
        # 'rf' is a list that will contain the names of the files that could be transferred
        # In case of transfer problems, all remaining files will be found and moved
        # to the data directory for later recovery.

        tolog("********************************************************")
        tolog(" This job ended with (trf,pilot) exit code of (%d,%d)" % (job.result[1], job.result[2]))
        tolog("********************************************************")

        # clean up the pilot wrapper modules
        pUtil.removePyModules(job.workdir)

        if os.path.isdir(job.workdir):
            os.chdir(job.workdir)

            # remove input files from the job workdir
            remFiles = job.inFiles
            for inf in remFiles:
                if inf and inf != 'NULL' and os.path.isfile("%s/%s" % (job.workdir, inf)): # non-empty string and not NULL
                    try:
                        os.remove("%s/%s" % (job.workdir, inf))
                    except Exception,e:
                        tolog("!!WARNING!!3000!! Ignore this Exception when deleting file %s: %s" % (inf, str(e)))
                        pass

            # only remove output files if status is not 'holding'
            # in which case the files should be saved for the job recovery.
            # the job itself must also have finished with a zero trf error code
            # (data will be moved to another directory to keep it out of the log file)

            # always copy the metadata-<jobId>.xml to the site work dir
            # WARNING: this metadata file might contain info about files that were not successfully moved to the SE
            # it will be regenerated by the job recovery for the cases where there are output files in the datadir

            try:
                tolog('job.workdir is %s pworkdir is %s ' % (job.workdir, self.__pworkdir))
                copy2("%s/metadata-%s.xml" % (job.workdir, job.jobId), "%s/metadata-%s.xml" % (self.__pworkdir, job.jobId))
            except Exception, e:
                tolog("Warning: Could not copy metadata-%s.xml to site work dir - ddm Adder problems will occure in case of job recovery" % (job.jobId))
                tolog('job.workdir is %s pworkdir is %s ' % (job.workdir, self.__pworkdir))
            if job.result[0] == 'holding' and job.result[1] == 0:
                try:
                    # create the data directory
                    os.makedirs(job.datadir)
                except OSError, e:
                    tolog("!!WARNING!!3000!! Could not create data directory: %s, %s" % (job.datadir, str(e)))
                else:
                    # find all remaining files in case 'rf' is not empty
                    remaining_files = []
                    moved_files_list = []
                    try:
                        if rf != None:
                            moved_files_list = RunJobUtilities.getFileNamesFromString(rf[1])
                            remaining_files = RunJobUtilities.getRemainingFiles(moved_files_list, job.outFiles)
                    except Exception, e:
                        tolog("!!WARNING!!3000!! Illegal return value from Mover: %s, %s" % (str(rf), str(e)))
                        remaining_files = job.outFiles

                    # move all remaining output files to the data directory
                    nr_moved = 0
                    for _file in remaining_files:
                        try:
                            os.system("mv %s %s" % (_file, job.datadir))
                        except OSError, e:
                            tolog("!!WARNING!!3000!! Failed to move file %s (abort all)" % (_file))
                            break
                        else:
                            nr_moved += 1

                    tolog("Moved %d/%d output file(s) to: %s" % (nr_moved, len(remaining_files), job.datadir))

                    # remove all successfully copied files from the local directory
                    nr_removed = 0
                    for _file in moved_files_list:
                        try:
                            os.system("rm %s" % (_file))
                        except OSError, e:
                            tolog("!!WARNING!!3000!! Failed to remove output file: %s, %s" % (_file, e))
                        else:
                            nr_removed += 1

                    tolog("Removed %d output file(s) from local dir" % (nr_removed))

                    # copy the PoolFileCatalog.xml for non build jobs
                    if not pUtil.isBuildJob(remaining_files):
                        _fname = os.path.join(job.workdir, "PoolFileCatalog.xml")
                        tolog("Copying %s to %s" % (_fname, job.datadir))
                        try:
                            copy2(_fname, job.datadir)
                        except Exception, e:
                            tolog("!!WARNING!!3000!! Could not copy PoolFileCatalog.xml to data dir - expect ddm Adder problems during job recovery")

            # remove all remaining output files from the work directory
            # (a successfully copied file should already have been removed by the Mover)
            rem = False
            for inf in job.outFiles:
                if inf and inf != 'NULL' and os.path.isfile("%s/%s" % (job.workdir, inf)): # non-empty string and not NULL
                    try:
                        os.remove("%s/%s" % (job.workdir, inf))
                    except Exception,e:
                        tolog("!!WARNING!!3000!! Ignore this Exception when deleting file %s: %s" % (inf, str(e)))
                        pass
                    else:
                        tolog("Lingering output file removed: %s" % (inf))
                        rem = True
            if not rem:
                tolog("All output files already removed from local dir")

        tolog("Payload cleanup has finished")

    def sysExit(self, job, rf=None):
        '''
        wrapper around sys.exit
        rs is the return string from Mover::put containing a list of files that were not transferred
        '''

        self.cleanup(job, rf=rf)
        sys.stderr.close()
        tolog("RunJob (payload wrapper) has finished")
        # change to sys.exit?
        os._exit(job.result[2]) # pilotExitCode, don't confuse this with the overall pilot exit code,
                                # which doesn't get reported back to panda server anyway

    def failJob(self, transExitCode, pilotExitCode, job, ins=None, pilotErrorDiag=None, docleanup=True):
        """ set the fail code and exit """

        if pilotExitCode and job.attemptNr < 4 and job.eventServiceMerge:
            pilotExitCode = PilotErrors.ERR_ESRECOVERABLE
        job.setState(["failed", transExitCode, pilotExitCode])
        if pilotErrorDiag:
            job.pilotErrorDiag = pilotErrorDiag
        tolog("Will now update local pilot TCP server")
        rt = RunJobUtilities.updatePilotServer(job, self.__pilotserver, self.__pilotport, final=True)
        if ins:
            ec = pUtil.removeFiles(job.workdir, ins)
        if docleanup:
            self.sysExit(job)

    def isMultiTrf(self, parameterList):
        """ Will we execute multiple jobs? """

        if len(parameterList) > 1:
            multi_trf = True
        else:
            multi_trf = False

        return multi_trf

    def setup(self, job, jobSite, thisExperiment):
        """ prepare the setup and get the run command list """

        # start setup time counter
        t0 = time.time()
        ec = 0
        runCommandList = []

        # split up the job parameters to be able to loop over the tasks
        jobParameterList = job.jobPars.split("\n")
        jobHomePackageList = job.homePackage.split("\n")
        jobTrfList = job.trf.split("\n")
        job.release = thisExperiment.formatReleaseString(job.release)
        releaseList = thisExperiment.getRelease(job.release)

        tolog("Number of transformations to process: %s" % len(jobParameterList))
        multi_trf = self.isMultiTrf(jobParameterList)

        # verify that the multi-trf job is setup properly
        ec, job.pilotErrorDiag, releaseList = RunJobUtilities.verifyMultiTrf(jobParameterList, jobHomePackageList, jobTrfList, releaseList)
        if ec > 0:
            return ec, runCommandList, job, multi_trf

        os.chdir(jobSite.workdir)
        tolog("Current job workdir is %s" % os.getcwd())

        # setup the trf(s)
        _i = 0
        _stdout = job.stdout
        _stderr = job.stderr
        _first = True
        for (_jobPars, _homepackage, _trf, _swRelease) in map(None, jobParameterList, jobHomePackageList, jobTrfList, releaseList):
            tolog("Preparing setup %d/%d" % (_i + 1, len(jobParameterList)))

            # reset variables
            job.jobPars = _jobPars
            job.homePackage = _homepackage
            job.trf = _trf
            job.release = _swRelease
            if multi_trf:
                job.stdout = _stdout.replace(".txt", "_%d.txt" % (_i + 1))
                job.stderr = _stderr.replace(".txt", "_%d.txt" % (_i + 1))

            # post process copysetup variable in case of directIn/useFileStager
            _copysetup = readpar('copysetup')
            _copysetupin = readpar('copysetupin')
            if "--directIn" in job.jobPars or "--useFileStager" in job.jobPars or _copysetup.count('^') == 5 or _copysetupin.count('^') == 5:
                # only need to update the queuedata file once
                if _first:
                    RunJobUtilities.updateCopysetups(job.jobPars)
                    _first = False

            # setup the trf
            ec, job.pilotErrorDiag, cmd, job.spsetup, job.JEM, job.cmtconfig = thisExperiment.getJobExecutionCommand(job, jobSite, self.__pilot_initdir)
            if ec > 0:
                # setup failed
                break

            # add the setup command to the command list
            runCommandList.append(cmd)
            _i += 1

        job.stdout = _stdout
        job.stderr = _stderr
        job.timeSetup = int(time.time() - t0)
        tolog("Total setup time: %d s" % (job.timeSetup))

        return ec, runCommandList, job, multi_trf


    def stageIn_new(self,
                    job,
                    jobSite,
                    analysisJob=None,  # not used: job.isAnalysisJob() should be used instead
                    pfc_name="PoolFileCatalog.xml"):
        """
            Perform the stage-in
            Do transfer input files
            new site movers based implementation workflow
        """

        tolog("Preparing for get command [stageIn_new]")

        infiles = [e.lfn for e in job.inData]

        tolog("Input file(s): (%s in total)" % len(infiles))
        for ind, lfn in enumerate(infiles, 1):
            tolog("%s. %s" % (ind, lfn))

        if not infiles:
            tolog("No input files for this job .. skip stage-in")
            return job, infiles, None, False

        t0 = os.times()

        job.result[2], job.pilotErrorDiag, _dummy, FAX_dictionary = mover.get_data_new(job, jobSite, stageinTries=self.__stageinretry, proxycheck=False, workDir=self.__pworkdir, pfc_name=pfc_name)

        t1 = os.times()

        job.timeStageIn = int(round(t1[4] - t0[4]))

        usedFAXandDirectIO = FAX_dictionary.get('usedFAXandDirectIO', False)

        statusPFCTurl = None

        return job, infiles, statusPFCTurl, usedFAXandDirectIO


    @mover.use_newmover(stageIn_new)
    def stageIn(self, job, jobSite, analysisJob, pfc_name="PoolFileCatalog.xml", prefetcher=False):
        """ Perform the stage-in """

        ec = 0
        statusPFCTurl = None
        usedFAXandDirectIO = False

        # Prepare the input files (remove non-valid names) if there are any
        ins, job.filesizeIn, job.checksumIn = RunJobUtilities.prepareInFiles(job.inFiles, job.filesizeIn, job.checksumIn)
        if ins and not prefetcher:
            tolog("Preparing for get command")

            # Get the file access info (only useCT is needed here)
            si = getSiteInformation(self.getExperiment())
            useCT, oldPrefix, newPrefix = si.getFileAccessInfo(job.transferType)

            # Transfer input files
            tin_0 = os.times()
            ec, job.pilotErrorDiag, statusPFCTurl, FAX_dictionary = \
                mover.get_data(job, jobSite, ins, self.__stageinretry, analysisJob=analysisJob, usect=useCT,\
                               pinitdir=self.__pilot_initdir, proxycheck=False, inputDir=self.__inputDir, workDir=self.__pworkdir, pfc_name=pfc_name)
            if ec != 0:
                job.result[2] = ec
            tin_1 = os.times()
            job.timeStageIn = int(round(tin_1[4] - tin_0[4]))

            # Extract any FAX info from the dictionary
            job.filesWithoutFAX = FAX_dictionary.get('N_filesWithoutFAX', 0)
            job.filesWithFAX = FAX_dictionary.get('N_filesWithFAX', 0)
            job.bytesWithoutFAX = FAX_dictionary.get('bytesWithoutFAX', 0)
            job.bytesWithFAX = FAX_dictionary.get('bytesWithFAX', 0)
            usedFAXandDirectIO = FAX_dictionary.get('usedFAXandDirectIO', False)
        elif prefetcher:
            tolog("No need to stage in files since prefetcher will be used")
        return job, ins, statusPFCTurl, usedFAXandDirectIO

    def getTrfExitInfo(self, exitCode, workdir):
        """ Get the trf exit code and info from job report if possible """

        exitAcronym = ""
        exitMsg = ""

        # does the job report exist?
        extension = getExtension(alternative='pickle')
        if extension.lower() == "json":
            _filename = "jobReport.%s" % (extension)
        else:
            _filename = "jobReportExtract.%s" % (extension)
        filename = os.path.join(workdir, _filename)

        if os.path.exists(filename):
            tolog("Found job report: %s" % (filename))

            # wait a few seconds to make sure the job report is finished
            tolog("Taking a 5s nap to make sure the job report is finished")
            time.sleep(5)

            # first backup the jobReport to the job workdir since it will be needed later
            # (the current location will disappear since it will be tarred up in the jobs' log file)
            d = os.path.join(workdir, '..')
            try:
                copy2(filename, os.path.join(d, _filename))
            except Exception, e:
                tolog("Warning: Could not backup %s to %s: %s" % (_filename, d, e))
            else:
                tolog("Backed up %s to %s" % (_filename, d))

            # search for the exit code
            try:
                f = open(filename, "r")
            except Exception, e:
                tolog("!!WARNING!!1112!! Failed to open job report: %s" % (e))
            else:
                if extension.lower() == "json":
                    from json import load
                else:
                    from pickle import load
                data = load(f)

                # extract the exit code and info
                _exitCode = self.extractDictionaryObject("exitCode", data)
                if _exitCode:
                    if _exitCode == 0 and exitCode != 0:
                        tolog("!!WARNING!!1111!! Detected inconsistency in %s: exitcode listed as 0 but original trf exit code was %d (using original error code)" %\
                              (filename, exitCode))
                    else:
                        exitCode = _exitCode
                _exitAcronym = self.extractDictionaryObject("exitAcronym", data)
                if _exitAcronym:
                    exitAcronym = _exitAcronym
                _exitMsg = self.extractDictionaryObject("exitMsg", data)
                if _exitMsg:
                    exitMsg = _exitMsg

                f.close()

                tolog("Trf exited with:")
                tolog("...exitCode=%d" % (exitCode))
                tolog("...exitAcronym=%s" % (exitAcronym))
                tolog("...exitMsg=%s" % (exitMsg))

        else:
            tolog("Job report not found: %s" % (filename))

        return exitCode, exitAcronym, exitMsg

    def extractDictionaryObject(self, obj, dictionary):
        """ Extract an object from a dictionary """

        _obj = None

        try:
            _obj = dictionary[obj]
        except Exception, e:
            tolog("Object %s not found in dictionary" % (obj))
        else:
            tolog('Extracted \"%s\"=%s from dictionary' % (obj, _obj))

        return _obj

    def getUtilitySubprocess(self, thisExperiment, cmd, pid, job):
        """ Return/execute the utility subprocess if required """

        utility_subprocess = None
        if thisExperiment.shouldExecuteUtility():
            try:
                mem_cmd = thisExperiment.getUtilityCommand(job_command=cmd, pid=pid, release=job.release, homePackage=job.homePackage, cmtconfig=job.cmtconfig, trf=job.trf, workdir=job.workdir)
                if mem_cmd != "":
                    utility_subprocess = self.getSubprocess(thisExperiment, mem_cmd)
                    if utility_subprocess:
                        try:
                            tolog("Process id of utility: %d" % (utility_subprocess.pid))
                        except Exception, e:
                            tolog("!!WARNING!!3436!! Exception caught: %s" % (e))
                else:
                    tolog("Could not launch utility since the command path does not exist")
            except Exception, e:
                tolog("!!WARNING!!5454!! Exception caught: %s" % (e))
                utility_subprocess = None
        else:
            tolog("Not required to run utility")

        return utility_subprocess

    def getBenchmarkSubprocess(self, node, coreCount, workdir):
        """ Return/execute the benchmark subprocess if required """
        # Output json: /tmp/cern-benchmark_$USER/bmk_tmp/result_profile.json

        benchmark_subprocess = None

        # run benchmark test if required by experiment site information object

        si = getSiteInformation(self.getExperiment())
        if si.shouldExecuteBenchmark():
            thisExperiment = getExperiment(self.getExperiment())
            cmd = si.getBenchmarkCommand(cloud=readpar('cloud'), cores=coreCount, workdir=workdir)
            benchmark_subprocess = self.getSubprocess(thisExperiment, cmd)

            if benchmark_subprocess:
                try:
                    tolog("Process id of benchmark suite: %d" % (benchmark_subprocess.pid))
                except Exception, e:
                    tolog("!!WARNING!!3436!! Exception caught: %s" % (e))
        else:
            tolog("Not required to run the benchmark suite")

        return benchmark_subprocess

    def executePayload(self, thisExperiment, runCommandList, job):
        """ execute the payload """

        # do not hide the proxy for PandaMover since it needs it or for sites that has sc.proxy = donothide
        # if 'DDM' not in jobSite.sitename and readpar('proxy') != 'donothide':
        #    # create the proxy guard object (must be created here before the sig2exc())
        #    proxyguard = ProxyGuard()
        #
        #    # hide the proxy
        #    hP_ret = proxyguard.hideProxy()
        #    if not hP_ret:
        #        tolog("Warning: Proxy exposed to payload")

        # If clone job, make sure that the events should be processed
        if job.cloneJob == "runonce":
            try:
                # If the event is still available, the go ahead and run the payload
                message = downloadEventRanges(job.jobId, job.jobsetID, job.taskID, url=self.__pandaserver)

                # Create a list of event ranges from the downloaded message
                event_ranges = self.extractEventRanges(message)

                # Are there any event ranges?
                if event_ranges == []:
                    tolog("!!WARNING!!2424!! This clone job was already executed")
                    exitMsg = "Already executed clone job"
                    res_tuple = (1, exitMsg)
                    res = (res_tuple[0], res_tuple[1], exitMsg)
                    job.result[0] = exitMsg
                    job.result[1] = 0 # transExitCode
                    job.result[2] = self.__error.ERR_EXECUTEDCLONEJOB # Pilot error code
                    return res, job, False, 0
                else:
                    tolog("Ok to execute clone job")
            except Exception, e:
                tolog("!1WARNING!!2323!! Exception caught: %s" % (e))

        # Run the payload process, which could take days to finish
        t0 = os.times()
        tolog("t0 = %s" % str(t0))
        res_tuple = (0, 'Undefined')

        multi_trf = self.isMultiTrf(runCommandList)
        _stdout = job.stdout
        _stderr = job.stderr

        # Loop over all run commands (only >1 for multi-trfs)
        current_job_number = 0
        getstatusoutput_was_interrupted = False
        number_of_jobs = len(runCommandList)
        for cmd in runCommandList:
            current_job_number += 1

            # Create the stdout/err files
            if multi_trf:
                job.stdout = _stdout.replace(".txt", "_%d.txt" % (current_job_number))
                job.stderr = _stderr.replace(".txt", "_%d.txt" % (current_job_number))
            file_stdout, file_stderr = self.getStdoutStderrFileObjects(stdoutName=job.stdout, stderrName=job.stderr)
            if not (file_stdout and file_stderr):
                res_tuple = (1, "Could not open stdout/stderr files, piping not possible")
                tolog("!!WARNING!!2222!! %s" % (res_tuple[1]))
                break

            try:
                # Add the full job command to the job_setup.sh file
                to_script = cmd.replace(";", ";\n")
                thisExperiment.updateJobSetupScript(job.workdir, to_script=to_script)

                tolog("Executing job command %d/%d" % (current_job_number, number_of_jobs))

                # Start the subprocess
                main_subprocess = self.getSubprocess(thisExperiment, cmd, stdout=file_stdout, stderr=file_stderr)

                if main_subprocess:
                    time.sleep(2)

                    # Start the utility if required
                    utility_subprocess = self.getUtilitySubprocess(thisExperiment, cmd, main_subprocess.pid, job)
                    utility_subprocess_launches = 1

                    # Loop until the main subprocess has finished
                    while main_subprocess.poll() is None:
                        # Take a short nap
                        time.sleep(5)

                        # Make sure that the utility subprocess is still running
                        if utility_subprocess:
                            # Take another short nap
                            time.sleep(5)
                            if not utility_subprocess.poll() is None:
                                # If poll() returns anything but None it means that the subprocess has ended - which it should not have done by itself
                                # Unless it was killed by the Monitor along with all other subprocesses
                                if not os.path.exists(os.path.join(job.workdir, "MEMORYEXCEEDED")) and not os.path.exists(os.path.join(job.workdir, "JOBWILLBEKILLED")):
                                    if utility_subprocess_launches <= 5:
                                        tolog("!!WARNING!!4343!! Dectected crashed utility subprocess - will restart it")
                                        utility_subprocess = self.getUtilitySubprocess(thisExperiment, cmd, main_subprocess.pid, job)
                                        utility_subprocess_launches += 1
                                    elif utility_subprocess_launches <= 6:
                                        tolog("!!WARNING!!4343!! Dectected crashed utility subprocess - too many restarts, will not restart again")
                                        utility_subprocess_launches += 1
                                        utility_subprocess = None
                                    else:
                                        pass
                                else:
                                    tolog("Detected lockfile MEMORYEXCEEDED: will not restart utility")
                                    utility_subprocess = None

                    # Stop the utility
                    if utility_subprocess:
                        utility_subprocess.send_signal(signal.SIGUSR1)
                        tolog("Terminated the utility subprocess")

                        _nap = 10
                        tolog("Taking a short nap (%d s) to allow the utility to finish writing to the summary file" % (_nap))
                        time.sleep(_nap)

                        # Copy the output JSON to the pilots init dir
                        _path = "%s/%s" % (job.workdir, thisExperiment.getUtilityJSONFilename())
                        if os.path.exists(_path):
                            try:
                                copy2(_path, self.__pilot_initdir)
                            except Exception, e:
                                tolog("!!WARNING!!2222!! Caught exception while trying to copy JSON files: %s" % (e))
                            else:
                                tolog("Copied %s to pilot init dir" % (_path))
                        else:
                            tolog("File %s was not created" % (_path))

                    # Handle main subprocess errors
                    try:
                        stdout = open(job.stdout, 'r')
                        if main_subprocess:
                            res_tuple = (main_subprocess.returncode, tail(stdout))
                        else:
                            res_tuple = (1, "Popen process does not exist (see stdout/err)")
                    except Exception, e:
                        tolog("!!WARNING!!3002!! Failed during tail operation: %s" % (e))
                    else:
                        tolog("Tail:\n%s" % (res_tuple[1]))
                        stdout.close()

                else:
                    res_tuple = (1, "Popen ended prematurely (payload command failed to execute, see stdout/err)")
                    tolog("!!WARNING!!3001!! %s" % (res_tuple[1]))

            except Exception, e:
                tolog("!!WARNING!!3000!! Failed to run command: %s" % (e))
                getstatusoutput_was_interrupted = True
                if self.__failureCode:
                    job.result[2] = self.__failureCode
                    tolog("!!FAILED!!3000!! Failure code: %d" % (self.__failureCode))
                    break
            else:
                if res_tuple[0] == 0:
                    tolog("Job command %d/%d finished" % (current_job_number, number_of_jobs))
                else:
                    tolog("Job command %d/%d failed: res = %s" % (current_job_number, number_of_jobs, str(res_tuple)))
                    break

        t1 = os.times()
        tolog("t1 = %s" % str(t1))
        t = map(lambda x, y:x-y, t1, t0) # get the time consumed
        job.cpuConsumptionUnit, job.cpuConsumptionTime, job.cpuConversionFactor = pUtil.setTimeConsumed(t)
        tolog("Job CPU usage: %s %s" % (job.cpuConsumptionTime, job.cpuConsumptionUnit))
        tolog("Job CPU conversion factor: %1.10f" % (job.cpuConversionFactor))
        job.timeExe = int(round(t1[4] - t0[4]))

        tolog("Original exit code: %d" % (res_tuple[0]))
        tolog("Exit code: %d (returned from OS)" % (res_tuple[0]%255))

        # check the job report for any exit code that should replace the res_tuple[0]
        res0, exitAcronym, exitMsg = self.getTrfExitInfo(res_tuple[0], job.workdir)
        res = (res0, res_tuple[1], exitMsg)

        # dump an extract of the payload output
        if number_of_jobs > 1:
            _stdout = job.stdout
            _stderr = job.stderr
            _stdout = _stdout.replace(".txt", "_N.txt")
            _stderr = _stderr.replace(".txt", "_N.txt")
            tolog("NOTE: For %s output, see files %s, %s (N = [1, %d])" % (job.payload, _stdout, _stderr, number_of_jobs))
        else:
            tolog("NOTE: For %s output, see files %s, %s" % (job.payload, job.stdout, job.stderr))

        # JEM job-end callback
        try:
            from JEMstub import notifyJobEnd2JEM
            notifyJobEnd2JEM(job, tolog)
        except:
            pass # don't care

        # restore the proxy
        #if hP_ret:
        #    rP_ret = proxyguard.restoreProxy()
        #    if not rP_ret:
        #        tolog("Warning: Problems with storage can occur since proxy could not be restored")
        #    else:
        #        hP_ret = False
        #        tolog("ProxyGuard has finished successfully")

        return res, job, getstatusoutput_was_interrupted, current_job_number

    def moveTrfMetadata(self, workdir, jobId):
        """ rename and copy the trf metadata """

        oldMDName = "%s/metadata.xml" % (workdir)
        _filename = "metadata-%s.xml.PAYLOAD" % (jobId)
        newMDName = "%s/%s" % (workdir, _filename)
        try:
            os.rename(oldMDName, newMDName)
        except:
            tolog("Warning: Could not open the original %s file, but harmless, pass it" % (oldMDName))
            pass
        else:
            tolog("Renamed %s to %s" % (oldMDName, newMDName))
            # now move it to the pilot work dir
            try:
                copy2(newMDName, "%s/%s" % (self.__pworkdir, _filename))
            except Exception, e:
                tolog("Warning: Could not copy %s to site work dir: %s" % (_filename, str(e)))
            else:
                tolog("Metadata was transferred to site work dir: %s/%s" % (self.__pworkdir, _filename))

    def createFileMetadata(self, outFiles, job, outsDict, dsname, datasetDict, sitename, analysisJob=False, fromJSON=False):
        """ create the metadata for the output + log files """
        # Note: if file names and guids were extracted from the jobReport.json file, then the getOutFilesGuids() should not be called

        ec = 0

        # get/assign guids to the output files
        if outFiles:
            if not pUtil.isBuildJob(outFiles) and not fromJSON:
                ec, job.pilotErrorDiag, job.outFilesGuids = RunJobUtilities.getOutFilesGuids(job.outFiles, job.workdir, self.__experiment)
                if ec:
                    # missing PoolFileCatalog (only error code from getOutFilesGuids)
                    return ec, job, None
            else:
                tolog("Build job - do not use PoolFileCatalog to get guid (generated)")
        else:
            tolog("This job has no output files")

        # get the file sizes and checksums for the local output files
        # WARNING: any errors are lost if occur in getOutputFileInfo()
        ec, pilotErrorDiag, fsize, checksum = pUtil.getOutputFileInfo(list(outFiles), getChecksumCommand(), skiplog=True, logFile=job.logFile)
        if ec != 0:
            tolog("!!FAILED!!2999!! %s" % (pilotErrorDiag))
            self.failJob(job.result[1], ec, job, pilotErrorDiag=pilotErrorDiag)

        if job.tarFileGuid and len(job.tarFileGuid.strip()):
             guid = job.tarFileGuid
        elif self.__logguid:
            guid = self.__logguid
        else:
            guid = job.tarFileGuid

        # create preliminary metadata (no metadata yet about log file - added later in pilot.py)
        _fname = "%s/metadata-%s.xml" % (job.workdir, job.jobId)
        try:
            _status = pUtil.PFCxml(job.experiment, _fname, list(job.outFiles), fguids=job.outFilesGuids, fntag="lfn", alog=job.logFile, alogguid=guid,\
                                   fsize=fsize, checksum=checksum, analJob=analysisJob, logToOS=job.putLogToOS)
        except Exception, e:
            pilotErrorDiag = "PFCxml failed due to problematic XML: %s" % (e)
            tolog("!!WARNING!!1113!! %s" % (pilotErrorDiag))
            self.failJob(job.result[1], error.ERR_MISSINGGUID, job, pilotErrorDiag=pilotErrorDiag)
        else:
            if not _status:
                pilotErrorDiag = "Missing guid(s) for output file(s) in metadata"
                tolog("!!FAILED!!2999!! %s" % (pilotErrorDiag))
                self.failJob(job.result[1], error.ERR_MISSINGGUID, job, pilotErrorDiag=pilotErrorDiag)

        tolog("..............................................................................................................")
        tolog("Created %s with:" % (_fname))
        tolog(".. log            : %s (to be transferred)" % (job.logFile))
        tolog(".. log guid       : %s" % (guid))
        tolog(".. out files      : %s" % str(job.outFiles))
        tolog(".. out file guids : %s" % str(job.outFilesGuids))
        tolog(".. fsize          : %s" % str(fsize))
        tolog(".. checksum       : %s" % str(checksum))
        tolog("..............................................................................................................")

        # convert the preliminary metadata-<jobId>.xml file to OutputFiles-<jobId>.xml for NG and for CERNVM
        # note: for CERNVM this is only really needed when CoPilot is used
        if os.environ.has_key('Nordugrid_pilot') or sitename == 'CERNVM':
            if RunJobUtilities.convertMetadata4NG(os.path.join(job.workdir, job.outputFilesXML), _fname, outsDict, dsname, datasetDict):
                tolog("Metadata has been converted to NG/CERNVM format")
            else:
                job.pilotErrorDiag = "Could not convert metadata to NG/CERNVM format"
                tolog("!!WARNING!!1999!! %s" % (job.pilotErrorDiag))

        # try to build a file size and checksum dictionary for the output files
        # outputFileInfo: {'a.dat': (fsize, checksum), ...}
        # e.g.: file size for file a.dat: outputFileInfo['a.dat'][0]
        # checksum for file a.dat: outputFileInfo['a.dat'][1]
        try:
            # remove the log entries
            _fsize = fsize[1:]
            _checksum = checksum[1:]
            outputFileInfo = dict(zip(job.outFiles, zip(_fsize, _checksum)))
        except Exception, e:
            tolog("!!WARNING!!2993!! Could not create output file info dictionary: %s" % str(e))
            outputFileInfo = {}
        else:
            tolog("Output file info dictionary created: %s" % str(outputFileInfo))

        return ec, job, outputFileInfo

    def getDatasets(self, job):
        """ get the datasets for the output files """

        # get the default dataset
        if job.destinationDblock and job.destinationDblock[0] != 'NULL' and job.destinationDblock[0] != ' ':
            dsname = job.destinationDblock[0]
        else:
            dsname = "%s-%s-%s" % (time.localtime()[0:3]) # pass it a random name

        # create the dataset dictionary
        # (if None, the dsname above will be used for all output files)
        datasetDict = getDatasetDict(job.outFiles, job.destinationDblock, job.logFile, job.logDblock)
        if datasetDict:
            tolog("Dataset dictionary has been verified")
        else:
            tolog("Dataset dictionary could not be verified, output files will go to: %s" % (dsname))

        return dsname, datasetDict


    def stageOut_new(self,
                     job,
                     jobSite,
                     outs,            # somehow prepared validated output files list (logfiles not included)
                     analysisJob,     # not used, --> job.isAnalysisJob() should be used instead
                     dsname,          # default dataset name to be used if file.destinationDblock is not set
                     datasetDict,     # validated dict to resolve dataset name: datasetDict = dict(zip(outputFiles, destinationDblock)) + (logFile, logFileDblock)
                     outputFileInfo   # validated dict: outputFileInfo = dict(zip(job.outFiles, zip(_fsize, _checksum)))
                                      # can be calculated in Mover directly while transferring??
                     ):
        """
            perform the stage-out
            :return: (rcode, job, rf, latereg=False) # latereg is always False
            note: returning `job` is useless since reference passing
        """

        # warning: in main workflow if jobReport is used as source for output file it completely overwtites job.outFiles ==> suppose it's wrong behaviour .. do extend outFiles instead.
        # extend job.outData from job.outFiles (consider extra files extractOutputFilesFromJSON in the main workflow)

        #  populate guid and dataset values for job.outData
        # copy all extra files from job.outFiles into structured job.outData

        job._sync_outdata() # temporary work-around, reuse old workflow that populates job.outFilesGuids

        try:
            t0 = os.times()
            rc, job.pilotErrorDiag, rf, _dummy, job.filesNormalStageOut, job.filesAltStageOut = mover.put_data_new(job, jobSite, stageoutTries=self.__stageoutretry, log_transfer=False)
            t1 = os.times()

            job.timeStageOut = int(round(t1[4] - t0[4]))

        except Exception, e:
            t1 = os.times()
            job.timeStageOut = int(round(t1[4] - t0[4]))

            error = "Put function can not be called for staging out: %s, trace=%s" % (e, traceback.format_exc())
            tolog(error)

            rc = PilotErrors.ERR_PUTFUNCNOCALL
            job.setState(["holding", job.result[1], rc])

            return rc, job, None, False

        tolog("Put function returned code: %s" % rc)

        if rc:

            if job.pilotErrorDiag:
                job.pilotErrorDiag = job.pilotErrorDiag[-256:]

            # check if the job is recoverable?
            _state, _msg = "failed", "FAILED"
            if PilotErrors.isRecoverableErrorCode(rc) and '(unrecoverable)' not in job.pilotErrorDiag:
                _state, _msg = "holding", "WARNING"

            job.setState([_state, job.result[1], rc])

            tolog(" -- %s: %s" % (_msg, PilotErrors.getErrorStr(rc)))
        else:

            job.setState(["finished", 0, 0])

            # create a weak lockfile meaning that file transfer worked
            # (useful for job recovery if activated) in the job workdir
            createLockFile(True, jobSite.workdir, lockfile="ALLFILESTRANSFERRED")
            # create another lockfile in the site workdir since a transfer failure can still occur during the log transfer
            # and a later recovery attempt will fail (job workdir will not exist at that time)
            createLockFile(True, self.__pworkdir, lockfile="ALLFILESTRANSFERRED")

        return rc, job, rf, False


    @mover.use_newmover(stageOut_new)
    def stageOut(self, job, jobSite, outs, analysisJob, dsname, datasetDict, outputFileInfo):
        """ perform the stage-out """

        error = PilotErrors()
        pilotErrorDiag = ""
        rc = 0
        latereg = False
        rf = None

        # generate the xml for the output files and the site mover
        pfnFile = "OutPutFileCatalog.xml"
        try:
            _status = pUtil.PFCxml(job.experiment, pfnFile, outs, fguids=job.outFilesGuids, fntag="pfn")
        except Exception, e:
            job.pilotErrorDiag = "PFCxml failed due to problematic XML: %s" % (e)
            tolog("!!WARNING!!1113!! %s" % (job.pilotErrorDiag))
            return error.ERR_MISSINGGUID, job, rf, latereg
        else:
            if not _status:
                job.pilotErrorDiag = "Metadata contains missing guid(s) for output file(s)"
                tolog("!!WARNING!!2999!! %s" % (job.pilotErrorDiag))
                return error.ERR_MISSINGGUID, job, rf, latereg

        tolog("Using the newly-generated %s/%s for put operation" % (job.workdir, pfnFile))

        # the cmtconfig is needed by at least the xrdcp site mover
        cmtconfig = getCmtconfig(job.cmtconfig)

        rs = "" # return string from put_data with filename in case of transfer error
        tin_0 = os.times()
        try:
            rc, job.pilotErrorDiag, rf, rs, job.filesNormalStageOut, job.filesAltStageOut, os_bucket_id = mover.mover_put_data("xmlcatalog_file:%s" % (pfnFile), dsname, jobSite.sitename,\
                                             jobSite.computingElement, analysisJob=analysisJob, pinitdir=self.__pilot_initdir, proxycheck=self.__proxycheckFlag, datasetDict=datasetDict,\
                                             outputDir=self.__outputDir, outputFileInfo=outputFileInfo, stageoutTries=self.__stageoutretry, cmtconfig=cmtconfig, job=job)
            tin_1 = os.times()
            job.timeStageOut = int(round(tin_1[4] - tin_0[4]))
        except Exception, e:
            tin_1 = os.times()
            job.timeStageOut = int(round(tin_1[4] - tin_0[4]))

            if 'format_exc' in traceback.__all__:
                trace = traceback.format_exc()
                pilotErrorDiag = "Put function can not be called for staging out: %s, %s" % (str(e), trace)
            else:
                tolog("traceback.format_exc() not available in this python version")
                pilotErrorDiag = "Put function can not be called for staging out: %s" % (str(e))
            tolog("!!WARNING!!3000!! %s" % (pilotErrorDiag))

            rc = error.ERR_PUTFUNCNOCALL
            job.setState(["holding", job.result[1], rc])
        else:
            if job.pilotErrorDiag != "":
                if job.pilotErrorDiag.startswith("Put error:"):
                    pre = ""
                else:
                    pre = "Put error: "
                job.pilotErrorDiag = pre + tailPilotErrorDiag(job.pilotErrorDiag, size=256-len("pilot: Put error: "))

            tolog("Put function returned code: %d" % (rc))
            if rc != 0:
                # remove any trailing "\r" or "\n" (there can be two of them)
                if rs != None:
                    rs = rs.rstrip()
                    tolog("Error string: %s" % (rs))

                # is the job recoverable?
                if error.isRecoverableErrorCode(rc):
                    _state = "holding"
                    _msg = "WARNING"
                else:
                    _state = "failed"
                    _msg = "FAILED"

                # look for special error in the error string
                if rs == "Error: string Limit exceeded 250":
                    tolog("!!%s!!3000!! Put error: file name string limit exceeded 250" % (_msg))
                    job.setState([_state, job.result[1], error.ERR_LRCREGSTRSIZE])
                else:
                    job.setState([_state, job.result[1], rc])

                tolog("!!%s!!1212!! %s" % (_msg, error.getErrorStr(rc)))
            else:
                # set preliminary finished (may be overwritten below)
                job.setState(["finished", 0, 0])

                # create a weak lockfile meaning that file transfer worked
                # (useful for job recovery if activated) in the job workdir
                createLockFile(True, jobSite.workdir, lockfile="ALLFILESTRANSFERRED")
                # create another lockfile in the site workdir since a transfer failure can still occur during the log transfer
                # and a later recovery attempt will fail (job workdir will not exist at that time)
                createLockFile(True, self.__pworkdir, lockfile="ALLFILESTRANSFERRED")

            if job.result[0] == "holding" and '(unrecoverable)' in job.pilotErrorDiag:
                job.result[0] = "failed"
                tolog("!!WARNING!!2999!! HOLDING state changed to FAILED since error is unrecoverable")

        return rc, job, rf, latereg

    def copyInputForFiles(self, workdir):
        """ """

        try:
            cmd = "cp %s/inputFor_* %s" % (self.__pilot_initdir, workdir)
            tolog("Executing command: %s" % (cmd))
            out = commands.getoutput(cmd)
        except IOError, e:
            pass
        tolog(out)

    def getStdoutStderrFileObjects(self, stdoutName="stdout.txt", stderrName="stderr.txt"):
        """ Create stdout/err file objects """

        try:
            stdout = open(os.path.join(os.getcwd(), stdoutName), "w")
            stderr = open(os.path.join(os.getcwd(), stderrName), "w")
        except Exception, e:
            tolog("!!WARNING!!3330!! Failed to open stdout/err files: %s" % (e))
            stdout = None
            stderr = None

        return stdout, stderr

    def getSubprocess(self, thisExperiment, runCommand, stdout=None, stderr=None):
        """ Execute a command as a subprocess """

        # Execute and return the subprocess object
        return thisExperiment.getSubprocess(runCommand, stdout=stdout, stderr=stderr)

    # Methods used by event service RunJob* modules ..............................................................

    def stripSetupCommand(self, cmd, trfName):
        """ Remove the trf part of the setup command """

        location = cmd.find(trfName)
        return cmd[:location]

    def executeMakeRunEventCollectionScript(self, cmd, eventcollection_filename):
        """ Define and execute the event collection script """

        cmd += "get_files -jo %s" % (eventcollection_filename)
        tolog("Execute command: %s" % (cmd))

        # WARNING: PUT A TIMER AROUND THIS COMMAND
        rc, rs = commands.getstatusoutput(cmd)

        return rc, rs

    def prependMakeRunEventCollectionScript(self, input_file, output_file, eventcollection_filename):
        """ Prepend the event collection script """

        status = False
        eventcollection_filename_mod = ""

        with open(eventcollection_filename) as f1:
            eventcollection_filename_mod = eventcollection_filename.replace(".py",".2.py")
            with open(eventcollection_filename_mod, "w") as f2:
                f2.write("EvtMax = -1\n")
                f2.write("In = [ \'%s\' ]\n" % (input_file))
                f2.write("Out = \'%s\'\n" % (output_file))
                for line in f1:
                    f2.write(line)
                f2.close()
                f1.close()
                status = True

        return status, eventcollection_filename_mod

    def executeTAGFileCommand(self, cmd, eventcollection_filename_mod):
        """ Execute the TAG file creation script using athena """

        cmd += "athena.py %s >MakeRunEventCollection-stdout.txt" % (eventcollection_filename_mod)
        tolog("Executing command: %s" % (cmd))

        # WARNING: PUT A TIMER AROUND THIS COMMAND
        rc, rs = commands.getstatusoutput(cmd)

        return rc, rs

    def swapAthenaProcNumber(self, swap_value):
        """ Swap the current ATHENA_PROC_NUMBER so that it does not upset the job """
        # Note: only needed during TAG file creation

        athena_proc_number = 0
        try:
            athena_proc_number = int(os.environ['ATHENA_PROC_NUMBER'])
        except Exception, e:
            tolog("ATHENA_PROC_NUMBER not defined, setting it to: %s" % (swap_value))
            os.environ['ATHENA_PROC_NUMBER'] = str(swap_value)
        else:
            if swap_value == 0:
                del os.environ['ATHENA_PROC_NUMBER']
                tolog("Unset ATHENA_PROC_NUMBER")
            else:
                os.environ['ATHENA_PROC_NUMBER'] = str(swap_value)
                tolog("ATHENA_PROC_NUMBER swapped from \'%d\' to \'%d\'" % (athena_proc_number, swap_value))

        return athena_proc_number

    def createTAGFile(self, jobExecutionCommand, trfName, inFiles, eventcollection_filename):
        """ Create a TAG file """

        tag_file = ""
        tag_file_guid = getGUID()

        # We cannot have ATHENA_PROC_NUMBER set to a value larger than 1, since that will
        # activate AthenaMP. Reset it for now, and swap it back at the end of this method
        athena_proc_number = self.swapAthenaProcNumber(0)

        # Remove everything after the trf command from the job execution command
        cmd = self.stripSetupCommand(jobExecutionCommand, trfName)
        tolog("Stripped command: %s" % (cmd))

        # Define and execute the event collection script
        if cmd != "":
            rc, rs = self.executeMakeRunEventCollectionScript(cmd, eventcollection_filename)
            # Prepend the event collection script
            if rc == 0:
                input_file = inFiles[0]
                tag_file = input_file + ".TAG"
                status, eventcollection_filename_mod = self.prependMakeRunEventCollectionScript(input_file, tag_file, eventcollection_filename)

                # Finally create the TAG file
                if status:
                    rc, rs = self.executeTAGFileCommand(cmd, eventcollection_filename_mod)
                    if rc != 0:
                        tolog("!!WARNING!!3337!! Failed to create TAG file: rc=%d, rs=%s" % (rc, rs))
                        tag_file = ""
            else:
                tolog("!!WARNING!!3339!! Failed to download %s: rc=%d, rs=%s " % (eventcollection_filename, rc, rs))
        else:
            tolog("!!WARNING!!3330!! Failed to strip the job execution command, cannot create TAG file")

        # Now swap the ATHENA_PROC_NUMBER since it is needed for activating AthenaMP
        dummy = self.swapAthenaProcNumber(athena_proc_number)

        return tag_file, tag_file_guid

    # (end event service methods) ................................................................................

    def extractEventRanges(self, message):
        """ Extract all event ranges from the server message """

        # This function will return a list of event range dictionaries

        event_ranges = []

        try:
            event_ranges = loads(message)
        except Exception, e:
            tolog("Could not extract any event ranges: %s" % (e))

        return event_ranges

    def unzipStagedFiles(self, job):
        for inputZipFile in job.inputZipFiles:
            inputZipFile = os.path.join(job.workdir, inputZipFile)
            command = "tar -xf %s -C %s" % (inputZipFile, job.workdir)
            tolog("Unzip file: %s" % command)
            status, output = commands.getstatusoutput(command)
            tolog("status: %s, output: %s\n" % (status, output))


# main process starts here
if __name__ == "__main__":

    # Get error handler
    error = PilotErrors()

    # Get runJob object
    runJob = RunJob()

    # Define a new parent group
    os.setpgrp()

    # Protect the runJob code with exception handling
    hP_ret = False
    try:
        # always use this filename as the new jobDef module name
        import newJobDef

        jobSite = Site.Site()

        return_tuple = runJob.argumentParser()
        tolog("argumentParser returned: %s" % str(return_tuple))
        jobSite.setSiteInfo(return_tuple)

#            jobSite.setSiteInfo(argParser(sys.argv[1:]))

        # reassign workdir for this job
        jobSite.workdir = jobSite.wntmpdir

        if runJob.getPilotLogFilename() != "":
            pUtil.setPilotlogFilename(runJob.getPilotLogFilename())

        # set node info
        node = Node.Node()
        node.setNodeName(os.uname()[1])
        node.collectWNInfo(jobSite.workdir)

        # redirect stder
        sys.stderr = open("%s/runjob.stderr" % (jobSite.workdir), "w")

        tolog("Current job workdir is: %s" % os.getcwd())
        tolog("Site workdir is: %s" % jobSite.workdir)

        # get the experiment object
        thisExperiment = getExperiment(runJob.getExperiment())
        tolog("RunJob will serve experiment: %s" % (thisExperiment.getExperiment()))

        # set the cache (used e.g. by LSST)
        if runJob.getCache():
            thisExperiment.setCache(runJob.getCache())

        JR = JobRecovery()
        try:
            job = Job.Job()
            job.workdir = jobSite.workdir
            job.setJobDef(newJobDef.job)
            job.workdir = jobSite.workdir
            job.experiment = runJob.getExperiment()
            # figure out and set payload file names
            job.setPayloadName(thisExperiment.getPayloadName(job))
            logGUID = newJobDef.job.get('logGUID', "")
            if logGUID != "NULL" and logGUID != "":
                job.tarFileGuid = logGUID
        except Exception, e:
            pilotErrorDiag = "Failed to process job info: %s" % str(e)
            tolog("!!WARNING!!3000!! %s" % (pilotErrorDiag))
            runJob.failJob(0, error.ERR_UNKNOWN, job, pilotErrorDiag=pilotErrorDiag)

        # prepare for the output file data directory
        # (will only created for jobs that end up in a 'holding' state)
        job.datadir = runJob.getParentWorkDir() + "/PandaJob_%s_data" % (job.jobId)

        # register cleanup function
        atexit.register(runJob.cleanup, job)

        # to trigger an exception so that the SIGTERM signal can trigger cleanup function to run
        # because by default signal terminates process without cleanup.
        def sig2exc(sig, frm):
            """ signal handler """

            error = PilotErrors()
            runJob.setGlobalPilotErrorDiag("!!FAILED!!3000!! SIGTERM Signal %s is caught in child pid=%d!\n" % (sig, os.getpid()))
            tolog(runJob.getGlobalPilotErrorDiag())
            if sig == signal.SIGTERM:
                runJob.setGlobalErrorCode(error.ERR_SIGTERM)
            elif sig == signal.SIGQUIT:
                runJob.setGlobalErrorCode(error.ERR_SIGQUIT)
            elif sig == signal.SIGSEGV:
                runJob.setGlobalErrorCode(error.ERR_SIGSEGV)
            elif sig == signal.SIGXCPU:
                runJob.setGlobalErrorCode(error.ERR_SIGXCPU)
            elif sig == signal.SIGBUS:
                runJob.setGlobalErrorCode(error.ERR_SIGBUS)
            elif sig == signal.SIGUSR1:
                runJob.setGlobalErrorCode(error.ERR_SIGUSR1)
            else:
                runJob.setGlobalErrorCode(error.ERR_KILLSIGNAL)
            runJob.setFailureCode(runJob.getGlobalErrorCode())
            # print to stderr
            print >> sys.stderr, runJob.getGlobalPilotErrorDiag()
            raise SystemError(sig)

        signal.signal(signal.SIGTERM, sig2exc)
        signal.signal(signal.SIGQUIT, sig2exc)
        signal.signal(signal.SIGSEGV, sig2exc)
        signal.signal(signal.SIGXCPU, sig2exc)
        signal.signal(signal.SIGUSR1, sig2exc)
        signal.signal(signal.SIGBUS, sig2exc)

        # see if it's an analysis job or not
        analysisJob = isAnalysisJob(job.trf.split(",")[0])
        if analysisJob:
            tolog("User analysis job")
        else:
            tolog("Production job")
        tolog("runJob received a job with prodSourceLabel=%s" % (job.prodSourceLabel))

        # setup starts here ................................................................................

        # update the job state file
        job.jobState = "setup"
        _retjs = JR.updateJobStateTest(job, jobSite, node, mode="test")

        # send [especially] the process group back to the pilot
        job.setState([job.jobState, 0, 0])
        rt = RunJobUtilities.updatePilotServer(job, runJob.getPilotServer(), runJob.getPilotPort())

        # prepare the setup and get the run command list
        ec, runCommandList, job, multi_trf = runJob.setup(job, jobSite, thisExperiment)
        if ec != 0:
            tolog("!!WARNING!!2999!! runJob setup failed: %s" % (job.pilotErrorDiag))
            runJob.failJob(0, ec, job, pilotErrorDiag=job.pilotErrorDiag)
        tolog("Setup has finished successfully")

        # job has been updated, display it again
        job.displayJob()

        # (setup ends here) ................................................................................

        tolog("Setting stage-in state until all input files have been copied")
        job.setState(["stagein", 0, 0])
        # send the special setup string back to the pilot (needed for the log transfer on xrdcp systems)
        rt = RunJobUtilities.updatePilotServer(job, runJob.getPilotServer(), runJob.getPilotPort())

        # stage-in .........................................................................................

        # benchmark ........................................................................................

        # Launch the benchmark, let it execute during setup + stage-in
        benchmark_subprocess = runJob.getBenchmarkSubprocess(node, job.coreCount, job.workdir)

        # update the job state file
        job.jobState = "stagein"
        _retjs = JR.updateJobStateTest(job, jobSite, node, mode="test")

        # update copysetup[in] for production jobs if brokerage has decided that remote I/O should be used
        if job.transferType == 'direct' or job.transferType == 'fax':
            tolog('Brokerage has set transfer type to \"%s\" (remote I/O will be attempted for input files)' %\
                  (job.transferType))
            RunJobUtilities.updateCopysetups('', transferType=job.transferType)
            si = getSiteInformation(runJob.getExperiment())
            si.updateDirectAccess(job.transferType)

        # stage-in all input files (if necessary)
        job, ins, statusPFCTurl, usedFAXandDirectIO = runJob.stageIn(job, jobSite, analysisJob)
        if job.result[2] != 0:
            tolog("Failing job with ec: %d" % (ec))
            runJob.failJob(0, job.result[2], job, ins=ins, pilotErrorDiag=job.pilotErrorDiag)

        # after stageIn, all file transfer modes are known (copy_to_scratch, file_stager, remote_io)
        # consult the FileState file dictionary if cmd3 should be updated (--directIn should not be set if all
        # remote_io modes have been changed to copy_to_scratch as can happen with ByteStream files)
        # and update the run command list if necessary.
        # in addition to the above, if FAX is used as a primary site mover and direct access is enabled, then
        # the run command should not contain the --oldPrefix, --newPrefix, --lfcHost options but use --usePFCTurl
        hasInput = job.inFiles != ['']
        runCommandList = RunJobUtilities.updateRunCommandList(runCommandList, runJob.getParentWorkDir(), job.jobId, statusPFCTurl, analysisJob, usedFAXandDirectIO, hasInput, job.prodDBlockToken)

        # copy any present @inputFor_* files from the pilot init dir to the rundirectory (used for ES merge jobs)
        #runJob.copyInputForFiles(job.workdir)

        # unzip the staged in file if necessary
        runJob.unzipStagedFiles(job)

        # (stage-in ends here) .............................................................................

        # Loop until the benchmark subprocess has finished
        max_count = 4
        count = 0
        while benchmark_subprocess.poll() is None:
            if count >= max_count:
                benchmark_subprocess.send_signal(signal.SIGUSR1)
                tolog("Terminated the benchmark since it ran for longer than two minutes")
            else:
                count += 1

                # Take a short nap
                tolog("Benchmark suite has not finished yet, taking a nap (iteration #%d/%d)" % (count, max_count))
<<<<<<< HEAD
                time.sleep(30)
=======
                time.sleep(15)
>>>>>>> 91db75f1

        # (benchmark ends here) ............................................................................

        # change to running state since all input files have been staged
        tolog("Changing to running state since all input files have been staged")
        job.setState(["running", 0, 0])
        rt = RunJobUtilities.updatePilotServer(job, runJob.getPilotServer(), runJob.getPilotPort())

        # update the job state file
        job.jobState = "running"
        _retjs = JR.updateJobStateTest(job, jobSite, node, mode="test")

        # run the job(s) ...................................................................................

        # Set ATLAS_CONDDB if necessary, and other env vars
        RunJobUtilities.setEnvVars(jobSite.sitename)

        # execute the payload
        res, job, getstatusoutput_was_interrupted, current_job_number = runJob.executePayload(thisExperiment, runCommandList, job)

        # if payload leaves the input files, delete them explicitly
        if ins:
            ec = pUtil.removeFiles(job.workdir, ins)

        # payload error handling
        ed = ErrorDiagnosis()
        job = ed.interpretPayload(job, res, getstatusoutput_was_interrupted, current_job_number, runCommandList, runJob.getFailureCode())
        if job.result[1] != 0 or job.result[2] != 0:
            runJob.failJob(job.result[1], job.result[2], job, pilotErrorDiag=job.pilotErrorDiag)

        # stage-out ........................................................................................

        # update the job state file
        job.jobState = "stageout"
        _retjs = JR.updateJobStateTest(job, jobSite, node, mode="test")

        # are there any additional output files created by the trf/payload?
        fromJSON = False
        extracted_output_files, extracted_guids = extractOutputFiles(analysisJob, job.workdir, job.allowNoOutput, job.outFiles, job.outFilesGuids)
        if extracted_output_files != []:
            tolog("Will update the output file lists since files were discovered in the job report (production job) or listed in allowNoOutput and do not exist (user job)")

            new_destinationDBlockToken = []
            new_destinationDblock = []
            new_scopeOut = []
            try:
                for f in extracted_output_files:
                    _destinationDBlockToken, _destinationDblock, _scopeOut = getDestinationDBlockItems(f, job.outFiles, job.destinationDBlockToken, job.destinationDblock, job.scopeOut)
                    new_destinationDBlockToken.append(_destinationDBlockToken)
                    new_destinationDblock.append(_destinationDblock)
                    new_scopeOut.append(_scopeOut)
            except Exception, e:
                tolog("!!WARNING!!3434!! Exception caught: %s" % (e))
            else:
                # Finally replace the output file lists
                job.outFiles = extracted_output_files
                job.destinationDblock = new_destinationDblock
                job.destinationDBlockToken = new_destinationDBlockToken
                job.scopeOut = new_scopeOut
                tolog("Updated: job.outFiles=%s" % str(extracted_output_files))
                tolog("Updated: job.destinationDblock=%s" % str(job.destinationDblock))
                tolog("Updated: job.destinationDBlockToken=%s" % str(job.destinationDBlockToken))
                tolog("Updated: job.scopeOut=%s" % str(job.scopeOut))
                if extracted_guids != []:
                    fromJSON = True
                    job.outFilesGuids = extracted_guids
                    tolog("Updated: job.outFilesGuids=%s" % str(job.outFilesGuids))
                else:
                    tolog("Empty extracted guids list")
        # verify and prepare and the output files for transfer
        ec, pilotErrorDiag, outs, outsDict = RunJobUtilities.prepareOutFiles(job.outFiles, job.logFile, job.workdir)
        if ec:
            # missing output file (only error code from prepareOutFiles)
            runJob.failJob(job.result[1], ec, job, pilotErrorDiag=pilotErrorDiag)

        # update the current file states
        updateFileStates(outs, runJob.getParentWorkDir(), job.jobId, mode="file_state", state="created")
        dumpFileStates(runJob.getParentWorkDir(), job.jobId)

        # create xml string to pass to server
        outputFileInfo = {}
        if outs or (job.logFile and job.logFile != ''):
            # get the datasets for the output files
            dsname, datasetDict = runJob.getDatasets(job)

            # re-create the metadata.xml file, putting guids of ALL output files into it.
            # output files that miss guids from the job itself will get guids in PFCxml function

            # first rename and copy the trf metadata file for non-build jobs
            if not pUtil.isBuildJob(outs):
                runJob.moveTrfMetadata(job.workdir, job.jobId)

            # create the metadata for the output + log files
            ec, job, outputFileInfo = runJob.createFileMetadata(list(outs), job, outsDict, dsname, datasetDict, jobSite.sitename, analysisJob=analysisJob, fromJSON=fromJSON)
            if ec:
                runJob.failJob(0, ec, job, pilotErrorDiag=job.pilotErrorDiag)

        # move output files from workdir to local DDM area
        finalUpdateDone = False
        if outs:

            # If clone job, make sure that stage-out should be performed
            if job.cloneJob == "storeonce":
                try:
                    message = downloadEventRanges(job.jobId, job.jobsetID, job.taskID, url=runJob.getPanDAServer())

                    # Create a list of event ranges from the downloaded message
                    event_ranges = runJob.extractEventRanges(message)

                    # Are there any event ranges?
                    if event_ranges == []:
                        tolog("!!WARNING!!2424!! This clone job was already executed and stored")
                        exitMsg = "Already executed/stored clone job"
                        res_tuple = (1, exitMsg)
                        res = (res_tuple[0], res_tuple[1], exitMsg)
                        job.result[0] = exitMsg
                        job.result[1] = 0 # transExitCode
                        job.result[2] = runJob.__error.ERR_EXECUTEDCLONEJOB # Pilot error code
                        job.pilotErrorDiag = exitMsg
                        runJob.failJob(0, ec, job, pilotErrorDiag=job.pilotErrorDiag)
                    else:
                        tolog("Ok to stage out clone job")
                except Exception, e:
                    tolog("!1WARNING!!2324!! Exception caught: %s" % (e))

            tolog("Setting stage-out state until all output files have been copied")
            job.setState(["stageout", 0, 0])
            rt = RunJobUtilities.updatePilotServer(job, runJob.getPilotServer(), runJob.getPilotPort())

            # Stage-out output files
            ec, job, rf, latereg = runJob.stageOut(job, jobSite, outs, analysisJob, dsname, datasetDict, outputFileInfo)
            # Error handling
            if job.result[0] == "finished" or ec == error.ERR_PUTFUNCNOCALL:
                rt = RunJobUtilities.updatePilotServer(job, runJob.getPilotServer(), runJob.getPilotPort(), final=True)
            else:
                rt = RunJobUtilities.updatePilotServer(job, runJob.getPilotServer(), runJob.getPilotPort(), final=True, latereg=latereg)
            if ec == error.ERR_NOSTORAGE:
                # Update the current file states for all files since nothing could be transferred
                updateFileStates(outs, runJob.getParentWorkDir(), job.jobId, mode="file_state", state="not_transferred")
                dumpFileStates(runJob.getParentWorkDir(), job.jobId)

            finalUpdateDone = True
            if ec != 0:
                runJob.sysExit(job, rf)

        # (Stage-out ends here) .......................................................................

        job.setState(["finished", 0, 0])
        if not finalUpdateDone:
            rt = RunJobUtilities.updatePilotServer(job, runJob.getPilotServer(), runJob.getPilotPort(), final=True)
        runJob.sysExit(job)

    except Exception, errorMsg:

        error = PilotErrors()

        if runJob.getGlobalPilotErrorDiag() != "":
            pilotErrorDiag = "Exception caught in RunJob: %s" % (runJob.getGlobalPilotErrorDiag())
        else:
            pilotErrorDiag = "Exception caught in RunJob: %s" % str(errorMsg)

        if 'format_exc' in traceback.__all__:
            pilotErrorDiag += ", " + traceback.format_exc()

        try:
            tolog("!!FAILED!!3001!! %s" % (pilotErrorDiag))
        except Exception, e:
            if len(pilotErrorDiag) > 10000:
                pilotErrorDiag = pilotErrorDiag[:10000]
                tolog("!!FAILED!!3001!! Truncated (%s): %s" % (e, pilotErrorDiag))
            else:
                pilotErrorDiag = "Exception caught in runJob: %s" % (e)
                tolog("!!FAILED!!3001!! %s" % (pilotErrorDiag))

#        # restore the proxy if necessary
#        if hP_ret:
#            rP_ret = proxyguard.restoreProxy()
#            if not rP_ret:
#                tolog("Warning: Problems with storage can occur since proxy could not be restored")
#            else:
#                hP_ret = False
#                tolog("ProxyGuard has finished successfully")

        tolog("sys.path=%s" % str(sys.path))
        cmd = "pwd;ls -lF %s;ls -lF;ls -lF .." % (runJob.getPilotInitDir())
        tolog("Executing command: %s" % (cmd))
        out = commands.getoutput(cmd)
        tolog("%s" % (out))

        job = Job.Job()
        job.setJobDef(newJobDef.job)
        job.pilotErrorDiag = pilotErrorDiag
        job.result[0] = "failed"
        if runJob.getGlobalErrorCode() != 0:
            job.result[2] = runJob.getGlobalErrorCode()
        else:
            job.result[2] = error.ERR_RUNJOBEXC
        tolog("Failing job with error code: %d" % (job.result[2]))
        # fail the job without calling sysExit/cleanup (will be called anyway)
        runJob.failJob(0, job.result[2], job, pilotErrorDiag=pilotErrorDiag, docleanup=False)

    # end of runJob<|MERGE_RESOLUTION|>--- conflicted
+++ resolved
@@ -1680,11 +1680,7 @@
 
                 # Take a short nap
                 tolog("Benchmark suite has not finished yet, taking a nap (iteration #%d/%d)" % (count, max_count))
-<<<<<<< HEAD
-                time.sleep(30)
-=======
                 time.sleep(15)
->>>>>>> 91db75f1
 
         # (benchmark ends here) ............................................................................
 
