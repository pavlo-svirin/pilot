import commands
import json
import os
import socket
import time
import re
import sys

from pUtil import timeStamp, debugInfo, tolog, readpar, verifyReleaseString,\
     isAnalysisJob, dumpOrderedItems, grep, getExperiment, getGUID,\
     getCmtconfig, timedCommand, getProperTimeout, removePattern, encode_string
from PilotErrors import PilotErrors
from FileStateClient import dumpFileStates, hasOnlyCopyToScratch
from SiteInformation import SiteInformation

# global variables
#siteroot = ""

def filterTCPString(TCPMessage):
    """ Remove any unwanted characters from the TCP message string and truncate if necessary """

    # sometimes a failed command will return html which end up in (e.g.) pilotErrorDiag, remove it
    if TCPMessage.upper().find("<HTML>") >= 0:
        # reset here. the error diag will be set in pilot.updatePandaServer()
        tolog("Found html in TCP message string (will be reset): %s" % (TCPMessage))
        TCPMessage = ""

    # remove any ;-signs which will cause the TCP message to become corrupt (see use of ; below)
    # and cause an exception in the TCP server (job will fail with no subprocesses error)
    TCPMessage = TCPMessage.replace(";"," ")

    # also remove any =-signs since they are interpreted as well
    TCPMessage = TCPMessage.replace("!=","ne")
    TCPMessage = TCPMessage.replace("="," ")

    # also remove any "-signs
    TCPMessage = TCPMessage.replace('"','')

    # truncate if necessary
    if len(TCPMessage) > 250:
        tolog("TCP message string will be truncated to size 250")
        tolog("Original TCP message string: %s" % (TCPMessage))
        TCPMessage = TCPMessage[:250]

    return TCPMessage

def updateJobInfo(job, server, port, logfile=None, final=False, latereg=False):
    """ send job status updates to local pilot TCP server, in the format
    of status=running;pid=2343; logfile is the file that contains
    some debug information, usually used in failure case """

    try:
        s = socket.socket(socket.AF_INET, socket.SOCK_STREAM)
        s.settimeout(120)
        s.connect((server, port))
    except Exception, e:
        tolog("!!WARNING!!2999!! updateJobInfo caught a socket/connect exception: %s" % str(e))
        return "NOTOK"

    msgdic = {}
    msgdic["pid"] = os.getpid()
    msgdic["pgrp"] = os.getpgrp()
    msgdic["jobid"] = job.jobId
    msgdic["status"] = job.result[0]
    msgdic["jobState"] = job.jobState
    msgdic["transecode"] = job.result[1]
    msgdic["pilotecode"] = job.result[2]
    msgdic["timeStageIn"] = job.timeStageIn
    msgdic["timeStageOut"] = job.timeStageOut
    msgdic["timeSetup"] = job.timeSetup
    msgdic["timeExe"] = job.timeExe
    msgdic["cpuTime"] = job.cpuConsumptionTime
    msgdic["cpuUnit"] = job.cpuConsumptionUnit
    msgdic["cpuConversionFactor"] = job.cpuConversionFactor
    msgdic["nEvents"] = job.nEvents
    msgdic["nEventsW"] = job.nEventsW
    msgdic["vmPeakMax"] = job.vmPeakMax
    msgdic["vmPeakMean"] = job.vmPeakMean
    msgdic["RSSMean"] = job.RSSMean
    msgdic["JEM"] = job.JEM
    msgdic["cmtconfig"] = getCmtconfig(job.cmtconfig)
    msgdic["dbTime"] = job.dbTime
    msgdic["dbData"] = job.dbData

    if job.outputZipName and job.outputZipBucketID:
        msgdic['outputZipName'] = job.outputZipName
        msgdic['outputZipBucketID'] = job.outputZipBucketID

    # hpc job status
    if job.mode:
        msgdic["mode"] = job.mode
    if job.hpcStatus:
        msgdic['hpcStatus'] = job.hpcStatus
<<<<<<< HEAD
    if job.yodaSetupTime:
        msgdic["yodaSetupTime"] = job.yodaSetupTime
    if job.yodaTotalTime:
        msgdic["yodaTotalTime"] = job.yodaTotalTime
    if job.yodaTotalCPUHour:
        msgdic['yodaTotalCPUHour'] = job.yodaTotalCPUHour
    if job.yodaProcessCPUHour:
        msgdic['yodaProcessCPUHour'] = job.yodaProcessCPUHour
    if job.yodaCores:
        msgdic['yodaCores'] = job.yodaCores
    if job.yodaQueueEvents:
        msgdic['yodaQueueEvents'] = job.yodaQueueEvents
    if job.yodaProcessedEvents:
        msgdic['yodaProcessedEvents'] = job.yodaProcessedEvents
    if job.avgProcessTimePerEvent:
        msgdic['avgProcessTimePerEvent'] = job.avgProcessTimePerEvent
=======
    if job.yodaJobMetrics:
        msgdic["yodaJobMetrics"] = json.dumps(job.yodaJobMetrics)
>>>>>>> cc811d91
    if job.HPCJobId:
        msgdic['HPCJobId'] = job.HPCJobId

    if job.outputZipName and job.outputZipBucketID:
        msgdic['outputZipName'] = job.outputZipName
        msgdic['outputZipBucketID'] = job.outputZipBucketID

    if job.refreshNow:
        msgdic['refreshNow'] = job.refreshNow
    if job.coreCount or job.coreCount == 0:
        msgdic['coreCount'] = job.coreCount


    # report FAX usage if at least one successful FAX transfer
    if job.filesWithFAX > 0:
        msgdic["filesWithFAX"] = job.filesWithFAX
    if job.filesWithoutFAX > 0:
        msgdic["filesWithoutFAX"] = job.filesWithoutFAX
    if job.bytesWithFAX > 0:
        msgdic["bytesWithFAX"] = job.bytesWithFAX
    if job.bytesWithoutFAX > 0:
        msgdic["bytesWithoutFAX"] = job.bytesWithoutFAX

    # report alternative stage-out usage if at least one successful stage-out to an alternative SE
    if job.filesAltStageOut > 0:
        msgdic["filesAltStageOut"] = job.filesAltStageOut
        tolog("filesAltStageOut=%d" % (job.filesAltStageOut))
    else:
        tolog("filesAltStageOut not set")
    if job.filesNormalStageOut > 0:
        msgdic["filesNormalStageOut"] = job.filesNormalStageOut
        tolog("filesNormalStageOut=%d" % (job.filesNormalStageOut))
    else:
        tolog("filesNormalStageOut not set")

    # truncate already now if necesary so not too much junk is sent back to the local pilot TCP server
    if job.pilotErrorDiag != None:
        # remove any unwanted characters from the string
        job.pilotErrorDiag = encode_string(job.pilotErrorDiag)
    msgdic["pilotErrorDiag"] = job.pilotErrorDiag

    # report trf error message if set
    if job.exeErrorDiag != "":
        # remove any unwanted characters from the string
        msgdic["exeErrorDiag"] = encode_string(job.exeErrorDiag)
        msgdic["exeErrorCode"] = job.exeErrorCode

    if logfile:
        msgdic["logfile"] = logfile

    # send the special setup string for the log transfer (on xrdcp systems)
    if job.spsetup:
        # temporarily remove = and ;-signs not to disrupt the TCP message (see ;-handling below)
        msgdic["spsetup"] = job.spsetup.replace(";", "^").replace("=", "!")
        tolog("Updated spsetup: %s" % (msgdic["spsetup"]))

    # set final job state (will be propagated to the job state file)
    if final:
        job.finalstate = getFinalState(job.result)
        tolog("Final payload state set to: %s" % (job.finalstate))
        msgdic["finalstate"] = job.finalstate
        if job.result[0] == "holding" and job.finalstate == "finished":
            if readpar('retry').upper() == "TRUE":
                tolog("This job is recoverable")
            else:
                tolog("This job is not recoverable since job recovery is switched off")

        # variables needed for later registration of output files
        # (log will be handled by the pilot)
        if latereg:
            latereg_str = "True"
        else:
            latereg_str = "False"
        msgdic["output_latereg"] = latereg_str

    msg = ''
    for k in msgdic.keys():
        msg += "%s=%s;" % (k, msgdic[k])

    tolog("About to send TCP message to main pilot thread of length = %d" % len(msg))
    if len(msg) > 4096:
        tolog("!!WARNING!!1234!! TCP message too long (cannot truncate easily without harming encoded message)")
    try:
        s.send(msg)
        tolog("(Sent)")
        tm = s.recv(1024)
        tolog("(Received)")
    except Exception, e:
        tolog("!!WARNING!!2999!! updateJobInfo caught a send/receive exception: %s" % str(e))
        return "NOTOK"
    else:
        s.settimeout(None)
        s.close()
        tolog("Successfully sent and received TCP message")

    return tm  # =OK or NOTOK

def getFinalState(result):
    """
    Figure out the final job state (finished or failed)
    Simplies job recovery
    """

    state = "failed"

    # job has failed if transExitCode != 0
    if result[1] != 0:
        state = "failed"
    else:
        error = PilotErrors()
        # job has finished if pilotErrorCode is in the allowed list or recoverable jobs
        if ((error.isRecoverableErrorCode(result[2])) or (result[2] == error.ERR_KILLSIGNAL and result[0] == "holding")):
            state = "finished"

    return state

def updatePilotServer(job, server, port, logfile=None, final=False, latereg=False):
    """ handle the local pilot TCP server updates """

    if not final:
        max_trials = 2
    else:
        max_trials = 10
    status = False

    trial = 1
    while trial <= max_trials:
        rt = updateJobInfo(job, server, port, logfile=logfile, final=final, latereg=latereg)
        if rt == "OK":
            tolog("Successfully updated local pilot TCP server at %s (Trial %d/%d)" % (timeStamp(), trial, max_trials))
            status = True
            break
        else:
            tolog("[Trial %d/%d] Failed to communicate with local pilot TCP server: %s" % (trial, max_trials, rt))
            time.sleep(5)
            trial += 1

    if not status:
        tolog("updatePilotServer failed")
        if final:
            tolog("!!FAILED!!3000!! Local pilot TCP server down, expecting pilot to fail job (cannot communicate final update back to main pilot thread)")

    return status

def getFileNamesFromString(s=""):
    """
    Return a list from the input string
    Ex. s = "a+b+c+", return: [a,b,c]
    """

    list = []
    if len(s) > 0:
        # remove any trailing + sign
        if s[-1] == "+":
            s = s[:-1]

        # create the list
        list = s.split("+")

        # remove the path from the file names
        for i in range(len(list)):
            list[i] = os.path.basename(list[i])

    return list

def getRemainingFiles(movedFileList, allFiles):
    """ Make a diff between the moved files and all files """

    # loop over all entries and remove those that are in the movedFileList
    for file in movedFileList:
        for i in range(len(allFiles)):
            if file == allFiles[i]:
                del allFiles[i]
                break

    return allFiles

def dumpOutput(filename):
    """ dump an extract from an ascii file """

    ret = ""
    if os.path.exists(filename):
        fsize = os.path.getsize(filename)
        tolog("Filename : %s" % (filename))
        tolog("File size: %s" % str(fsize))
        if fsize > 2**14: # 16k
            tolog("Begin output (first and last 8k)............................................")
            ret = commands.getoutput("head --bytes=8192 %s" % filename)
            if ret == "":
                tolog("[no output?]")
            else:
                # protect against corrupted files containing illegal chars
                try:
                    tolog(str(ret))
                except Exception, e:
                    tolog("!!WARNING!!3000!! Could not dump file: %s" % str(e))
            tolog("\n.... [snip] ....\n")
            ret = commands.getoutput("tail --bytes=8192 %s" % filename)
            if ret == "":
                tolog("[no output?]")
            else:
                # protect against corrupted files containing illegal chars
                try:
                    tolog(str(ret))
                except Exception, e:
                    tolog("!!WARNING!!3000!! Could not dump file: %s" % str(e))
        else:
            tolog("Begin output (all)..........................................................")
            ret = commands.getoutput("cat %s" % filename)
            if ret == "":
                tolog("[no output?]")
            else:
                # protect against corrupted files containing illegal chars
                try:
                    tolog(ret)
                except Exception, e:
                    tolog("!!WARNING!!3000!! Could not dump file: %s" % str(e))
        tolog("End output..................................................................")
    else:
        tolog("!!WARNING!!3000!! file %s does not exist" % (filename))

    return ret

def isCommandOk(cmd):
    """ return True if the command is returning exit code 0 """

    status = True
    tolog("Executing command: %s" % (cmd))
    a, b = commands.getstatusoutput(cmd)
    if a != 0:
        tolog("!!WARNING!!3000!! Command test failed with exit code %d: %s" % (a, b))
        status = False

    return status

def prepareInFiles(inFiles, filesizeIn, checksumIn):
    """ prepare the input files (remove non-valid names) """

    # if the file name list is modified, make sure that the file size and checksum lists are modified as well
    ins = []
    fIn = []
    cIn = []
    file_nr = -1
    if inFiles: # non empty list
        for inf in inFiles:
            file_nr += 1
            if inf and inf != 'NULL': # non-empty string and not NULL
                ins.append(inf)
                fIn.append(filesizeIn[file_nr])
                cIn.append(checksumIn[file_nr])
    if inFiles[0] != '':
        tolog("Input file(s): (%d in total)" % (len(inFiles)))
        dumpOrderedItems(inFiles)
    else:
        tolog("No input files for this job")

    return ins, fIn, cIn

def prepareOutFiles(outFiles, logFile, workdir, fullpath=False):
    """ verify and prepare the output files for transfer """

    # fullpath = True means that the file in outFiles already has a full path, adding it to workdir is then not needed
    ec = 0
    pilotErrorDiag = ""
    outs = []
    modt = []

    from SiteMover import SiteMover
    for outf in outFiles:
        if outf and outf != 'NULL': # non-empty string and not NULL
            if (not os.path.isfile("%s/%s" % (workdir, outf)) and not fullpath) or (not os.path.isfile(outf) and fullpath):
                pilotErrorDiag = "Expected output file %s does not exist" % (outf)
                tolog("!!FAILED!!3000!! %s" % (pilotErrorDiag))
                error = PilotErrors()
                ec = error.ERR_MISSINGOUTPUTFILE
                break
            else:
                tolog("outf = %s" % (outf))
                if fullpath:
                    # remove the full path here from outf
                    workdir = os.path.dirname(outf)
                    outf = os.path.basename(outf)

                outs.append(outf)

                # get the modification time for the file (needed by NG)
                modt.append(SiteMover.getModTime(workdir, outf))

                tolog("Output file(s):")
                try:
                    _ec, _rs = commands.getstatusoutput("ls -l %s/%s" % (workdir, outf))
                except Exception, e:
                    tolog(str(e))
                else:
                    tolog(_rs)

    if ec == 0:
        # create a dictionary of the output files with matched modification times (needed to create the NG OutputFiles.xml)
        outsDict = dict(zip(outs, modt))
        # add the log file with a fictious date since it has not been created yet
        outsDict[logFile] = ''
    else:
        outsDict = {}

    return ec, pilotErrorDiag, outs, outsDict

def convertMetadata4NG(filenameOUT, filenameIN, outsDict, dataset, datasetDict):
    """ convert the metadata-<jobId>.xml to NG format """
    # note: 'dataset' will only be used if datasetDict is None

    status = True

    # xml tags and conversion dictionaries
    _header = '<?xml version="1.0" encoding="UTF-8" standalone="no" ?>\n<!-- ATLAS file meta-data catalog -->\n<!DOCTYPE POOLFILECATALOG SYSTEM "InMemory">\n'
    _tagsBEGIN_END = '<%s>%s</%s>\n'
    _tagBEGIN = '<%s>\n'
    _tagEND = '</%s>\n'
    _tagDICT = { 'ID':'guid', 'fsize':'size', 'md5sum':'md5sum', 'adler32':'ad32', 'name':'lfn', 'csumtypetobeset':'ad32', 'surl':'surl' }
    dic = {}
    dic['md5sum'] = '' # to avoid KeyError's with older python
    dic['adler32'] = ''
    dic['fsize'] = ''

    if os.path.exists(filenameIN):
        try:
            f = open(filenameIN, 'r')
        except Exception, e:
            tolog("!!WARNING!!1999!! Could not open file: %s, %s" % (filenameIN, str(e)))
            status = False
        else:
            # get the metadata
            xmlIN = f.read()
            f.close()

            xmlOUT = _header
            xmlOUT += _tagBEGIN % 'outputfiles'

            from xml.dom import minidom
            xmldoc = minidom.parseString(xmlIN)
            fileList = xmldoc.getElementsByTagName("File")

            # convert the metadata to NG format
            for _file in fileList:
                xmlOUT += _tagBEGIN % 'file'
                lfn = str(_file.getElementsByTagName("lfn")[0].getAttribute("name"))
                guid = str(_file.getAttribute("ID"))
                lrc_metadata_dom = _file.getElementsByTagName("metadata")
                for i in range(len(lrc_metadata_dom)):
                    _key = str(_file.getElementsByTagName("metadata")[i].getAttribute("att_name"))
                    _value = str(_file.getElementsByTagName("metadata")[i].getAttribute("att_value"))
                    # e.g. key = 'fsize', get the corresponding NG name ('size')
                    _keyNG = _tagDICT[_key]
                    xmlOUT += ' ' + _tagsBEGIN_END % (_keyNG, _value, _keyNG)
                xmlOUT += ' ' + _tagsBEGIN_END % ('guid', guid, 'guid')
                xmlOUT += ' ' + _tagsBEGIN_END % ('lfn', lfn, 'lfn')
                if datasetDict:
                    try:
                        xmlOUT += ' ' + _tagsBEGIN_END % ('dataset', datasetDict[lfn], 'dataset')
                    except Exception, e:
                        tolog("!!WARNING!!2999!! datasetDict could not be used: %s (using default dataset instead)" % str(e))
                        xmlOUT += ' ' + _tagsBEGIN_END % ('dataset', dataset, 'dataset')
                else:
                    xmlOUT += ' ' + _tagsBEGIN_END % ('dataset', dataset, 'dataset')
                xmlOUT += ' ' + _tagsBEGIN_END % ('date', outsDict[lfn], 'date')
                xmlOUT += _tagEND % 'file'

            xmlOUT += _tagEND % 'outputfiles'
            tolog("Converted xml for NorduGrid / CERNVM")

            # write the new metadata to the OutputFiles.xml
            try:
                f = open(filenameOUT, 'w')
            except Exception, e:
                tolog("!!WARNING!!1999!! Could not create output file: %s, %s" % (filenameOUT, str(e)))
                status = False
            else:
                f.write(xmlOUT)
                f.close()
    else:
        status = False

    return status

def getOutFilesGuids(outFiles, workdir, experiment, TURL=False):
    """ get the outFilesGuids from the PFC """

    ec = 0
    pilotErrorDiag = ""
    outFilesGuids = []

    # Get the experiment object and the GUID source filename
    thisExperiment = getExperiment(experiment)
    filename = thisExperiment.getGUIDSourceFilename()

    # If a source file should not be used (ie empty filename string), then generate the GUIDs here
    if filename == "":
        tolog("Pilot will generate GUIDs for the output files")
        for i in range (0, len(outFiles)):
            guid = getGUID()
            if guid == "":
                guid = "- GUID generation failed -"
            outFilesGuids.append(guid)

        return ec, pilotErrorDiag, outFilesGuids
    else:
        tolog("Pilot will get GUIDs for the output files from source: %s" % (filename))
        pfcFile = os.path.join(workdir, filename) #"%s/PoolFileCatalog.xml" % (workdir)

    # The PFC used for Event Service will be TURL based, use the corresponding file
    if TURL:
        pfcFile = pfcFile.replace(".xml", "TURL.xml")

    # Initialization: make sure the guid list has the same length as the file list
    for i in range (0, len(outFiles)):
        outFilesGuids.append(None)

    # make sure the PFC exists
    if os.path.isfile(pfcFile):
        from xml.dom import minidom
        xmldoc = minidom.parse(pfcFile)
        fileList = xmldoc.getElementsByTagName("File")
        for thisfile in fileList:
            gpfn = str(thisfile.getElementsByTagName("pfn")[0].getAttribute("name"))
            guid = str(thisfile.getAttribute("ID"))
            for i in range(0, len(outFiles)):
                if outFiles[i] == gpfn:
                    outFilesGuids[i] = guid
    else:
        pilotErrorDiag = "PFC file does not exist: %s" % (pfcFile)
        tolog("!!FAILED!!3000!! %s" % (pilotErrorDiag))
        error = PilotErrors()
        ec = error.ERR_MISSINGPFC

    return ec, pilotErrorDiag, outFilesGuids

def verifyMultiTrf(jobParameterList, jobHomePackageList, jobTrfList, jobAtlasRelease):
    """ make sure that a multi-trf (or single trf) job is properly setup """

    error = PilotErrors()

    ec = 0
    pilotErrorDiag = ""
    N_jobParameterList = len(jobParameterList)
    N_jobHomePackageList = len(jobHomePackageList)
    N_jobTrfList = len(jobTrfList)
    N_jobAtlasRelease = len(jobAtlasRelease)

    # test jobs have multiple atlas releases defined, but not real tasks
    if N_jobTrfList > N_jobAtlasRelease and N_jobAtlasRelease == 1:
        # jobAtlasRelease = ['14.0.0'] -> ['14.0.0', '14.0.0']
        jobAtlasRelease = jobAtlasRelease*N_jobTrfList
        N_jobAtlasRelease = len(jobAtlasRelease)

    if (N_jobParameterList == N_jobHomePackageList) and \
       (N_jobHomePackageList == N_jobTrfList) and \
       (N_jobTrfList == N_jobAtlasRelease):
        if N_jobAtlasRelease == 1:
            tolog("Multi-trf verification succeeded (single job)")
        else:
            tolog("Multi-trf verification succeeded")
    else:
        pilotErrorDiag = "Multi-trf verification failed: N(jobPars) eq %d, but N(homepackage,transformation,AtlasRelease) eq (%d,%d,%d)" %\
                         (N_jobParameterList, N_jobHomePackageList, N_jobTrfList, N_jobAtlasRelease)
        tolog("!!FAILED!!2999!! %s" % (pilotErrorDiag))
        ec = error.ERR_SETUPFAILURE

    return ec, pilotErrorDiag, jobAtlasRelease

def updateCopysetups(cmd3, transferType=None, useCT=None, directIn=None, useFileStager=None):
    """ Update the relevant copysetup fields for remote I/O or file stager """

    si = SiteInformation()

    _copysetupin = readpar('copysetupin')
    _copysetup = readpar('copysetup')

    if _copysetupin != "":
        si.updateCopysetup(cmd3, 'copysetupin', _copysetupin, transferType=transferType, useCT=useCT, directIn=directIn, useFileStager=useFileStager)
    else:
        si.updateCopysetup(cmd3, 'copysetup', _copysetup, transferType=transferType, useCT=useCT, directIn=directIn, useFileStager=useFileStager)

def addSPSetupToCmd(special_setup_cmd, cmd):
    """ Add the special command setup if it exists to the main run command """

    if special_setup_cmd != "":
        if not special_setup_cmd.endswith(";"):
            special_setup_cmd += ";"

        # the special command must be squeezed in before the trf but after the setup scripts
        # find the last ; and add the special setup there

        # in case of -f options, there's a possibility that the command can contain extra ;-signs, remove that part
        pos_f = cmd.rfind("-f ")
        if pos_f != -1:
            _cmd0 = cmd[:pos_f]
            _cmd1 = cmd[pos_f:]
        else:
            _cmd0 = cmd
            _cmd1 = ""

        last_semicolon = _cmd0.rfind(";")
        cmd = _cmd0[:last_semicolon] + ";" + special_setup_cmd[:-1] + _cmd0[last_semicolon:] + _cmd1
        tolog("Special setup command added to main run command")

    return cmd

def removeSkippedFromJobPars(fname, jobPars):
    """ remove skipped input files from jobPars """

    # get the skipped file names from the xml
    skipped = getLFNsFromSkippedXML(fname)

    if skipped == []:
        tolog("Did not find any skipped LFNs in: %s" % (fname))
    else:
        tolog("Removing skipped input files from jobPars")
        tolog("..skipped: %s" % str(skipped))
        tolog("..jobPars:\n%s" % (jobPars))
        for skip in skipped:
            tolog("..Removing: %s" % (skip))
            # try difference styles
            _skip = "\'%s\'," % (skip)
            if _skip in jobPars:
                jobPars = jobPars.replace(_skip,'')
                tolog('..Removed %s from jobPars' % (_skip))
            else:
                _skip = "\'%s\'" % (skip)
                if _skip in jobPars:
                    jobPars = jobPars.replace(_skip,'')
                    tolog('..Removed %s from jobPars' % (_skip))
                else:
                    _skip = "%s," % (skip)
                    if _skip in jobPars:
                        jobPars = jobPars.replace(skip,'')
                        tolog('..Removed %s from jobPars' % (skip))
                    else:
                        if skip in jobPars:
                            jobPars = jobPars.replace(skip,'')
                            print '..Removed %s from jobPars' % (skip)
                        else:
                            # nothing to remove
                            tolog("..Found nothing to remove from jobPars: %s" % (jobPars))
    return jobPars

def getLFNsFromSkippedXML(fname):
    """ extract the list of skipped files from the skipped xml """

    lfns = []
    try:
        f = open(fname, "r")
    except Exception, e:
        tolog("Warning: could not open skipped xml file: %s" % str(e))
    else:
        pre_xml = f.read()
        f.close()

        # add an XML header etc since the skipped xml is just an XML fragment
        # so that it can be processed
        xmlstr =  '<?xml version="1.0" encoding="UTF-8" standalone="no" ?>\n'
        xmlstr += "<!-- Edited By POOL -->\n"
        xmlstr += '<!DOCTYPE POOLFILECATALOG SYSTEM "InMemory">\n'
        xmlstr += "<POOLFILECATALOG>\n"
        xmlstr += pre_xml
        xmlstr += "</POOLFILECATALOG>\n"

        from xml.dom import minidom
        xmldoc = minidom.parseString(xmlstr)
        fileList = xmldoc.getElementsByTagName("File")
        for thisfile in fileList:
            lfns.append(str(thisfile.getElementsByTagName("lfn")[0].getAttribute("name")))

    return lfns

def setEnvVars(sitename):
    """ Set ATLAS_CONDDB if necessary """

    if not os.environ.has_key('ATLAS_CONDDB'):
        atlas_conddb = readpar('gatekeeper')
        if atlas_conddb != "to.be.set":
            os.environ["ATLAS_CONDDB"] = atlas_conddb
            tolog("Note: ATLAS_CONDDB was not set by the pilot wrapper script")
            tolog("The pilot has set ATLAS_CONDDB to: %s" % (atlas_conddb))
        else:
            tolog("Warning: ATLAS_CONDDB was not set by the pilot wrapper and schedconfig.gatekeeper value is to.be.set (pilot will take no action)")

    # set specially requested env vars
    os.environ["PANDA_SITE_NAME"] = sitename
    tolog("Set PANDA_SITE_NAME = %s" % (sitename))
    copytool = readpar("copytoolin")
    if copytool == "":
        copytool = readpar("copytool")
    if "^" in copytool:
        copytool = copytool.split("^")[0]
    os.environ["COPY_TOOL"] = copytool
    tolog("Set COPY_TOOL = %s" % (copytool))

def updateRunCommandList(runCommandList, pworkdir, jobId, statusPFCTurl, analysisJob, usedFAXandDirectIO, hasInput, prodDBlockToken):
    """ update the run command list if --directIn is no longer needed """
    # the method is using the file state dictionary

    # remove later
    dumpFileStates(pworkdir, jobId, ftype="input")

    # remove any instruction regarding tag file creation for event service jobs
    _runCommandList = []
    for cmd in runCommandList:
        if "--createTAGFileForES" in cmd:
            cmd = cmd.replace("--createTAGFileForES","")
        _runCommandList.append(cmd)
    runCommandList = _runCommandList

    # no need to continue if no input files
    if not hasInput:
        return runCommandList

    # are there only copy_to_scratch transfer modes in the file state dictionary?
    # if so, remove any lingering --directIn instruction
    only_copy_to_scratch = hasOnlyCopyToScratch(pworkdir, jobId)
    if only_copy_to_scratch or 'local' in prodDBlockToken:
#    if hasOnlyCopyToScratch(pworkdir, jobId): # python bug? does not work, have to use previous two lines?
        _runCommandList = []

        if only_copy_to_scratch:
            tolog("There are only copy_to_scratch transfer modes in file state dictionary")
        for cmd in runCommandList:
            # remove the --directIn string if present
            if "--directIn" in cmd:
                tolog("(Removing --directIn instruction from run command since it is not needed)")
                cmd = cmd.replace("--directIn", "")
            # remove the --useFileStager string if present
            if "--useFileStager" in cmd:
                tolog("(Removing --useFileStager instruction from run command since it is not needed)")
                cmd = cmd.replace("--useFileStager", "")
            # remove additional run options if creation of TURL based PFC failed
            if statusPFCTurl == False: # (note: can also be None, so do not use 'if not statusPFCTurl')
                if "--usePFCTurl" in cmd:
                    tolog("(Removing --usePFCTurl instruction from run command since it is not needed)")
                    cmd = cmd.replace(" --usePFCTurl", "")
                if not "--lfcHost" in cmd and analysisJob:
                    tolog("Adding lfcHost to run command")
                    cmd += ' --lfcHost %s' % (readpar('lfchost'))

            tolog("Updated run command: %s" % (cmd))
            _runCommandList.append(cmd)
    else:
        tolog("Nothing to update in run command list related to copy-to-scratch")
        _runCommandList = runCommandList

    # was FAX used as primary site mover in combination with direct I/O?
    if usedFAXandDirectIO == True:
        tolog("Since FAX was used as primary site mover in combination with direct I/O, the run command list need to be updated")
        _runCommandList2 = []

        for cmd in _runCommandList:
            # remove the --lfcHost
            if "--lfcHost" in cmd:
                _lfcHost = ' --lfcHost %s' % (readpar('lfchost'))
                cmd = cmd.replace(_lfcHost, '')
                tolog("(Removed the LFC host:%s)" % (_lfcHost))

            # remove the --oldPrefix
            if "--oldPrefix" in cmd:
                pattern = "(\-\-oldPrefix\ \S+)"
                cmd = removePattern(cmd, pattern)
                tolog("(Removed --oldPrefix pattern)")

            # remove the --newPrefix
            if "--newPrefix" in cmd:
                pattern = "(\-\-newPrefix\ \S+)"
                cmd = removePattern(cmd, pattern)
                tolog("(Removed --newPrefix pattern)")

            # add the --usePFCTurl if not there already
            if not "--usePFCTurl" in cmd and analysisJob:
                cmd += " --usePFCTurl"
                tolog("(Added --usePFCTurl)")

            tolog("Updated run command: %s" % (cmd))
            _runCommandList2.append(cmd)

        _runCommandList = _runCommandList2


    ### new movers quick integration: reuse usedFAXandDirectIO variable with special meaning
    ### to avoid any LFC and prefixes lookups in transformation scripts
    ### since new movers already form proper pfn values
    ### proper workflow is required: to be reimplemented later
    if usedFAXandDirectIO == 'newmover' or usedFAXandDirectIO == 'newmover-directaccess':
        tolog("updateRunCommandList(): use new movers logic")
        tolog("updateRunCommandList(): remove to be deprecated options (--lfcHost, --oldPrefix, --newPrefix) from command list")
        tolog("updateRunCommandList(): force to set --usePFCTurl")
        tolog("updateRunCommandList(): check directaccess mode if need (--directIn)")
        tolog("current runCommandList=%s" % _runCommandList)

        _runCommandList2 = []

        for cmd in _runCommandList:

            # remove the --lfcHost, --oldPrefix, --newPrefix
            # add --usePFCTurl

            if "--lfcHost" in cmd:
                cmd = removePattern(cmd, "(\-\-lfcHost\ \S+)")
                tolog("(Removed the --lfcHost)")

            if "--oldPrefix" in cmd:
                pattern = "(\-\-oldPrefix\ \S+)"
                cmd = removePattern(cmd, pattern)
                tolog("(Removed --oldPrefix pattern)")

            if "--newPrefix" in cmd:
                pattern = "(\-\-newPrefix\ \S+)"
                cmd = removePattern(cmd, pattern)
                tolog("(Removed --newPrefix pattern)")

            if "--usePFCTurl" not in cmd and analysisJob:
                cmd += " --usePFCTurl"
                tolog("(Added --usePFCTurl)")

            # add --directIn if need
            if usedFAXandDirectIO == 'newmover-directaccess':
                if "--directIn" not in cmd and analysisJob:
                    cmd += " --directIn"
                    tolog("(Added --directIn)")

            tolog("Updated run command: %s" % cmd)

            _runCommandList2.append(cmd)

        _runCommandList = _runCommandList2

    tolog("Dumping final input file states")
    dumpFileStates(pworkdir, jobId, ftype="input")

    return _runCommandList

def getStdoutFilename(workdir, _stdout, current_job_number, number_of_jobs):
    """ Return a proper stdout filename """

    if number_of_jobs > 1:
        _stdout = _stdout.replace(".txt", "_%d.txt" % (current_job_number))
    return os.path.join(workdir, _stdout)

def findVmPeaks(setup):
    """ Find the VmPeak values """

    vmPeakMax = 0
    vmPeakMean = 0
    RSSMean = 0

#    matched_lines = grep(["Py\:PerfMonSvc\s*INFO\s*VmPeak:\s*[0-9]"], stdout_filename)
#    pattern = "([0-9]+)"

#    # now extract the digits from the found lines
#    N = 0
#    vmPeaks = 0
#    for line in matched_lines:
#        _vmPeak = re.search(pattern, line)
#        if _vmPeak:
#            N += 1
#            vmPeak = _vmPeak.group(1)
#            if vmPeak > vmPeakMax:
#                vmPeakMax = vmPeak
#            vmPeaks += vmPeak

    # use the VmPeak script to get all values
    cmd = "%s python VmPeak.py >Pilot_VmPeak.txt" % (setup)
    try:
        ec, output = timedCommand(cmd, timeout=getProperTimeout(setup))
    except Exception, e:
        tolog("!!WARNING!!1111!! Failed to execute VmPeak script: %s" % (e))
    else:
        # now get the values from the deault file
        file_name = os.path.join(os.getcwd(), "VmPeak_values.txt")
        if ec == 0:
            if os.path.exists(file_name):
                try:
                    f = open(file_name, "r")
                except Exception, e:
                    tolog("!!WARNING!!1111!! Failed to open VmPeak values file: %s" % (e))
                else:
                    _values = f.read()
                    f.close()
                    values = _values.split(",")
                    try:
                        vmPeakMax = int(values[0])
                        vmPeakMean = int(values[1])
                        RSSMean = int(values[2])
                    except Exception, e:
                        tolog("!!WARNING!!1111!! VmPeak exception: %s" % (e))
            else:
                tolog("Note: File %s does not exist" % (file_name))
        else:
            tolog("!!WARNING!!1111!! VmPeak script returned: %d, %s" % (ec, output))

    tolog("[VmPeak] vmPeakMax=%d" % (vmPeakMax))
    tolog("[VmPeak] vmPeakMean=%d" % (vmPeakMean))
    tolog("[VmPeak] RSSMean=%d" % (RSSMean))

    return vmPeakMax, vmPeakMean, RSSMean

def getSourceSetup(runCommand):
    """ Extract the source setup command from the run command """

    if type(runCommand) is dict:
            to_str = " ".join(runCommand['environment'])
            to_str = "%s %s %s %s" % (to_str,  runCommand["interpreter"], runCommand["payload"], runCommand["parameters"])
            runCommand = to_str

    setup = ""
    pattern = re.compile(r"(source /.+?;)")
    s = re.findall(pattern, runCommand)
    if s != []:
        setup = s[0]

    return setup<|MERGE_RESOLUTION|>--- conflicted
+++ resolved
@@ -91,27 +91,8 @@
         msgdic["mode"] = job.mode
     if job.hpcStatus:
         msgdic['hpcStatus'] = job.hpcStatus
-<<<<<<< HEAD
-    if job.yodaSetupTime:
-        msgdic["yodaSetupTime"] = job.yodaSetupTime
-    if job.yodaTotalTime:
-        msgdic["yodaTotalTime"] = job.yodaTotalTime
-    if job.yodaTotalCPUHour:
-        msgdic['yodaTotalCPUHour'] = job.yodaTotalCPUHour
-    if job.yodaProcessCPUHour:
-        msgdic['yodaProcessCPUHour'] = job.yodaProcessCPUHour
-    if job.yodaCores:
-        msgdic['yodaCores'] = job.yodaCores
-    if job.yodaQueueEvents:
-        msgdic['yodaQueueEvents'] = job.yodaQueueEvents
-    if job.yodaProcessedEvents:
-        msgdic['yodaProcessedEvents'] = job.yodaProcessedEvents
-    if job.avgProcessTimePerEvent:
-        msgdic['avgProcessTimePerEvent'] = job.avgProcessTimePerEvent
-=======
     if job.yodaJobMetrics:
         msgdic["yodaJobMetrics"] = json.dumps(job.yodaJobMetrics)
->>>>>>> cc811d91
     if job.HPCJobId:
         msgdic['HPCJobId'] = job.HPCJobId
 
