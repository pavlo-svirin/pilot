--- conflicted
+++ resolved
@@ -518,21 +518,13 @@
                 # also update the file_state for the existing entry (could also be removed?)
                 if self.job.prefetcher:
                     updateFileState(fdata.turl, self.workDir, self.job.jobId, mode="file_state", state="prefetch", ftype="input")
-<<<<<<< HEAD
-                    fdata.status = 'remote_io'
-                    updateFileState(fdata.turl, self.workDir, self.job.jobId, mode="transfer_mode", state=fdata.status, ftype="input")
-                    self.log("Prefetcher will be used for turl=%s .. skip transfer for this file" % fdata.turl)
-                    updateFileState(fdata.lfn, self.workDir, self.job.jobId, mode="transfer_mode", state="no_transfer", ftype="input")
-                    self.trace_report.update(url=fdata.turl, clientState='FOUND_ROOT', stateReason='prefetch')
-                    self.sendTrace(self.trace_report)
-                    continue
-=======
 #                    fdata.status = 'remote_io'
 #                    updateFileState(fdata.turl, self.workDir, self.job.jobId, mode="transfer_mode", state=fdata.status, ftype="input")
 #                    self.log("Prefetcher will be used for turl=%s .. skip transfer for this file" % fdata.turl)
 #                    updateFileState(fdata.lfn, self.workDir, self.job.jobId, mode="transfer_mode", state="no_transfer", ftype="input")
+#                    self.trace_report.update(url=fdata.turl, clientState='FOUND_ROOT', stateReason='prefetch')
+#                    self.sendTrace(self.trace_report)
 #                    continue
->>>>>>> 91db75f1
 
                 # apply site-mover custom job-specific checks for stage-in
                 try:
