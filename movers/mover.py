--- conflicted
+++ resolved
@@ -316,11 +316,7 @@
                             ddm_path += '/'
                         ddm_path += 'rucio/'
 
-<<<<<<< HEAD
-                    # Choose the first replica
-=======
                     # the root replica has been found
->>>>>>> e35aad74
                     fdat.replicas.append((ddm, r['rses'][ddm], ddm_se, ddm_path))
                     break
 
