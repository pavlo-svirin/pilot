# Base class of site movers
# All site movers inherit from this class

import os
import commands
import re
import time
from urllib import urlopen, urlencode
from urllib2 import Request, urlopen

from futil import *
from pUtil import tolog, readpar, dumpOrderedItems, getDirectAccessDic, getSiteInformation
from PilotErrors import PilotErrors
from timed_command import timed_command
from configSiteMover import config_sm
from FileHandling import getExtension, getTracingReportFilename, writeJSON

PERMISSIONS_DIR = config_sm.PERMISSIONS_DIR
PERMISSIONS_FILE = config_sm.PERMISSIONS_FILE
CMD_CHECKSUM = config_sm.COMMAND_MD5
ARCH_DEFAULT = config_sm.ARCH_DEFAULT

class SiteMover(object):
    """
    File movers move files between a storage element (of different kinds) and a local directory
    get_data: SE->local
    put_data: local->SE
    getMover: static function returning a SiteMover

    It furter provides functions useful for child classes (AAASiteMover):
    put_data_retfail -- facilitate return in case of failure
    mkdirWperm -- create recursively dirs setting appropriate permissions
    getLocalFileInfo -- get size and checksum of a local file

    This is the Default SiteMover, the SE has to be locally accessible for all the WNs
    and all commands like cp, mkdir, md5checksum have to be available on files in the SE
    E.g. NFS exported file system
    """
    __childDict = {}

    copyCommand = "cp"
    checksum_command = "adler32"
    has_mkdir = True
    has_df = True
    has_getsize = True
    has_md5sum = True
    has_chmod = True
    permissions_DIR = PERMISSIONS_DIR
    permissions_FILE = PERMISSIONS_FILE
    arch_type = ARCH_DEFAULT
    timeout = 5*3600
    useTracingService = True
    filesInRucioDataset = {}

    CONDPROJ = ['oflcond', 'comcond', 'cmccond', 'tbcond', 'tbmccond', 'testcond']
    PRODFTYPE = ['AOD', 'CBNT', 'ESD', 'EVNT', 'HIST', 'HITS', 'RDO', 'TAG', 'log', 'NTUP']

    ddmEndPointIn  = []
    ddmEndPointOut = []
    ddmEndPointLog = []

    def __init__(self, setup_path='', *args, **kwrds):
        self._setup = setup_path

    def init_data(self, job):

        if job:
            self.ddmEndPointIn  = job.ddmEndPointIn
            self.ddmEndPointOut = job.ddmEndPointOut
            self.ddmEndPointLog = job.ddmEndPointLog

    def _dump_ddmprotocols(self): # quick debug function to display DDM protocols data

        from SiteInformation import SiteInformation
        si = SiteInformation()

        tolog("INFO: _dump_ddmprotocols data: following protocols defined for stagein (ddmEndPointIn):")

        protocols = si.resolveDDMProtocols(self.ddmEndPointIn, 'pr')
        tolog("INFO: ddmEndPointIn = %s, protocols=%s" % (self.ddmEndPointIn, protocols))

        protocols = si.resolveDDMProtocols(self.ddmEndPointOut, 'pw')
        tolog("INFO: ddmEndPointOut = %s, protocols=%s" % (self.ddmEndPointOut, protocols))


    def get_timeout(self):
        return self.timeout

    def getChecksumCommand(self):
        """ return the checksum command to be used with this site mover """
        return self.checksum_command

    def getID(self):
        """ return the current copy command """
        return self.copyCommand

    def getSetup(self):
        """ Return the setup string (pacman setup os setup script) for the copy command used by the mover """
        return self._setup

    def mountNSF4AndGetPFN(self, error, gpfn):
        """ Get and check PNFS mount point, return the pfn """

        ec = 0
        pilotErrorDiag = ""
        src_loc_pfn = ""

        try:
            if 'SFN' in gpfn:
                seName = gpfn.replace("srm://", "").split(':8446/srm/managerv2?SFN=')[0]
                src_loc_pfn = gpfn.split(':8446/srm/managerv2?SFN=')[1]
            else:
                seName = gpfn.replace("srm://", "").split('/')[0]
                src_loc_pfn = gpfn.split('%s' % (seName))[1]
#            seName = gpfn.replace("srm://", "").split(':8446/srm/managerv2?SFN=')[0]
#            src_loc_pfn = gpfn.split(':8446/srm/managerv2?SFN=')[1]
        except Exception, e:
            pilotErrorDiag = "Exception caught: %s" % (e)
            tolog("!!WARNING!!1887!! %s" % (pilotErrorDiag))
            ec = error.ERR_STAGEINFAILED
            return ec, pilotErrorDiag, src_loc_pfn

        _cmd_str = 'mount -l -t nfs4|grep %s' % (seName)
        timeout = 3600
        try:
            s, telapsed, cout, cerr = timed_command(_cmd_str, timeout)
        except Exception, e:
            tolog("!!WARNING!!1887!! timed_command() threw an exception: %s" % str(e))
            s = 1
            o = str(e)
            telapsed = timeout
        else:
            o = cout + cerr
            tolog("Elapsed time: %d" % (telapsed))

        if s == 0:
            try:
                pnfsMountPoint = o.split()[2]
            except Exception, e:
                pilotErrorDiag = "Exception caught: %s" % (e)
                tolog("!!WARNING!!1887!! %s" % (pilotErrorDiag))
                ec = error.ERR_STAGEINFAILED
            else:
                if os.path.ismount("%s" % (pnfsMountPoint)):
                    tolog("PNFS Server: %s, mount point: %s" % (seName, pnfsMountPoint))
                    src_loc_pfn = '%s%s' % (pnfsMountPoint, src_loc_pfn)
                else:
                    tolog("!!WARNING!!1887!! %s is no mount point" % (pnfsMountPoint))
                    pilotErrorDiag = "PNFS system error: %s" % (o)
                    ec = error.ERR_GETFAILEDTOMOUNTNFS4
        else:
            tolog("!!WARNING!!1887!! Command failed: %s" % (_cmd_str))
            if is_timeout(s):
                pilotErrorDiag = "Mount command was timed out after %d seconds" % (telapsed)
                ec = error.ERR_GETTIMEOUT
            else:
                pilotErrorDiag = "PNFS system error: %s" % (o)
                ec = error.ERR_GETPNFSSYSTEMERROR

        return ec, pilotErrorDiag, src_loc_pfn

    def get_data(self, gpfn, lfn, path, fsize=0, fchecksum=0, guid=0, **pdict):
        """
        Move a file from the local SE (where it was put from DDM) to the working directory.
        gpfn: full source URL (e.g. method://[host[:port]/full-dir-path/filename - a SRM URL is OK)
        path: destination absolute path (in a local file system). It is assumed to be there. get_data returns an error if the path is missing
        The local file is assumed to have a relative path that is the same of the relative path in the 'gpfn'
        loc_...: variables used to access the file in the locally exported file system
        """

        error = PilotErrors()
        pilotErrorDiag = ""

        # Get input parameters from pdict
        timeout = pdict.get('timeout', 5*3600)
        experiment = pdict.get('experiment', "ATLAS")

        # get the Rucio tracing report
        report = self.getStubTracingReport(pdict['report'], 'sm', lfn, guid)

        # get the site information object
        si = getSiteInformation(experiment)

        src_loc_pfn = ''
        if si.isTier3():
            src_loc_pfn = gpfn
        else:
            if 'dpm' in gpfn:
                # Get and Check PNFS mount point
                ec, pilotErrorDiag, src_loc_pfn = self.mountNSF4AndGetPFN(error, gpfn)
                if ec != 0:
                    return ec, pilotErrorDiag
            else:
                # remove any host and SFN info from PFN path
                src_loc_pfn = self.extractPathFromPFN(gpfn)

        src_loc_filename = lfn
        # source vars: gpfn, loc_pfn, loc_host, loc_dirname, loc_filename
        # dest vars: path

        if fchecksum != 0 and fchecksum != "":
            csumtype = SiteMover.getChecksumType(fchecksum)
        else:
            csumtype = "default"

        if fsize == 0 or fchecksum == 0:
            ec, pilotErrorDiag, fsize, fchecksum = SiteMover.getLocalFileInfo(src_loc_pfn, csumtype=csumtype)
            if ec != 0:
                self.prepareReport('LOCAL_FILE_INFO_FAIL', report)
                return ec, pilotErrorDiag
        dest_file = os.path.join(path, src_loc_filename)

        # execute the copy command
        #PN
        _cmd_str = "cp %s %s" % (src_loc_pfn, dest_file)
#        if ".lib." in src_loc_pfn:
#            _cmd_str = _cmd_str.replace('XXX', '')

        tolog("Executing command: %s" % (_cmd_str))
        report['transferStart'] = time.time()
        try:
            s, telapsed, cout, cerr = timed_command(_cmd_str, timeout)
        except Exception, e:
            tolog("!!WARNING!!2999!! timed_command() threw an exception: %s" % str(e))
            s = 1
            o = str(e)
            telapsed = timeout
        else:
            o = cout + cerr
            tolog("Elapsed time: %d" % (telapsed))
        report['validateStart'] = time.time()

        # error code handling
        if s != 0:
            tolog("!!WARNING!!2990!! Command failed: %s" % (_cmd_str))
            check_syserr(s, o)
            if is_timeout(s):
                pilotErrorDiag = "cp get was timed out after %d seconds" % (telapsed)
                ec = error.ERR_GETTIMEOUT
            else:
                o = o.replace('\n', ' ')
                if o.find("No such file or directory") >= 0:
                    if src_loc_pfn.find("DBRelease") >= 0:
                        pilotErrorDiag = "DBRelease file missing: %s" % (src_loc_pfn)
                        ec = error.ERR_MISSDBREL
                    else:
                        pilotErrorDiag = "No such file or directory: %s" % (src_loc_pfn)
                        ec = error.ERR_NOSUCHFILE
                else:
                    pilotErrorDiag = "cp failed with output: ec = %d, output = %s" % (s, o)
                    ec = error.ERR_STAGEINFAILED

            tolog("!!WARNING!!2999!! %s" % (pilotErrorDiag))
            self.prepareReport('COPY_FAIL', report)
            return ec, pilotErrorDiag

        # get remote file size and checksum
        ec, pilotErrorDiag, dstfsize, dstfchecksum = SiteMover.getLocalFileInfo(dest_file, csumtype=csumtype)
        if ec != 0:
            self.prepareReport('LOCAL_FILE_INFO_FAIL', report)
            return ec, pilotErrorDiag

        # compare remote and local file size
        if dstfsize != fsize:
            pilotErrorDiag = "Remote and local file sizes do not match for %s (%s != %s)" %\
                             (os.path.basename(gpfn), str(dstfsize), str(fsize))
            tolog('!!WARNING!!2999!! %s' % (pilotErrorDiag))
            self.prepareReport('FS_MISMATCH', report)
            return error.ERR_GETWRONGSIZE, pilotErrorDiag

        # compare remote and local file checksum
        if dstfchecksum != fchecksum and not self.isDummyChecksum(fchecksum):
            pilotErrorDiag = "Remote and local checksums (of type %s) do not match for %s (%s != %s)" %\
                             (csumtype, os.path.basename(gpfn), dstfchecksum, fchecksum)
            tolog('!!WARNING!!2999!! %s' % (pilotErrorDiag))
            if csumtype == "adler32":
                self.prepareReport('AD_MISMATCH', report)
                return error.ERR_GETADMISMATCH, pilotErrorDiag
            else:
                self.prepareReport('MD5_MISMATCH', report)
                return error.ERR_GETMD5MISMATCH, pilotErrorDiag

        self.prepareReport('DONE', report)
        return 0, pilotErrorDiag

    def getRSEType(rse):
        """ Return the corresponding setype for the site """

        setype = None
        try:
            from dq2.info import TiersOfATLAS
            setype = TiersOfATLAS.getSEType(rse)
        except:
            tolog("WARNING: getSEType failed")

        return setype
    getRSEType = staticmethod(getRSEType)

    def getRSE(surl=None):
        """ Return the Rucio site name (RSE ... Rucio Storage Element) using the SURL """

        sitename = None
        if surl:
            try:
                from dq2.info import TiersOfATLAS
            except:
                # Note: do not print the exception since it sometimes can not be converted to a string (as seen at Taiwan)
                tolog("!!WARNING!!1119!! TiersOfATLAS could not be imported from dq2.info")
            else:
                sites = TiersOfATLAS.getAllDestinationSites()
                for site in sites:
                    if TiersOfATLAS.isSURLFromSiteOrCloud(surl, site):
                        sitename = site
                        break
        return sitename
    getRSE = staticmethod(getRSE)

    def getDefaultRSE(self):
        """ Return the Rucio site name using the schedconfig.se info """

        # Build a preliminary SURL using minimum information necessary for the getRSE() method
        default_token, se = SiteMover.extractSE(readpar('se'))
        tolog("default_token=%s, se=%s" % (default_token, se))

        # Get a preliminary path
        sepath = readpar('seprodpath')
        if sepath == "":
            sepath = readpar('sepath')

        # Note that the sepath might not be simple, but can contain complex structures (brackets and commas)
        # First create a properly formatted selist list and then use the default token to get the corresponding proper sepath
        destinationList = self.getDirList(sepath)
        tolog("destinationList=%s"%str(destinationList))

        # Now find the proper sepath
        destination = self.getMatchingDestinationPath(default_token, destinationList)
        tolog("destination=%s"%destination)

        # Create the SURL
        surl = se + destination
        tolog("surl=%s"%surl)

        # Get the default Rucio site name
        return SiteMover.getRSE(surl=surl)

    def getTiersOfATLASAlternativeName(self, endpoint):
        """ Return the alternativeName from TiersOfATLAS for a given edpoint """

        alternativeName = ""
        try:
            from dq2.info import TiersOfATLAS
        except:
            # Note: do not print the exception since it sometimes can not be converted to a string (as seen at Taiwan)
            tolog("!!WARNING!!1119!! TiersOfATLAS could not be imported from dq2.info")
        else:
            # Now get the alternativeName
            tolog("endpoint=%s"%endpoint)
            try:
                alternativeName = TiersOfATLAS.getSiteProperty(endpoint, 'alternateName')[0]
            except:
                tolog("!!WARNING!!5656!! TiersOfATLAS.getSiteProperty() failed to find alternativeName for %s" % (endpoint))

        return alternativeName

    def getTiersOfATLASSE(self, endpoint):
        """ Return the se from TiersOfATLAS """

        se = ""
        try:
            from dq2.info import TiersOfATLAS
        except:
            tolog("!!WARNING!!1119!! TiersOfATLAS could not be imported from dq2.info")
        else:
            # Get the sites list
            sites = TiersOfATLAS.ToACache.sites

            # Get the se info
            try:
                se = sites[endpoint]['srm']
            except Exception, e:
                tolog("!!WARNING!!1120!! No such endpoint in TiersOfATLAS: %s" % (e))
            else:
                tolog("Endpoint %s corresponds to se=%s (TiersOfATLAS)" % (endpoint, se))

        return se

    def getGroupDiskPath(self, endpoint=""):
        """ Get the seprodpath from TiersOfATLAS instead of schedconfig if destination is a groupdisk """
        # We know it's a group disk if 'dst:' is present in the token descriptor (which in this case it the same as the endpoint name)

        sepath = ""

        # Remove the dst: substring from the endpoint string unless the alternativeName is different between the site and the requested endpoint
        if "dst:" in endpoint:
            endpoint = endpoint[len('dst:'):]

            # Get the se from TiersOfATLAS
            se = self.getTiersOfATLASSE(endpoint)
            if se != "":
                # Now extract the seprodpath from the srm info
                sepath = SiteMover.extractSEPath(se)

                # Add /rucio to sepath if not there already
                if not sepath.endswith('/rucio'):
                    sepath += '/rucio'
            else:
                tolog("!!WARNING!!3999!! Group disk verification failed, space token will be reset to default value")
        else:
            tolog("!!WARNING!!2233!! Not a groupdisk endpoint: %s" % (endpoint))

        return sepath

    def verifyGroupSpaceToken(self, token):
        """ Make sure that space token is valid in case group disk is requested """
        # In case a groupdisk space token is requested, make sure that the site's alternativeName is the same as the endpoints' alternativeName
        # They will have different alternativeNames if the job originates from a different cloud
        # Note: ATLAS specific
        if not token:
            return None

        if token.startswith("dst:"):
            # Found a groupdisk space token
            _token = token[len('dst:'):]
            tolog("token=%s"%_token)
            tolog("sitename=%s"%self.getDefaultRSE())
            # Get the corresponding alternative name and compare it to the alternative name of the site
            alternativeName_token = self.getTiersOfATLASAlternativeName(_token)
            tolog("alternativeName_token = %s" % (alternativeName_token))
            alternativeName_site = self.getTiersOfATLASAlternativeName(self.getDefaultRSE())
            tolog("alternativeName_site = %s" % (alternativeName_site))

            # Only proceed ith getting the groupdisk path if the alternativeName's are the same
            if alternativeName_token == alternativeName_site:
                tolog("Verified groupdisk token (same alternativeName for site and endpoint)")
            else:
                tolog("!!WARNING!!3999!! Alternative names are not the same for site and requested endpoint, will reset GROUPDISK")
                default_token, _se = SiteMover.extractSE(readpar('se'))
                tolog("Requested space token %s reset to %s" % (_token, default_token))
                token = default_token

        return token

    def put_data_retfail(fail, errortext, surl=""):
        """
        Provides the return value for put_data when there is a failure.
        Used to enforce the number of parameters returned
        """
        return fail, errortext, surl, 0, 0, ''
    put_data_retfail = staticmethod(put_data_retfail)

    def put_data(self, source, destination, fsize=0, fchecksum=0, **pdict):
        """
        Move the file from the current local directory to a storage element

        Parameters are:
        source: full path of the file in the local directory
        destination: destination SE, method://[hostname[:port]]/full-dir-path/ (NB: no file name)
        fsize: file size of the source file (evaluated if 0)
        fchecksum: checksum of the source file (evaluated if 0)
        pdict: to allow additional parameters that may make sense for specific movers

        Assume that the SE is locally mounted and its local path is the same as the remote path
        if both fsize and fchecksum (for the source) are given and !=0 these are assumed without reevaluating them
        returns: exitcode, gpfn, fsize, fchecksum
        """

        error = PilotErrors()
        pilotErrorDiag = ""

        # Get input parameters from pdict
        DN = pdict.get('DN', '')
        lfn = pdict.get('lfn', '')
        guid = pdict.get('guid', '')
        token = pdict.get('token', '')
        scope = pdict.get('scope', '')
        dsname = pdict.get('dsname', '')
        timeout = pdict.get('timeout', 5*3600)
        analyJob = pdict.get('analJob', False)
        testLevel = pdict.get('testLevel', '0')
        extradirs = pdict.get('extradirs', '')
        experiment = pdict.get('experiment', 'ATLAS')
        prodSourceLabel = pdict.get('prodSourceLabel', '')

        # get the Rucio tracing report
        report = self.getStubTracingReport(pdict['report'], 'sm', lfn, guid)

        # get the checksum type
        if fchecksum != 0 and fchecksum != "":
            csumtype = SiteMover.getChecksumType(fchecksum)
        else:
            csumtype = "default"

        if fsize == 0 or fchecksum == 0:
            ec, pilotErrorDiag, fsize, fchecksum = SiteMover.getLocalFileInfo(source, csumtype="adler32")
            if ec != 0:
                self.prepareReport('LOCAL_FILE_INFO_FAIL', report)
                return SiteMover.put_data_retfail(ec, pilotErrorDiag)

        # now that the file size is known, add it to the tracing report
        report['filesize'] = fsize

        # get the site information object
        si = getSiteInformation(experiment)

        # are we on a tier 3?
        if si.isTier3():
            dst_loc_se = SiteMover.getTier3Path(dsname, DN)
            dst_prefix = ""
            tolog("Writing output on a Tier 3 site to: %s" % (dst_loc_se))
        else:
            dst_se = destination
            if dst_se.find('SFN') != -1:  # srm://dcsrm.usatlas.bnl.gov:8443/srm/managerv1?SFN=/pnfs/usatlas.bnl.gov/
                s = dst_se.split('SFN=')
                dst_loc_se = s[1]
                dst_prefix = s[0] + 'SFN='
            else:
                _sentries = dst_se.split('/', 3)
                try:
                    dst_prefix = _sentries[0] + '//' + _sentries[2] # 'method://host:port' is it always a ftp server? can it be srm? something else?
                    dst_loc_se = '/'+ _sentries[3]
                except Exception, e:
                    pilotErrorDiag = "Could not figure out destination path from dst_se (%s): %s" % (dst_se, str(e))
                    tolog('!!WARNING!!2999!! %s' % (pilotErrorDiag))
                    self.prepareReport('DEST_PATH_UNDEF', report)
                    return SiteMover.put_data_retfail(error.ERR_STAGEOUTFAILED, pilotErrorDiag)

        # VCH added check for Tier3 sites because the ds name is added to the path in SiteMove.getTier3Path()
        if si.isTier3():
            dst_loc_sedir = os.path.join(dst_loc_se, extradirs)
        else:
            dst_loc_sedir = os.path.join(dst_loc_se, os.path.join(extradirs, dsname))

        filename = os.path.basename(source)

        ec, pilotErrorDiag, tracer_error, dst_loc_pfn, lfcdir, surl = si.getProperPaths(error, analyJob, token, prodSourceLabel, dsname, filename, scope=scope, sitemover=self) # quick workaround
        if ec != 0:
            self.prepareReport(tracer_error, report)
            return self.put_data_retfail(ec, pilotErrorDiag)

        #dst_loc_pfn = os.path.join(dst_loc_sedir, filename)
        dst_gpfn = dst_prefix + dst_loc_pfn

        try:
            SiteMover.mkdirWperm(os.path.dirname(dst_loc_pfn))
            #SiteMover.mkdirWperm(dst_loc_sedir)
        except Exception, e:
            tolog("!!WARNING!!2999!! Could not create dir: %s, %s" % (dst_loc_sedir, str(e)))

        if testLevel == "1":
           source = "thisisjustatest"

        _cmd_str = "cp %s %s" % (source, dst_loc_pfn)
        tolog("Executing command: %s" % (_cmd_str))
        report['transferStart'] = time.time()
        try:
            s, telapsed, cout, cerr = timed_command(_cmd_str, timeout)
        except Exception, e:
            tolog("!!WARNING!!2999!! timed_command() threw an exception: %s" % str(e))
            s = 1
            o = str(e)
            telapsed = timeout
        else:
            o = cout + cerr
            tolog("Elapsed time: %d" % (telapsed))
        report['validateStart'] = time.time()

        if s != 0:
            tolog("!!WARNING!!2990!! Command failed: %s" % (_cmd_str))
            check_syserr(s, o)
            if is_timeout(s):
                pilotErrorDiag = "cp put was timed out after %d seconds" % (telapsed)
                ec = error.ERR_PUTTIMEOUT
            else:
                o = o.replace('\n', ' ')
                pilotErrorDiag = "cp failed with output: ec = %d, output = %s" % (s, o)
                ec = error.ERR_STAGEOUTFAILED
            self.prepareReport('COPY_FAIL', report)
            return SiteMover.put_data_retfail(ec, pilotErrorDiag, surl=dst_loc_pfn)

            tolog("!!WARNING!!2999!! %s" % (pilotErrorDiag))

        # get remote file size and checksum
        ec, pilotErrorDiag, dstfsize, dstfchecksum = SiteMover.getLocalFileInfo(dst_loc_pfn, csumtype="adler32")
        if ec != 0:
            self.prepareReport('LOCAL_FILE_INFO_FAIL', report)
            return SiteMover.put_data_retfail(ec, pilotErrorDiag, surl=dst_loc_pfn)

        # compare remote and local file size
        if dstfsize != fsize:
            pilotErrorDiag = "Remote and local file sizes do not match for %s (%s != %s)" %\
                             (os.path.basename(dst_gpfn), str(dstfsize), str(fsize))
            tolog('!!WARNING!!2999!! %s' % (pilotErrorDiag))
            self.prepareReport('FS_MISMATCH', report)
            return SiteMover.put_data_retfail(error.ERR_PUTWRONGSIZE, pilotErrorDiag, surl=dst_loc_pfn)

        # compare remote and local checksums
        if dstfchecksum != fchecksum:
            pilotErrorDiag = "Remote and local checksums (of type %s) do not match for %s (%s != %s)" %\
                             (csumtype, os.path.basename(dst_gpfn), dstfchecksum, fchecksum)
            tolog('!!WARNING!!2999!! %s' % (pilotErrorDiag))
            if csumtype == "adler32":
                self.prepareReport('AD_MISMATCH', report)
                return SiteMover.put_data_retfail(error.ERR_PUTADMISMATCH, pilotErrorDiag, surl=dst_loc_pfn)
            else:
                self.prepareReport('MD5_MISMATCH', report)
                return SiteMover.put_data_retfail(error.ERR_PUTMD5MISMATCH, pilotErrorDiag, surl=dst_loc_pfn)

        self.prepareReport('DONE', report)
        return 0, pilotErrorDiag, str(dst_gpfn), fsize, fchecksum, ARCH_DEFAULT # Eddie added str, unicode protection

    def getLCGPaths(self, destination, dsname, filename, lfcpath):
        """ return the proper paths for lcg-cp/cr file transfer and registration """

        # return full lfc file path (beginning lfcpath might need to be replaced)
        native_lfc_path = self.to_native_lfn(dsname, filename)

        # /grid/atlas/dq2/testpanda/testpanda.destDB.b7cd4b56-1b5e-465a-a5d7-38d5e2609724_sub01000457/
        #58f836d5-ff4b-441a-979b-c37094257b72_0.job.log.tgz
        # tolog("Native_lfc_path: %s" % (native_lfc_path))

        # replace the default path /grid/atlas/rucio with lfcpath if different
        # (to_native_lfn returns a path begining with /grid/atlas/rucio)
        default_lfcpath = '/grid/atlas/rucio' # to_native_lfn always returns this at the beginning of the string
        if default_lfcpath != lfcpath:
            final_lfc_path = native_lfc_path.replace(default_lfcpath, lfcpath)
        else:
            final_lfc_path = native_lfc_path

        stripped_lfcpath = os.path.dirname(native_lfc_path[len(default_lfcpath):]) # the rest (to be added to the 'destination' variable)
        # /testpanda/testpanda.destDB.b7cd4b56-1b5e-465a-a5d7-38d5e2609724_sub01000457/58f836d5-ff4b-441a-979b-c37094257b72_0.job.log.tgz
        # tolog("stripped_lfcpath: %s" % (stripped_lfcpath))

        # full file path for disk
        if stripped_lfcpath[0] == "/":
            stripped_lfcpath = stripped_lfcpath[1:]
        destination = os.path.join(destination, stripped_lfcpath)
        # /pnfs/tier2.hep.manchester.ac.uk/data/atlas/dq2/testpanda/testpanda.destDB.fcaf8da5-ffb6-4a63-9963-f31e768b82ef_sub01000345
        # tolog("Updated SE destination: %s" % (destination))

        # name of dir to be created in LFC
        lfcdir = os.path.dirname(final_lfc_path)
        # /grid/atlas/dq2/testpanda/testpanda.destDB.dfb45803-1251-43bb-8e7a-6ad2b6f205be_sub01000492
        # tolog("LFC dir: %s" % (lfcdir))

        return destination, lfcdir

    def getPreDestination(self, analyJob, token, prodSourceLabel, alt=False):
        """ get the pre destination """

        destination = ""

        # Special case for GROUPDISK
        # In this case, (e.g.) token = 'dst:AGLT2_PERF-MUONS'
        # Pilot should then consult TiersOfATLAS and get it from the corresponding srm entry
        if token != None and "dst:" in token:
            # if the job comes from a different cloud than the sites' cloud, destination will be set to "" and the
            # default space token will be used instead (the transfer to groupdisk will be handled by DDM not pilot)
            destination = self.getGroupDiskPath(endpoint=token)

            if destination != "":
                if destination.endswith('//rucio'):
                    destination = destination.replace('//rucio','/rucio')
                tolog("GROUPDISK token requested (%s), destination=%s" % (token, destination))
                return destination
            else:
                # Reset the space token to the default value
                default_token, _se = SiteMover.extractSE(readpar('se'))
                tolog("Requested space token %s reset to %s" % (token, default_token))
                token = default_token

        if not analyJob:
            # process the destination path with getDirList since it can have a complex structure
            # as well as be a list of destination paths matching a corresponding space token
            if prodSourceLabel == 'ddm' and readpar('seprodpath', alt=alt) == '':
                sepath = readpar('sepath', alt=alt)
            else:
                sepath = readpar('seprodpath', alt=alt)
            destinationList = self.getDirList(sepath)

            # decide which destination path to use depending on the space token for the current file
            if token:
                # find the proper path
                destination = self.getMatchingDestinationPath(token, destinationList, alt=alt)
                if destination == "":
                    tolog("!!WARNING!!2990!! seprodpath not properly defined: seprodpath = %s, destinationList = %s, using sepath instead" %\
                          (sepath, str(destinationList)))
                    sepath = readpar('sepath', alt=alt)
                    destinationList = self.getDirList(sepath)
                    destination = self.getMatchingDestinationPath(token, destinationList, alt=alt)
                    if destination == "":
                        tolog("!!WARNING!!2990!! sepath not properly defined: sepath = %s, destinationList = %s" %\
                              (sepath, str(destinationList)))
            else:
                # space tokens are not used
                destination = destinationList[0]
        else:
            sepath = readpar('sepath', alt=alt)
            destinationList = self.getDirList(sepath)

            # decide which destination path to use depending on the space token for the current file
            if token:
                # find the proper path
                destination = self.getMatchingDestinationPath(token, destinationList, alt=alt)
                if destination == "":
                    tolog("!!WARNING!!2990!! sepath not properly defined: sepath = %s, destinationList = %s" %\
                          (sepath, str(destinationList)))
            else:
                # space tokens are not used
                destination = destinationList[0]

        return destination

    def getUserLFCDir(destination, lfcpath, dsname):
        """ Get the LFC dir path for a user job """

        ec = 0
        pilotErrorDiag = ""
        lfcdir = ""

        # old pat = re.compile('([^\.]+\.[^\.]+)\..*')
        # pat = re.compile('([^\.]+\.[^\.]+\.[^\.]+[^\.]+)\..*')
        pat = re.compile('([^\.]+\.[^\.]+\.[^\.]+)\..*')
        mat = pat.match(dsname)
        if mat:
            # old prefixdir = mat.group(1) # 'user.pnilsson'
            subdirs = mat.group(1).split('.') # 'user.pnilsson.0915151927'
            _user = subdirs[0]     # 'user'
            _username = subdirs[1] # 'pnilsson'
            _field3 = subdirs[2]   # '0915151927'
            prefixdir = os.path.join(_user, _username, _field3)
            destination = os.path.join(destination, prefixdir)
            if lfcpath != "":
                lfcdir = os.path.join(lfcpath, prefixdir, dsname)
                tolog("LFC dir: %s" % (lfcdir))
            tolog("SE destination: %s" % (destination))
        else:
            error = PilotErrors()
            ec = error.ERR_STAGEOUTFAILED
            pilotErrorDiag = "put_data encountered an unexpected dataset name format: %s" % (dsname)
            tolog('!!WARNING!!2990!! %s' % (pilotErrorDiag))

        return 0, pilotErrorDiag, destination, str(lfcdir) # Eddie added str, unicode protection

    getUserLFCDir = staticmethod(getUserLFCDir)

    def getRucioPath(self, file_nr, tokens, scope_dict, lfn, path, analysisJob):
        """ Return a Rucio style path """

        try:
            spacetoken = tokens[file_nr]
        except:
            spacetoken = ""
        try:
            scope = scope_dict[lfn]
        except Exception, e:
            tolog("!!WARNING!!1232!! Failed to extract scope from scope dictionary for file %s: %s" % (lfn, str(scope_dict)))
            tolog("Defaulting to old path style (based on dsname)")
            se_path = os.path.join(path, lfn)
        else:
            se_path = self.getFullPath(scope, spacetoken, lfn, analysisJob, "")

        return se_path

    def getFinalLCGPaths(self, analyJob, destination, dsname, filename, lfcpath, token, prodSourceLabel, scope="", alt=False):
        """
        set up paths differently for analysis and production jobs
        use conventional LFC paths or production jobs
        use special convention for analysis jobs (Aug-Sep 2011)
        """

        dst_gpfn = ""
        lfcdir = ""
        if "/rucio" in destination and scope != "":
            useRucio = True
        else:
            useRucio = False

        if analyJob: # for analysis jobs
            ec, pilotErrorDiag, destination, lfcdir = self.getUserLFCDir(destination, lfcpath, dsname)
            if ec != 0:
                return ec, pilotErrorDiag, dst_gpfn, lfcdir

            dst_gpfn = os.path.join(destination, os.path.join(dsname, filename))

        else:
            # get the proper paths
            destination, lfcdir = self.getLCGPaths(destination, dsname, filename, lfcpath)
            dst_gpfn = os.path.join(destination, filename)
            # /pnfs/tier2.hep.manchester.ac.uk/data/atlas/dq2/testpanda/testpanda.destDB.dfb45803-1251-43bb-8e7a-6ad2b6f205be_sub01000492

        # overwrite the dst_gpfn if path contains /rucio
        if useRucio:
            dst_gpfn = self.getPathFromScope(scope, filename)

            # correct for a potentially missing sepath
            sepath = self.getPreDestination(analyJob, token, prodSourceLabel, alt=alt)
            if not sepath in dst_gpfn:
                dst_gpfn = os.path.join(sepath, dst_gpfn)
                # correct for possible double rucio substring
                if "rucio/rucio" in dst_gpfn:
                    dst_gpfn = dst_gpfn.replace('rucio/rucio', 'rucio')

        return 0, "", dst_gpfn, lfcdir

    def check_space_df(self, dst_loc_se):
        """ Run df to check space availability """

        avail = -1
        s, o = commands.getstatusoutput('df %s' % (dst_loc_se))
        if s != 0:
            check_syserr(s, o)
            tolog("WARNING: Error in running df: %s" % str(o))
        else:
            output = o.strip().split('\n')
            for l in output:
                m = re.search('\s\s*([0-9]*)\s\s*([0-9]*)\s\s*([0-9]*)\%\s', l)
                if m != None:
                    avail = int(m.group(2))/1048576
                    break
        return avail

    def getStubTracingReport(self, initial_report, protocol, filename, guid):
        """ Return the first part of the tracing report """

        try:
            report = initial_report
        except:
            report = {}
        else:
            # set the proper protocol
            report['protocol'] = protocol
            # mark the catalog (or relative?) start
            report['catStart'] = time.time()
            # the current file
            report['filename'] = filename
            # guid
            report['guid'] = guid.replace('-','')

        return report

    def sendTrace(self, report):
        """ Go straight to the tracing server and post the instrumentation dictionary """

        if not self.useTracingService:
            tolog("Experiment is not using Tracing service. skip sending tracing report")
            return

        url = 'https://rucio-lb-prod.cern.ch/traces/'
        tolog("Tracing server: %s" % (url))
        tolog("Sending tracing report: %s" % str(report))
        try:
            # take care of the encoding
            #data = urlencode({'API':'0_3_0', 'operation':'addReport', 'report':report})
            from json import dumps
            data = dumps(report).replace('"','\\"')

            from SiteInformation import SiteInformation
            si = SiteInformation()
            sslCertificate = si.getSSLCertificate()

            # create the command
            cmd = 'curl --connect-timeout 20 --max-time 120 --cacert %s -v -k -d "%s" %s' % (sslCertificate, data, url)
            tolog("Executing command: %s" % (cmd))
            s,o = commands.getstatusoutput(cmd)
            if s != 0:
                raise Exception(str(o))
        except:
            # if something fails, log it but ignore
            from sys import exc_info
            tolog('!!WARNING!!2999!! tracing failed: %s' % str(exc_info()))
        else:
            tolog("Tracing report sent")

    def prepareReport(self, state, report):
        """ Prepare the Rucio tracing report. Set the client exit state and finish """

        if report.has_key('timeStart'):

            # Handle the client state which might be a string or a dictionary
            if type(state) is str:
                report['clientState'] = state
            elif type(state) is dict:
                for key in state.keys():
                    report[key] = state[key]
            else:
                tolog("!!WARNING!!3332!! Do not know how to handle this tracing state: %s" % str(state))

            # Store the tracing report to file
            filename = getTracingReportFilename()
            status = writeJSON(filename, report)
            if status:
                tolog("Wrote tracing report to file %s (cwd=%s)" % (filename, os.getcwd()))
            else:
                tolog("!!WARNING!!3333!! Failed to write tracing report to file")

            # Send the report
            #try:
            #    self.sendTrace(report)
            #except Exception, e:
            #    tolog("!!WARNING!!3334!! Failed to send tracing report: %s" % (e))
        else:
            tolog("!!WARNING!!3331!! No timeStart found in tracing report, cannot send")

    def sendReport(self, report):
        """ Send Rucio tracing report. Set the client exit state and finish """

        if report.has_key('timeStart'):
            # finish instrumentation
            report['timeEnd'] = time.time()

            # send report
            tolog("Sending tracing report: %s" % str(report))
            self.sendTrace(report)
        else:
            tolog("!!WARNING!!21211! Tracing report does not have a timeStart entry: %s" % str(report))

    @classmethod
    def getSURLDictionaryFilename(self, directory, jobId):
        """ return the name of the SURL dictionary file """

        return os.path.join(directory, "surlDictionary-%s.%s" % (jobId, getExtension()))

    @classmethod
    def getSURLDictionary(self, directory, jobId):
        """ get the SURL dictionary from file """

        surlDictionary = {}

        # open the dictionary for reading
        filename = self.getSURLDictionaryFilename(directory, jobId)
        if not os.path.exists(filename):
            tolog("SURL dictionary does not exist: %s (will be created)" % (filename))
            return surlDictionary
        try:
            fp = open(filename, "r")
        except OSError, e:
            tolog("!!WARNING!!1800!! Failed to open SURL dictionary for reading: %s" % str(e))
        else:
            # get the dictionary
            importedLoad = False
            if filename.endswith('json'):
                try:
                    from json import load
                except Exception, e:
                    tolog("!!WARNING!!1800!! Could not import load function from json module (too old python version?): %s" % str(e))
                else:
                    importedLoad = True
            else:
                from pickle import load
                importedLoad = True

            if importedLoad:
                # load the dictionary from file
                try:
                    # load the dictionary from file
                    surlDictionary = load(fp)
                except:
                    tolog("!!WARNING!!1800!! JobState could not deserialize file: %s" % (filename))
                else:
                    tolog("Deserialized surl dictionary with %d keys" % len(surlDictionary.keys()))
                    #tolog("surlDictionary=%s" % str(surlDictionary))
            fp.close()

        return surlDictionary

    @classmethod
    def putSURLDictionary(self, surlDictionary, directory, jobId):
        """ store the updated SURL dictionary """

        status = False

        # open the dictionary for writing
        filename = self.getSURLDictionaryFilename(directory, jobId)
        try:
            fp = open(filename, "w")
        except OSError, e:
            tolog("!!WARNING!!1800!! Could not open SURL dictionary for writing: %s" % str(e))
        else:
            # write the dictionary
            if filename.endswith('json'):
                from json import dump
            else:
                from pickle import dump
            try:
                # write the dictionary to file
                dump(surlDictionary, fp)
            except Exception, e:
                tolog("!!WARNING!!1800!! Could not encode data to SURL dictionary file: %s, %s" % (filename, str(e)))
            else:
                status = True

                fp.close()

        return status

    @classmethod
    def updateSURLDictionary(self, guid, surl, directory, jobId):
        """ add the guid and surl to the surl dictionary """

        status = False
        tolog("Adding GUID (%s) and SURL (%s) to dictionary" % (guid, surl))

        # (re-)open dictionary if possible (the dictionary will be empty if the function is called for the first time)
        surlDictionary = self.getSURLDictionary(directory, jobId)

        # add the guid and surl to the dictionary
        surlDictionary[guid] = surl

        # store the updated dictionary
        if self.putSURLDictionary(surlDictionary, directory, jobId):
            tolog("Successfully updated SURL dictionary (which currectly has %d key(s))" % len(surlDictionary.keys()))
            status = True
        else:
            tolog("!!FAILED!!1800!! SURL dictionary could not be updated (later LFC registration will not work)")

        return status

    def getFileInDataset(self, dataset, guid):
        """ Get the file info and if necessary populate the Rucio dataset dictionary """

        fileInDataset = None

        if dataset == "":
            tolog("!!WARNING!!1110!! Dataset not set")
            return None

        # is the dataset info already available?
        if self.filesInDataset.has_key(dataset):
            tolog("(already downloaded Rucio file info)")
            # get the file info
            try:
                fileInDataset = self.filesInDataset[dataset][guid]
            except Exception, e:
                tolog("!!WARNING!!1111!! GUID = %s not found in Rucio dataset (%s): %s" % (guid, dataset, e))
        else:
            tolog("(will download Rucio file info)")
            try:
                from dq2.clientapi.DQ2 import DQ2
                dq2 = DQ2()
                dataset_info = dq2.listFilesInDataset(dataset)[0]
            except: # listFilesInDataset is not a subclass of Exception, so only use an except without Exception here
                import sys
                excType, excValue = sys.exc_info()[:2] # skip the traceback info to avoid possible circular reference
                tolog("!!WARNING!!1112!! Failed to get dataset = %s from Rucio" % (dataset))
                tolog("excType=%s" % (excType))
                tolog("excValue=%s" % (excValue))
            else:
                # add the new dataset to the dictionary
                self.filesInDataset[dataset] = dataset_info

                # finally get the file info
                try:
                    fileInDataset = self.filesInDataset[dataset][guid]
                except Exception, e:
                    tolog("!!WARNING!!1113!! GUID = %s not found in Rucio dataset (%s): %s" % (guid, dataset, e))

        return fileInDataset

    def getFileInfoFromRucio(self, scope, dataset, guid):
        """ Get the file size and checksum from Rucio """

        filesize = ""
        checksum = ""

        tolog("scope=%s"%scope)
        tolog("dataset=%s"%dataset)
        tolog("guid=%s"%guid)
        pre = scope + ":"
        if dataset.startswith(pre):
            dataset = dataset.replace(pre, "")
        try:
            from rucio.client import Client
            client = Client()
            replica_list = [i for i in client.list_files(scope, dataset)]
        except Exception, e:
            tolog("!!WARNING!!2233!! Exception caught: %s" % (e))
        else:
            # Extract the info for the correct guid
            tolog("Rucio returned a replica list with %d entries" % (len(replica_list)))
            for i in range(0, len(replica_list)):
                # replica = {u'adler32': u'9849e8ae', u'name': u'EVNT.01580095._002901.pool.root.1', u'bytes': 469906, u'scope': u'mc12_13TeV', u'guid': u'F88E0A836696344981358463A641A486', u'events': None}
                # Is it the replica we are looking for?
                if not "-" in replica_list[i]['guid']:
                    # Convert the guid (guids in Rucio might not have dashes)
                    guid = guid.replace('-', '')
                if guid == replica_list[i]['guid']:
                    checksum = replica_list[i]['adler32']
                    filesize = str(replica_list[i]['bytes'])
                    events = replica_list[i]['events']
                    if events != None:
                        tolog("File %s has checksum %s, size %s and %d events" % (replica_list[i]['name'], checksum, filesize, str(replica_list[i]['events'])))
                    else:
                        tolog("File %s has checksum %s and size %s (no recorded events)" % (replica_list[i]['name'], checksum, filesize))
                    break

        return filesize, checksum

<<<<<<< HEAD
    def getFileInfoFromRucio1(self, dataset, guid):
        """ Get the file size and checksum from Rucio """

        filesize = ""
        checksum = ""

        # get the file info
        fileInDataset = self.getFileInDataset(dataset, guid)
        if fileInDataset:
            try:
                lfn = fileInDataset["lfn"]
                full_checksum = fileInDataset["checksum"]
                tmp = full_checksum.split(":")
                checksum_type = tmp[0]
                checksum = tmp[1]
                filesize = str(fileInDataset["filesize"])
            except Exception, e:
                tolog("!!WARNING!!1114!! Failed to get file info from Rucio (using default LFC values for file size and checksum): %s" % (e))
                filesize = ""
                checksum = ""
            else:
                tolog("Rucio file info for LFN = %s: file size = %s, checksum = %s (type: %s)" % (lfn, filesize, checksum, checksum_type))
        else:
            tolog("!!WARNING!!1115!! Failed to get file info from Rucio (using default LFC values for file size and checksum)")

        return filesize, checksum

=======
>>>>>>> 8bf2f668
    def verifyPaths(self, paths):
        """ Verify existence of paths """

        status = False
        badPath = ""

        for path in paths:
            if not os.path.exists(path):
                badPath = path

        # if no found bad paths, set return status to True
        if badPath == "":
            status = True

        return status, badPath

    def reportFileCorruption(surl):
        """ Report a corrupted file to the consistency server """

        # clean up the SURL before reporting it
        surl = re.sub(':[0-9]+/', '/', surl)
        surl = re.sub('/srm/v2/server\?SFN=', '', surl)
        surl = re.sub('/srm/managerv1\?SFN=', '', surl)
        surl = re.sub('/srm/managerv2\?SFN=', '', surl)
        tolog("Cleaned up SURL: %s" % (surl))
        try:
            from rucio.client import Client
            client = Client()
            c.declare_suspicious_file_replicas(pfns=[surl], reason='Corrupted File')
        except:
            tolog("!!WARNING!!2111!! Failed to report corrupted file to consistency server")
        else:
            tolog("Reported corrupted file to consistency server: %s" % (surl))
    reportFileCorruption = staticmethod(reportFileCorruption)

    def getMover(cls, *args, **kwrds):
        """
        Creates and provides exactly one instance for each required subclass of SiteMover.
        Implements the Singleton pattern. Method is incomplete.
        """
        cl_name = cls.__name__
        if not issubclass(cls, SiteMover):
            log.error("Wrong Factory invocation, %s is not subclass of SiteMover" % cl_name)
        else:
            return cls(*args, **kwrds)
    getMover = classmethod(getMover)

    # Utility Functions
    def mkdirWperm(newdir):
        """
        - if the dir already exists, silently completes
        - if a regular file is in the way, raise an exception
        - parent directory does not exist, make it as well
        Permissions are set as they should be.
        PERMISSIONS_DIR is loaded from config.config_sm and it is currently 0775 (group write)
        """
        tolog("Creating dir %s" % newdir)

        if os.path.isdir(newdir):
            pass
        elif os.path.isfile(newdir):
            raise OSError("a file with the same name as the desired dir, '%s', already exists." % (newdir))
        else:
            head, tail = os.path.split(newdir)
            if head and not os.path.isdir(head):
                SiteMover.mkdirWperm(head)
            if tail:
                try:
                    os.mkdir(newdir)
                except OSError, e:
                    if not os.path.isdir(newdir):
                        raise e
                # Desired dir permission
                # remember to use octal 0xxx
                # is the desired permission 0775 (group writes) or 0755 (only user writes)?
                os.chmod(newdir, PERMISSIONS_DIR)
    mkdirWperm = staticmethod(mkdirWperm)

    def verifyLocalFile(fsize, fchecksum, fname, extra_path=''):
        """
        Checks if local copy is correct
        returns 0 if OK
        """

        error = PilotErrors()
        pilotErrorDiag = ""

        if fsize == 0 or SiteMover.isDummyChecksum(fchecksum):
            return 0, pilotErrorDiag

        # set checksum type
        if fchecksum != 0 and fchecksum != "":
            csumtype = SiteMover.getChecksumType(fchecksum)
        else:
            csumtype = "default"

        # evaluate and compare (size, checksum)
        dest_file = fname
        if extra_path:
            dest_file = os.path.join(extra_path, dest_file)

        ec, pilotErrorDiag, dstfsize, dstfchecksum = SiteMover.getLocalFileInfo(dest_file, csumtype=csumtype)
        if ec != 0:
            return ec, pilotErrorDiag

        if fsize != 0 and fsize != '0' and dstfsize != fsize:
            return error.ERR_GETWRONGSIZE, pilotErrorDiag

        # WARNING: note that currenty only HUSiteMover is using verifyLocalFile(), and only in get_data()
        if fchecksum != 0 and dstfchecksum != fchecksum and not SiteMover.isDummyChecksum(fchecksum):
            if csumtype == "adler32":
                return error.ERR_GETADMISMATCH, pilotErrorDiag
            else:
                return error.ERR_GETMD5MISMATCH, pilotErrorDiag

        return 0, pilotErrorDiag
    verifyLocalFile = staticmethod(verifyLocalFile)

    def getLocalFileSize(self, filename):
        """ Get the file size of a local file (return a string) """

        filesize = ""

        if os.path.exists(filename):
            try:
                filesize = os.path.getsize(filename)
            except Exception, e:
                tolog("!!WARNING!!1232!! Failed to get file size: %s" % (e))
            else:
                # convert to string
                filesize = str(filesize)
        else:
            tolog("!!WARNING!!1233!! Local file does not exist: %s" % (filename))

        return filesize

    def getLocalFileInfo(fname, csumtype="default", date=None):
        """ Return exit code (0 if OK), file size and checksum of a local file, as well as as date string if requested """
        # note that date is mutable

        error = PilotErrors()
        pilotErrorDiag = ""

        # does the file exist?
        if not os.path.isfile(fname):
            if fname.find("DBRelease") >= 0 and os.path.exists(os.path.dirname(fname)):
                pilotErrorDiag = "DBRelease file missing: %s" % (fname)
                tolog("!!WARNING!!2999!! %s" % (pilotErrorDiag))
                return error.ERR_MISSDBREL, pilotErrorDiag, 0, 0
            else:
                pilotErrorDiag = "No such file or directory: %s" % (fname)
                tolog("!!WARNING!!2999!! %s" % (pilotErrorDiag))
                return error.ERR_MISSINGLOCALFILE, pilotErrorDiag, 0, 0

            # get the modification time if needed and store it in the mutable object
            if date:
                date = SiteMover.getModTime(os.path.dirname(fname), os.path.basename(fname))

        # get the file size
        try:
            tolog("Executing getsize() for file: %s" % (fname))
            fsize = str(os.path.getsize(fname))
        except OSError, e:
            pilotErrorDiag = "Could not get file size: %s" % str(e)
            tolog("!!WARNING!!2999!! %s" % (pilotErrorDiag))
            return error.ERR_FAILEDSIZELOCAL, pilotErrorDiag, 0, 0
        else:
            if fsize == "0":
                pilotErrorDiag = "Encountered zero file size for file %s" % (fname)
                tolog("!!WARNING!!2999!! %s" % (pilotErrorDiag))
                return error.ERR_ZEROFILESIZE, pilotErrorDiag, 0, 0
            else:
                tolog("Got file size: %s" % (fsize))

        # get the checksum
        if csumtype == "adler32":
            tolog("Executing adler32() for file: %s" % (fname))
            fchecksum = SiteMover.adler32(fname)
            if fchecksum == '00000001': # "%08x" % 1L
                pilotErrorDiag = "Adler32 failed (returned 1)"
                tolog("!!WARNING!!2999!! %s" % (pilotErrorDiag))
                return error.ERR_FAILEDADLOCAL, pilotErrorDiag, fsize, 0
            else:
                tolog("Got adler32 checksum: %s" % (fchecksum))
        else:
            _cmd = '%s %s' % (CMD_CHECKSUM, fname)
            tolog("Executing command: %s" % (_cmd))
            try:
                s, o = commands.getstatusoutput(_cmd)
            except Exception, e:
                s = -1
                o = str(e)
                tolog("!!WARNING!!2999!! Exception caught in getstatusoutput: %s" % (o))
            if s != 0:
                o = o.replace('\n', ' ')
                check_syserr(s, o)
                pilotErrorDiag = "Error running checksum command (%s): %s" % (CMD_CHECKSUM, o)
                tolog("!!WARNING!!2999!! %s" % (pilotErrorDiag))
                return error.ERR_FAILEDMD5LOCAL, pilotErrorDiag, fsize, 0
            fchecksum = o.split()[0]
            tolog("Got checksum: %s" % (fchecksum))

        return 0, pilotErrorDiag, fsize, fchecksum

    getLocalFileInfo = staticmethod(getLocalFileInfo)

    def dumpExtendedProxy(setupstr=''):
        """ run voms-proxy-info -all """

        tmp = setupstr.strip()
        if tmp != "" and not tmp.endswith(';'):
            tmp += ";"
        if os.environ.has_key('X509_USER_PROXY') and tmp.find('export X509_USER_PROXY=') == -1:
            tmp += "export X509_USER_PROXY=%s;" % (os.environ['X509_USER_PROXY'])
        tmp = tmp.replace(";;",";")

        cmd = "%svoms-proxy-info -all --file $X509_USER_PROXY" % (tmp)
        tolog("Executing command: %s" % (cmd))
        exitcode, output = commands.getstatusoutput(cmd)
        tolog("Output: %d, %s" % (exitcode, output))
    dumpExtendedProxy = staticmethod(dumpExtendedProxy)

    # Code taken from:
    # http://isscvs.cern.ch/cgi-bin/viewcvs-all.cgi/dq2.filecatalog.lfc/lib/dq2/filecatalog/lfc/lfcconventions.py?revision=1.4&root=atlas-dq2&view=markup&pathrev=dq2-filecatalog-lfc-0-7-0-branch
    def __strip_tag(tag):
        """
        Drop the _sub and _dis suffixes for panda datasets from the lfc path
        they will be registered in
        """

        suffixes_to_drop = ['_dis','_sub','_tid']
        #try:
        #    suffixes_to_drop.extend(LFCFileCatalogConfigurator().getTagSuffixesList())
        #except:
        #    pass

        stripped_tag = tag
        try:
            for suffix in suffixes_to_drop:
                stripped_tag = re.sub('%s.*$' % suffix, '', stripped_tag)
        except IndexError:
            return stripped_tag

        return stripped_tag
    __strip_tag = staticmethod(__strip_tag)

    # Code taken from same source as above
    def __strip_dsn(dsn):
        """
        Drop the _sub and _dis suffixes for panda datasets from the lfc path
        they will be registered in
        """

        suffixes_to_drop = ['_dis','_sub','_frag']
        #try:
        #    suffixes_to_drop.extend(LFCFileCatalogConfigurator().getPandaSuffixesList())
        #except:
        #    pass

        fields = dsn.split('.')
        last_field = fields[-1]

        try:
            for suffix in suffixes_to_drop:
                last_field = re.sub('%s.*$' % suffix, '', last_field)
        except IndexError:
            return dsn

        fields[-1] = last_field
        stripped_dsn = '.'.join(fields)

        return stripped_dsn
    __strip_dsn = staticmethod(__strip_dsn)

    # old to_native_lfn taken from:
    # http://atlas-sw.cern.ch/cgi-bin/viewcvs-atlas.cgi/offline/DataManagement/DQ2/dq2.filecatalog.lfc/lib/dq2/filecatalog/lfc/lfcconventions.py?view=log

    # Code taken from same source as strip functions above
    def to_native_lfn(dsn, lfn, prefix='rucio/'):
        """
        Return LFN with LFC hierarchical namespace.
        """

        bpath = '/grid/atlas/'

        # add prefix
        bpath += prefix
        if bpath[-1] == '/': bpath = bpath[:-1]

        # check how many dots in dsn
        fields = dsn.split('.')
        nfields = len(fields)

        if nfields == 1:
            stripped_dsn = SiteMover.__strip_dsn(dsn)
            return '%s/other/%s/%s' % (bpath, stripped_dsn, lfn)

        elif nfields == 2:
            project = fields[0]
            stripped_dsn = SiteMover.__strip_dsn(dsn)
            return '%s/%s/%s/%s' % (bpath, project, stripped_dsn, lfn)

        elif nfields < 5 or re.match('user*|group*',fields[0]):
            project = fields[0]
            f2 = fields[1]
            f3 = fields[2]
            stripped_dsn = SiteMover.__strip_dsn(dsn)
            return '%s/%s/%s/%s/%s/%s' % (bpath, project, f2, f3, stripped_dsn, lfn)

        else:
            project = fields[0]
            dataset_type = fields[4]
            if nfields == 5:
                tag='other'
            else:
                tag = SiteMover.__strip_tag(fields[-1])
            stripped_dsn = SiteMover.__strip_dsn(dsn)
            return '%s/%s/%s/%s/%s/%s' % (bpath, project, dataset_type, tag, stripped_dsn, lfn)
    to_native_lfn = staticmethod(to_native_lfn)

    def adler32(filename):
        """ calculate the checksum for a file with the zlib.adler32 algorithm """
        # note: a failed file open will return '1'

        import zlib
        # default adler32 starting value
        sum1 = 1L

        try:
            f = open(filename, 'rb')
        except Exception, e:
            tolog("!!WARNING!!2999!! Could not open file: %s" % (filename))
        else:
            try:
                for line in f:
                    sum1 = zlib.adler32(line, sum1)
            except Exception, e:
                tolog("!!WARNING!!2777!! Exception caught in zlib.adler32: %s" % (e))

            f.close()

        # correct for bug 32 bit zlib
        if sum1 < 0:
            sum1 = sum1 + 2**32

        # convert to hex
        sum2 = "%08x" % sum1

        return str(sum2)

    adler32 = staticmethod(adler32)

    def doFileVerifications():
        """ Should the get operation perform any file size/checksum verifications? """
        # not for storm sites
        # also used to skip input file size checks when mv site mover is used (from Mover)

        _copytool = readpar('copytool')
        _copytoolin = readpar('copytoolin')
        if _copytoolin == "storm" or _copytoolin == "mv" or (_copytoolin == "" and (_copytool == "storm" or _copytool == "mv")):
            doVerification = False
        else:
            doVerification = True

        return doVerification

    doFileVerifications = staticmethod(doFileVerifications)

    def extractPathFromPFN(gpfn):
        """ Remove any host and SFN info from PFN path """
        # gpfn = srm://srm-atlas.gridpp.rl.ac.uk:8443/srm/managerv2?SFN=/castor/ads.rl.ac.uk/prod/atlas/...
        # -> path = /castor/ads.rl.ac.uk/prod/atlas/...
        # gpfn = srm://srm-atlas.gridpp.rl.ac.uk/castor/ads.rl.ac.uk/prod/atlas/...
        # -> path = /castor/ads.rl.ac.uk/prod/atlas/...

        if "SFN" in gpfn:
            src_loc_pfn = gpfn.split('SFN=')[1]
        else:
            src_loc_pfn = '/' + gpfn.split('/', 3)[3] # 0:method, 2:host+port, 3:abs-path

        return src_loc_pfn

    extractPathFromPFN = staticmethod(extractPathFromPFN)

    def getChecksumType(csum, format="long"):
        """ return the checksum type given only the checksum value """
        # format = "long" returns either "adler32" or "md5sum"
        # format = "short" returns either "AD" or "MD"

        # force string conversion in case None or 0 should be sent
        csum = str(csum)
        if len(csum) == 8:
            if format == "long":
                csumtype = "adler32"
            else:
                csumtype = "AD"
        elif len(csum) == 32:
            if format == "long":
                csumtype = "md5sum"
            else:
                csumtype = "MD"
        else:
            csumtype = CMD_CHECKSUM

        return csumtype

    getChecksumType = staticmethod(getChecksumType)

    def isDummyChecksum(fchecksum):
        """ ignore dummy checksum values, e.g. used in the M4/5 cosmics tests """
        # Also skipping checksum values of "0" from Aug 12, 2008 (v 24g)
        dummy = False
        try:
            if fchecksum == "0":
                tolog("!!WARNING!!2999!! Came across a dummy checksum value (%s). Skipping checksum test" % (fchecksum))
                dummy = True
            elif fchecksum == "00000000000000000000000000000000":
                tolog("!!WARNING!!2999!! Came across a dummy md5sum value (%s). Skipping md5sum test" % (fchecksum))
                dummy = True
            elif fchecksum == "00000000":
                tolog("!!WARNING!!2999!! Came across a dummy adler32 value (%s). Skipping adler32 test" % (fchecksum))
                dummy = True
        except:
            pass

        return dummy

    isDummyChecksum = staticmethod(isDummyChecksum)

    def addFileInfo(lfn, checksum, csumtype='MD', fsize=None):
        """ add MD checksum to lfn (change to AD later) """

        pilotErrorDiag = ""
        tolog("Checksum type to be set: %s" % (csumtype))

        try:
            import lfc
        except Exception, e:
            pilotErrorDiag = "addFileInfo() could not import lfc module: %s" % str(e)
            tolog("!!WARNING!!2999!! %s" % (pilotErrorDiag))
            return -1, pilotErrorDiag

        os.environ['LFC_HOST'] = readpar('lfchost')
        try:
            stat = lfc.lfc_filestatg()
            # Eddie
            # Make sure lfn is not unicode due to a bug in LFC libs that returns the following error:
            # 'lfc_statg', argument 1 of type 'char const *'
            rc = lfc.lfc_statg(str(lfn), "", stat)
        except Exception, e:
            pilotErrorDiag = "lfc function failed in addFileInfo(): %s" % str(e)
            tolog("!!WARNING!!2999!! %s" % (pilotErrorDiag))
            return -1, pilotErrorDiag

        if rc != 0:
            err_num = lfc.cvar.serrno
            errstr = lfc.sstrerror(err_num)
            pilotErrorDiag = "lfc_statg failed for lfn: %s : rc = %d, err_num = %d, errstr = %s" % (lfn, rc, err_num, errstr)
            tolog("!!WARNING!!2999!! %s" % (pilotErrorDiag))
            return 1, pilotErrorDiag

        if fsize:
            filesize = long(fsize)
        else:
            filesize = stat.filesize
        rc = lfc.lfc_setfsizeg(stat.guid, filesize, csumtype, checksum)
        if rc != 0:
            err_num = lfc.cvar.serrno
            errstr = lfc.sstrerror(err_num)
            pilotErrorDiag = "lfc_setfsizeg failed for lfn: %s : rc = %d, err_num = %d, errstr = %s" % (lfn, rc, err_num, errstr)
            tolog("!!WARNING!!2999!! %s" % (pilotErrorDiag))
            return rc, pilotErrorDiag
        tolog("Successfully set checksum (%s of type %s) and file size %s for %s" % (checksum, csumtype, str(filesize), lfn))
        return rc, pilotErrorDiag

    addFileInfo = staticmethod(addFileInfo)

    def getProperSE(token, alt=False):
        """ get the proper endpoint """

        se = ""
        useDefaultSE = True

        # do we have several endpoints to chose from?
        _seopt = readpar('seopt', alt=alt)
        if _seopt != '':
            # Find the right endpoint, corrsponding to the given space token
            setokens = readpar('setokens', alt=alt).split(",")
            seopt = _seopt.split(",")
            tolog("seopt: %s" % str(seopt))
            tolog("token: %s" % (token))
            tolog("setokens: %s" % str(setokens))
            if len(seopt) != len(setokens):
                tolog("!!WARNING!!2999!! seopt does not have the same length as setokens: %s, %s" % (str(seopt), str(setokens)))
            else:
                # create the dictionary
                sedict = dict(zip(setokens, seopt))
                # lookup the endpoint corresponding to token
                if token in setokens:
                    try:
                        se = sedict[token]
                    except Exception, e:
                        tolog("!!WARNING!!2999!! Could not find a matching endpoint to token %s: %s, %s" %\
                              (token, str(sedict), str(e)))
                    else:
                        useDefaultSE = False
                else:
                    tolog("Token %s is not among valid tokens: %s" % (token, str(setokens)))

        if useDefaultSE:
            # Stick with the default se
            # Maybe be a comma list but take first always
            # (Remember that se can be a list where the first is used for output but any can be used for input)
            tolog("Will use default SE endpoint")
            se = readpar('se', alt=alt).split(",")[0]
            _dummytoken, se = SiteMover.extractSE(se)

        # remove any unwanted stage-in info (present at CERN for atlasdatatape)
        se = SiteMover.filterSE(se)
        tolog("Using SE: %s" % (se))
        return se

    getProperSE = staticmethod(getProperSE)

    def filterSE(se):
        """ Filter away any unwanted stage-in info from the file path """

        # "/castor/cern.ch/grid/atlas/((tzero/prod1/perm)|(tzero/prod2/perm)|(t0/perm)|(DAQ)|(conditions)|(atlasdatatape))"
        # -> /castor/cern.ch/grid/atlas/atlasdatatape

        match = re.findall('\(\S+\)', se)
        if match and "atlasdatatape" in se:
            filtered_path = match[0]
            tolog("Found unwanted stage-in info in SE path, will filter it away: %s" % (filtered_path))
            se = se.replace(filtered_path, "atlasdatatape")

        return se

    filterSE = staticmethod(filterSE)

    def extractHostname(se):
        """ extract the hostname from the given se info """
        # e.g. token:ATLASPRODDISK:srm://dcsrm.usatlas.bnl.gov:8443/srm/managerv2?SFN= -> dcsrm.usatlas.bnl.gov

        hostname_pattern = re.compile('.+://([^/:]+):\d+/')
        if se != "":
            _hostname = re.findall(hostname_pattern, se)
            if _hostname != []:
                hostname = _hostname[0]
            else:
                tolog("!!WARNING!!2999!! Hostname could not be extracted from se=%s (reg exp pattern too weak?)" % (se))
                hostname = ""
        else:
            tolog("!!WARNING!!2999!! SE not defined, hostname can not be extracted")
            hostname = ""

        return hostname
    extractHostname = staticmethod(extractHostname)

    def getSEMatchFromSEOpt(srm):
        """ Extract the full SE path from seopt that matches srm """

        # seopt = "token:ATLASDATADISK:srm://f-dpm001.grid.sinica.edu.tw:8446/srm/managerv2?SFN=,token:ATLASDATATAPE:srm://srm2.grid.sinica.edu.tw:8443/srm/managerv2?SFN=,token:ATLASMCTAPE:srm://srm2.grid.sinica.edu.tw:8443/srm/managerv2?SFN="
        # srm = srm://srm2.grid.sinica.edu.tw -> sematch = srm://srm2.grid.sinica.edu.tw:8443/srm/managerv2?SFN=

        sematch = ""
        seopt = readpar('seopt')

        if seopt != "":
            seopt_list = seopt.split(",")
            for _seopt in seopt_list:
                token, path = SiteMover.extractSE(_seopt)

                if srm in path:
                    sematch = path
                    break

        return sematch
    getSEMatchFromSEOpt = staticmethod(getSEMatchFromSEOpt)

    def extractSEPath(se):
        """ Extract the sepath from the se info """

        # se='token:ATLASGROUPDISK:srm://head01.aglt2.org:8443/srm/managerv2?SFN=/pnfs/aglt2.org/atlasgroupdisk/perf-muons/'
        # -> '/pnfs/aglt2.org/atlasgroupdisk/perf-muons/'

        sepath = ""
        pattern = re.compile(r"SFN=(.+)")
        found = re.findall(pattern, se)
        if len(found) > 0:
            sepath = found[0]

        return sepath
    extractSEPath = staticmethod(extractSEPath)

    def extractSE(fullSE):
        """ extract the 'se' info from the schedconfig.se field """
        # examples:
        # fullSE = token:ATLASMCDISK:srm://srm-atlas.gridpp.rl.ac.uk:8443/srm/managerv2/something/somethingelse/mcdisk/
        # return: ATLASMCDISK, srm://srm-atlas.gridpp.rl.ac.uk:8443/srm/managerv2/something/somethingelse/mcdisk/
        # fullSE = srm://srm-atlas.gridpp.rl.ac.uk:8443/path
        # return: None, srm://srm-atlas.gridpp.rl.ac.uk:8443/path

        token = None
        path = None

        # does the fullSE contain a space token?
        if fullSE[:len("token")] == "token":
            # splitFullSE = ['token', 'ATLASMCDISK', 'srm', '//srm-atlas.gridpp.rl.ac.uk', '8443/srm/managerv2/something/somethingelse/mcdisk/']
            splitFullSE = fullSE.split(":")
            # token = ATLASMCDISK
            token = splitFullSE[1]
            # remainingFullSE = ['srm', '//srm-atlas.gridpp.rl.ac.uk', '8443/srm/managerv2/something/somethingelse/mcdisk/']
            remainingFullSE = splitFullSE[2:]
            from string import join
            # path = srm://srm-atlas.gridpp.rl.ac.uk:8443/srm/managerv2/something/somethingelse/mcdisk/
            path = join(remainingFullSE, ":")
        else:
            path = fullSE

        return token, path

    extractSE = staticmethod(extractSE)

    def getSEFromToken(token):
        """ Match an SE to a space token descriptor """

        stripped_se = ""
        seopt = readpar("seopt")

        if seopt != "":
            seopt_list = seopt.split(",")

            # match an SE to the space token
            for se in seopt_list:
                _token, _se = SiteMover.extractSE(se)
                if _token == token:
                    # remove the post and version strings
                    stripped_se = SiteMover.stripPortAndVersion(_se)

        return stripped_se

    getSEFromToken = staticmethod(getSEFromToken)

    def getTokenFromPath(path):
        """ return the space token from an SRMv2 end point path """
        # example:
        # path = srm://srm-atlas.gridpp.rl.ac.uk:8443/srm/managerv2/something/somethingelse/mcdisk/
        # return: ATLASMCDISK

        # remove any trailing / (..mcdisk/ -> ../mcdisk)
        if path[-1] == '/':
            path = path[:-1]

        # ATLASMCDISK
        return "ATLAS" + os.path.basename(path).upper()

    getTokenFromPath = staticmethod(getTokenFromPath)

    def stripListSEs(listSEs):
        """ remove any space token info from the SE list """
        # ['token:BLAH:srm://path1', 'srm://path2']
        # return ['srm://path1', 'srm://path2']

        strippedListSEs = []
        for se in listSEs:
            if se[:len('token')] == "token":
                # extract the token (not needed) and the path (without the token)
                token, sepath = SiteMover.extractSE(se)
                # remove port and SRM version number as well since it is not needed for replica comparison
                # (replica.sfn does not contain port and version number)
                sepath = SiteMover.stripPortAndVersion(sepath)
                strippedListSEs += [sepath]
            else:
                strippedListSEs += [se]
        return strippedListSEs

    stripListSEs = staticmethod(stripListSEs)

    def stripPortAndVersion(path):
        """ remove port and SFN (e.g. ':8443/srm/managerv2?SFN=' from path (if any) """
        # 'srm://gridka-dcache.fzk.de:8443/srm/managerv2?SFN=/pnfs/gridka.de/atlas/disk-only/mc/simone_test'
        # => 'srm://gridka-dcache.fzk.de/pnfs/gridka.de/atlas/disk-only/mc/simone_test'

        pattern = re.compile(r"(\:\d+/[0-9a-zA-Z/?]+SFN=)")
        found = re.findall(pattern, path)
        if len(found) > 0:
            return path.replace(found[0], '')
        else:
            return path

    stripPortAndVersion = staticmethod(stripPortAndVersion)

    def stripProtocolServer(fullpath):
        """ strip protocol and server info """
        # srm://srm-atlas.gridpp.rl.ac.uk:8443/srm/managerv2/something/somethingelse/mcdisk/
        # -> srm://srm-atlas.gridpp.rl.ac.uk/something/somethingelse/mcdisk/
        # -> /something/somethingelse/mcdisk/

        # remove any port and version if present
        fullpath = SiteMover.stripPortAndVersion(fullpath)

        # extract the protocol and server info
        strippedpath = SiteMover.stripPath(fullpath)

        # and finally remove the protocol and server info
        return fullpath.replace(strippedpath, "")

    stripProtocolServer = staticmethod(stripProtocolServer)

    def stripPath(fullpath):
        """ strip path """
        # srm://srm-atlas.gridpp.rl.ac.uk:8443/srm/managerv2/something/somethingelse/mcdisk/
        # -> srm://srm-atlas.gridpp.rl.ac.uk:8443

        path = ''

        # remove ddm info if present
        if fullpath.find("^"):
            fullpath = fullpath.split("^")[0]

        try:
            fullpath = fullpath.replace("://","|")
            pathList = fullpath.split("/")
            path = pathList[0]
            path = path.replace("|","://")
        except Exception, e:
            tolog("!!WARNING!!2999!! Could not strip path from: %s, %s" % (fullpath, e))
            path = fullpath
            if path == '':
                tolog("!!WARNING!!2999!! Nothing to strip from: %s" % (fullpath))
                path = fullpath

        return path

    stripPath = staticmethod(stripPath)

    def getFileType(filename, setup=None):
        """ use the file command to get the file type """

        status = "unknown"
        if setup:
            _setup = setup
        else:
            _setup = ""

        try:
            cmd = "%s file -b %s" % (_setup, filename)
            tolog("Executing command: %s" % (cmd))
            rs = commands.getoutput(cmd)
        except Exception, e:
            tolog("!!WARNING!!3000!! Could not run file command: %s" % str(e))
        else:
            tolog("Command returned: %s" % (rs))
            if rs != "":
                status = rs

        return status
    getFileType = staticmethod(getFileType)

    def getTransferModes():
        """ should remote I/O and file stager be used? """
        # return the corresponding booleans

        directIn = False
        useFileStager = False
        dInfo = getDirectAccessDic(readpar('copysetupin'))
        # if copysetupin did not contain direct access info, try the copysetup instead
        if not dInfo:
            dInfo = getDirectAccessDic(readpar('copysetup'))

        # check if we should use the copytool
        if dInfo:
            directIn = dInfo['directIn']
            useFileStager = dInfo['useFileStager']

        return directIn, useFileStager
    getTransferModes = staticmethod(getTransferModes)

    def isRootFileName(filename):
        """ Determine whether file is a root file or not by its name """

        filename = filename.lower()
        return not ('.tar.gz' in filename or '.lib.tgz' in filename or '.raw.' in filename)

    isRootFileName = staticmethod(isRootFileName)

    def isRootFile(filename, setup=None, directAccess=False):
        """ check whether filename is a root file or not """

        # always a root file in direct access mode
        if directAccess:
            return True

        status = False
        ftype = SiteMover.getFileType(filename, setup=setup)
        try:
            if ftype[:4].upper() == "ROOT":
                status = True
        except:
            pass

        return status

    isRootFile = staticmethod(isRootFile)

    def getDirList(_dirlist):
        """ return a proper dir list from dirlist string """
        # _dirlist = "/atlas/[atlasdatadisk,atlasdatadisktape,atlasmcdisk]/"
        # -> ['/atlas/atlasdatadisk, '/atlas/atlasdatadisktape', '/atlas/atlasmcdisk']
        # _dirlist = "/atlas/[atlasdatadisk,atlasdatadisktape,atlasmcdisk]/rucio"
        # -> ['/atlas/atlasdatadisk/rucio', '/atlas/atlasdatadisktape/rucio', '/atlas/atlasmcdisk/rucio']
        # _dirlist = "/atlas/atlasdatadisk,/atlas/atlasmcdisk/rucio"
        # -> ['/atlas/atlasdatadisk', '/atlas/atlasmcdisk/rucio']
        # _dirlist = "/[atlasscratchdisk/rucio,atlaslocalgroupdisk/rucio]"
        # -> ['/atlasscratchdisk/rucio', '/atlaslocalgroupdisk/rucio']

        # also works with lists of the following form
        #_dirlist = "/atlas/[atlasdatadisk]"
        #_dirlist = "/atlas/atlasdatadisk"
        #_dirlist = "/atlas/whatever/atlasdatadisk"
        #_dirlist = "/atlas/atlasdatadisk,/atlas/atlasmcdisk"
        #_dirlist = "" (-> [''])

        dirlist = []
        if _dirlist.find('[') > 0 and _dirlist.find(']') > 0:
            # path should have the form /path/[spacetokenlowered1, ...]
            pat = re.compile('(.*)\[(.*)\]')
            mat = pat.match( _dirlist)
            if mat:
                # mat.group(1) = '/atlas/'
                # mat.group(2) = 'atlasdatadisk,atlasdatadisktape,atlasmcdisk'
                _dir = mat.group(1)
                _subdirs = mat.group(2)
                if not _dir == "/":
                    _remainder = _dirlist.replace(mat.group(1), '').replace('['+mat.group(2)+']', '')
                else:
                    _remainder = ""
                if _remainder == "/":
                    _remainder = ""
                for d in _subdirs.split(","):
                    dirlist.append(os.path.join(_dir, d+_remainder))
            else:
                # no match for pattern
                pass
        else:
            # path should have the form /path/spacetokenlowered or /path/st1,/path/st2.,...
            dirlist = _dirlist.split(",")

        return dirlist

    getDirList = staticmethod(getDirList)

    def getMatchingDestinationPath(spacetoken, destinationList, alt=False):
        """ select the destination path that corresponds to the space token """

        destination = ""
        _setokens = readpar('setokens', alt=alt)
        if _setokens == "":
            setokens = []
        else:
            setokens = _setokens.split(",")
        if len(setokens) != len(destinationList):
            tolog("WARNING: setokens (%s) not of the same length as destinationList (%s) - switching to alternative algorithm (match space token)" %\
                  (str(setokens), str(destinationList)))
            # alternative default algorithm: get the path corresponding to the space token in lower case
            for prodpath in destinationList:
                if prodpath.find(spacetoken.lower()) >= 0:
                    tolog("Found matching destination path for space token %s: %s" % (prodpath, spacetoken))
                    destination = prodpath
                    break
        else:
            destDict = dict(zip(setokens, destinationList))

            # get the path corresponding to the relevant spacetoken
            try:
                destination = destDict[spacetoken]
            except Exception, e:
                tolog("!!WARNING!!2999!! Path for spacetoken %s not found in dictionary %s: %s" % (spacetoken, str(destDict), str(e)))
            else:
                tolog("Space token %s corresponds to path %s" % (spacetoken, destination))

        return destination

    getMatchingDestinationPath = staticmethod(getMatchingDestinationPath)

    def getPort(se):
        """ does the se contain a port number? """
        # se = 'srm://atlas.bu.edu:8443/srm/v2/server?SFN='
        # => port = 8443

        port = None
        pattern = re.compile(r'\S+\:([0-9]+)')
        _port = re.findall(pattern, se)
        if _port != [] and _port != ['']:
            port = _port[0]
        return port

    getPort = staticmethod(getPort)

    def stripPortFromSE(se):
        """ remove the port number from se """

        port = SiteMover.getPort(se)
        return se.replace(":%s" % str(port), "")

    stripPortFromSE = staticmethod(stripPortFromSE)

    def addPortToPath(se, gpfn):
        """ add the port number to the gpfn if not already there """
        # se = 'srm://atlas.bu.edu:8443/srm/v2/server?SFN='
        # => port = 8443
        # gpfn = 'srm://atlas.bu.edu/srm/v2/server?SFN=/whatever/DBRelease-6.0.1.tar.gz'
        # => 'srm://atlas.bu.edu:8443/srm/v2/server?SFN=/whatever/DBRelease-6.0.1.tar.gz'

        # remove any ddm info attached to se
        if se.find("^"):
            se = se.split("^")[0]
            tolog("Removed ddm info from se: %s" % (se))

        # don't do anything if gpfn already has a port number
        port = SiteMover.getPort(gpfn)
        if not port:
            strippedSE = SiteMover.stripPortFromSE(se)
            if gpfn[:len(strippedSE)] == strippedSE and gpfn[:len(se)] != se:
                tolog("Updating gpfn with port number from se")
                tolog("Old gpfn: %s" % (gpfn))
                gpfn = gpfn.replace(gpfn[:len(strippedSE)], se)
                tolog("New gpfn: %s" % (gpfn))
            else:
                tolog("!!WARNING!!2999!! gpfn surl does not match se surl: se=%s, gpfn=%s" % (se, gpfn))
        else:
            tolog("gpfn already has a port number, will not update it: %s" % (gpfn))
        return gpfn

    addPortToPath = staticmethod(addPortToPath)

    def genSubpath(dsname, filename, logFile):
        """ Generate BNL specific subpath (used by BNLdCacheSiteMover and SRMSiteMover) """

        fields = dsname.split('.')
        subpath = ''
        os.environ['TZ'] = 'US/Eastern'
        year = time.strftime("%Y")
        month = time.strftime("%m")
        week = time.strftime("%W")
        day = time.strftime("%j")
        try:
            if ( re.search('^user[0-9]{0,2}$', fields[0]) ):
                if filename == logFile:
                    subpath = 'user_log02/%s/%s/%s' % (fields[1], year, week)
                else:
                    subpath = 'user_data02/%s/%s/%s' % (fields[1], year, week)
            elif ( SiteMover.isCond(fields) ):
                subpath = 'conditions01'
            elif ( SiteMover.isProd(fields) ):
                if ( fields[4] == 'RDO' ):
                    subpath = 'RDO02/%s/prod' % (fields[0])
                elif ( fields[4] == 'log' ):
                    subpath = 'log02/%s_%s/%s/prod' % (year, month, fields[0])
                else:
                    subpath = '%s01/%s/prod' % (fields[4], fields[0])
            elif ( fields[0] == 'testpanda' ):
                subpath = 'user_log02/testpanda/%s/%s/%s' % (year, week, day)
            else:
                subpath = 'others03/%s/%s' % (year, week)
        except Exception, e:
            tolog('!!WARNING!!2999!! Error in generating the subpath for %s, using %s: %s' % (dsname, subpath, str(e)))
        return subpath

    genSubpath = staticmethod(genSubpath)

    def isCond(fields):
        if (fields[0] not in SiteMover.CONDPROJ):
            return False
        m = re.search('^[0-9]{6}$', fields[1])
        if m == None:
            return False
        if (fields[2] != 'conditions'):
            return False
        return True
    isCond = staticmethod(isCond)

    def isProd(fields):
        m = re.search('^user', fields[0])
        if m:
            return False
        m = re.search('^[0-9]{6}$', fields[1])
        if m == None:
            return False
        if (fields[4] not in SiteMover.PRODFTYPE):
            return False
        return True
    isProd = staticmethod(isProd)

    def getLFCPath(analyJob, alt=False):
        """ return the proper schedconfig lfcpath """

        lfcpath = ""
        pilotErrorDiag = ""

        if not analyJob:
            lfcpath = readpar('lfcprodpath', alt=alt)
            if lfcpath == "":
                lfcpath = readpar('lfcpath', alt=alt)
        else:
            lfcpath = readpar('lfcpath', alt=alt)
            if lfcpath == "":
                lfcpath = readpar('lfcprodpath', alt=alt)

        if lfcpath == "":
            pilotErrorDiag = "lfc[prod]path is not set"
            tolog('WARNING: %s' % (pilotErrorDiag))

        return lfcpath, pilotErrorDiag
    getLFCPath = staticmethod(getLFCPath)

    def getModTime(path, filename):
        """ get the modification time of the file """

        t = ""
        _filename = os.path.join(path, filename)
        if os.path.exists(_filename):
            try:
                t = time.strftime("%Y-%m-%d %I:%M:%S",time.localtime(os.path.getmtime(_filename)))
            except Exception, e:
                tolog("!!WARNING!!1880!! Get mod time failed for file %s: %s" % (_filename, e))
                t = ""
        else:
            tolog("WARNING: Cannot get mod time of file since it does not exist: %s" % (_filename))

        if t != "":
            tolog("Mod time for file %s: %s" % (_filename, t))
        return t
    getModTime = staticmethod(getModTime)

    def getDestination(analyJob, token):
        """ get the destination path """

        # for production jobs, the SE path is stored in seprodpath
        # for analysis jobs, the SE path is stored in sepath
        destination = ""
        if not analyJob:
            # process the destination path with getDirList since it can have a complex
            # structure as well as be a list of destination paths matching a corresponding
            # space token
            spath = readpar('seprodpath')
            destinationList = SiteMover.getDirList(spath)

            # decide which destination path to use depending on the space token for the current file
            if token:
                # find the proper path
                destination = SiteMover.getMatchingDestinationPath(token, destinationList)
                if destination == "":
                    tolog("!!WARNING!!2990!! seprodpath could not be used: seprodpath = %s, destinationList = %s, using sepath instead" %\
                          (spath, str(destinationList)))
                    spath = readpar('sepath')
                    destinationList = SiteMover.getDirList(spath)
                    destination = SiteMover.getMatchingDestinationPath(token, destinationList)
                    if destination == "":
                        tolog("!!WARNING!!2990!! sepath could not be used: sepath = %s, destinationList = %s" %\
                              (spath, str(destinationList)))
            else:
                # space tokens are not used
                destination = destinationList[0]
        else:
            spath = readpar('sepath')
            # sepath could be empty in the case of install jobs, if so, try to use seprodpath instead
            if spath == "":
                spath = readpar('seprodpath')
                tolog("Encountered an empty sepath, trying to use seprodpath instead")
            destinationList = SiteMover.getDirList(spath)

            # decide which destination path to use depending on the space token for the current file
            if token:
                # find the proper path
                destination = SiteMover.getMatchingDestinationPath(token, destinationList)
                if destination == "":
                    tolog("!!WARNING!!2990!! sepath could not be used: sepath = %s, destinationList = %s" %\
                          (spath, str(destinationList)))
            else:
                # space tokens are not used
                destination = destinationList[0]

        return destination
    getDestination = staticmethod(getDestination)

    def addPaths(se_list):
        """ add seprodpaths to the se list entries """

        tolog("Adding seprodpath(s) to SE list")
        seprodpath = readpar('seprodpath')
        if seprodpath != "":
            new_se_list = []
            seprodpath_list = SiteMover.getDirList(seprodpath)
            for se in se_list:
                for path in seprodpath_list:
                    # strip any trailing slash
                    if se.endswith("/"):
                        se = se[:-1]
                    new_se_list.append(se + path)
            if new_se_list != []:
                se_list = new_se_list + se_list
        else:
            tolog("WARNING: SiteMover.addPaths(): seprodpath is not set")

        # make sure that any tape areas do not appear before the simple se info
        if se_list != "":
            se_list = SiteMover.pushbackTapeAreas(se_list)
            tolog("Updated SE list:")
            dumpOrderedItems(se_list)

        return se_list
    addPaths = staticmethod(addPaths)

    def pullMatchedAreas(se_list, area):
        """ Pull forward a given area in the se list """
        # e.g.
        # se_list = ['srm://whatever/pnfs/atlasproddisk','srm://whatever','srm://whatever/pnfs/atlasdatatape']
        # area = atlasdatatape
        # -> se_list = ['srm://whatever/pnfs/atlasdatatape','srm://whatever/pnfs/atlasproddisk']

        path_priority = []
        path_no_priority = []
        for path in se_list:
            if area in path:
                path_priority.append(path)
            else:
                path_no_priority.append(path)
        se_list = path_priority + path_no_priority
        return se_list
    pullMatchedAreas = staticmethod(pullMatchedAreas)

    def pushbackTapeAreas(se_list):
        """ Make sure that any tape areas do not appear before the simple se info """
        # e.g. se_list = ['srm://whatever/pnfs/atlasproddisk','srm://whatever/pnfs/atlasprodtape','srm://whatever']
        # -> se_list = ['srm://whatever/pnfs/atlasproddisk','srm://whatever','srm://whatever/pnfs/atlasprodtape']
        # test with:
        # from SiteMover import SiteMover
        # sm = SiteMover()
        # se_list=['srm://whatever/pnfs/atlasproddisk','srm://whatever/pnfs/atlasprodtape','srm://whatever']
        # sm.pushbackTapeAreas(se_list)
        # -> ['srm://whatever/pnfs/atlasproddisk', 'srm://whatever', 'srm://whatever/pnfs/atlasprodtape']

        path_disk = []
        path_tape = []
        for path in se_list:
            if 'tape' in path:
                path_tape.append(path)
            else:
                path_disk.append(path)
        se_list = path_disk + path_tape
        return se_list
    pushbackTapeAreas = staticmethod(pushbackTapeAreas)

    def getdCacheFileSize(directory, filename):
        """
        Special workaround to retrieve file size in SEs using dCache and PNFS that
        works when file size>=2GB. PNFS is NFSv3 compliant: supported file size<2GB.
        Suggested by Ofer, dCache expert at BNL:
        "cat %s/\".(use)(2)(%s)\" | grep \'l=\' | sed \'s/.*l=\(.*\);.*/\\1/\'" % (directory, filename)
        Fixed RE: "cat %s/\".(use)(2)(%s)\" | grep \'l=\' | sed \'s/.*l=\([^;]*\);.*/\\1/\'" % (directory, filename)
        The python version below has been reworked with Charles
        This should be no more necessary once Chimera is adopted.
        """

        for attempt in range(1,4):
            f = open("%s/.(use)(2)(%s)" % (directory, filename), 'r')
            data = f.readlines()
            f.close()
            tolog("data = %s" % str(data))
            filesize = None
            for line in data:
                if 'l=' in line:
                    for word in line.split(';'):
                        if word.startswith('l='):
                            filesize = word.split('=')[1]
            if filesize:
                break
            tolog("dCache size retrieval failed. Service (2) file (size: %s) content: %s\n sleeping %s sec." %\
                  (len(data), data, attempt*3))
            time.sleep(attempt*3)
        if not filesize:
            tolog('!!WARNING!!2999!! dCache size retrieval failed all attempts, check: %s/".(use)(2)(%s)"' %\
                  (directory, filename))
            raise OSError("Wrong dCache system file format")
        return filesize
    getdCacheFileSize = staticmethod(getdCacheFileSize)

    def getdCacheChecksum(dir, filename):
        """ Retrieve the remote checksum in SEs using dCache and PNFS """
        # Note: this function is used by both lcgcp2SiteMover and dCacheSiteMover
        # which is why it is not put in dCacheSiteMover even though it is specific to dCache

        fchecksum = None

        # abort check if the remote file system is not visible on the worker node
        if not SiteMover.isPNFSVisible(dir):
            return None

        for attempt in range(1,4):
            try:
                f = open("%s/.(use)(2)(%s)" % (dir, filename), 'r')
            except Exception, e:
                tolog("Warning: Exception caught in getdCacheChecksum(): %s, attempt %d" % (str(e), attempt))
                if "No such file or directory" in str(e):
                    return "NOSUCHFILE"
            else:
                data = f.readlines()
                # data = ['2,0,0,0.0,0.0\n', ':c=1:3ef569d9;h=yes;l=60170430;\n']
                f.close()
                tolog("data = %s" % str(data))
                for line in data:
                    if 'c=' in line:
                        for word in line.split(';'):
                            if word.startswith('c=') or word.startswith(':c='):
                                value = word.split('=')[1]
                                fchecksum = value.split(':')[1]
                if fchecksum:
                    break
                else:
                    tolog("dCache checksum retrieval failed (attempt %d)" % (attempt))
                    fchecksum = None
                    time.sleep(attempt*3)

        if fchecksum:
            # adler32 or md5sum
            if len(fchecksum) == 8 or len(fchecksum) == 32:
                pass # valid checksum
            else:
                tolog("!!WARNING!!2999!! Bad dCache checksum: %s" % (fchecksum))
                fchecksum = None

        return fchecksum
    getdCacheChecksum = staticmethod(getdCacheChecksum)

    def lcgGetChecksum(envsetup, timeout, surl):
        """ get checksum with lcg-get-checksum command """

        remote_checksum = None
        output = None

        # determine which timeout option to use
        if SiteMover.isNewLCGVersion("%s lcg-get-checksum" % (envsetup)):
            timeout_option = "--connect-timeout=300 --sendreceive-timeout=%d" % (timeout)
        else:
            timeout_option = "-t %d" % (timeout)

        cmd = "%s lcg-get-checksum -b -T srmv2 %s %s" % (envsetup, timeout_option, surl)
        tolog("Executing command: %s" % (cmd))
        try:
            ec, output = commands.getstatusoutput(cmd)
        except Exception, e:
            tolog("Warning: (Exception caught) lcg-get-checksum failed: %s" % (e))
            output = None
        else:
            if ec != 0 or "[ERROR]" in output:
                tolog("Warning: lcg-get-checksum failed: %d, %s" % (ec, output))
            else:
                tolog(output)

                # are there any warnings we could ignore..?
                if output.startswith('Error'):
                    tolog("Will try to remove the Error line in case it is only a warning")
                    try:
                        output = output.split('\n')[-1]
                    except Exception, e:
                        tolog("Failed to remove the error line: %s" % (e))
                    else:
                        tolog("Updated output: %s" % (output))

                try:
                    remote_checksum = output[:8]
                except:
                    tolog("!!WARNING!!1998!! Cannot extract checksum from output: %s" % (output))
                if not remote_checksum.isalnum():
                    tolog("!!WARNING!!1998!! Failed to extract alphanumeric checksum string from output: %s" % (output))
                    remote_checksum = None
#                import re
#                match = re.findall('([a-zA-Z0-9]+) ', output)
#                if match:
#                    if len(match[0]) == 8:
#                        remote_checksum = match[0]
#                    else:
#                        tolog("!!WARNING!!1998!! Remote checksum is not eight characters long: %s" % (match[0]))
#                else:
#                    tolog("!!WARNING!!1998!! No checksum match in lcg-get-checksum output")
        return remote_checksum
    lcgGetChecksum = staticmethod(lcgGetChecksum)

    def getRemoteFileInfo(envsetup, timeout, filename):
        """ extract checksum and file size from lcg-ls output """

        remote_checksum = None
        remote_fsize = None

        # get output from lcg-ls
        output = SiteMover.getLCGLS(envsetup, timeout, filename)

        # interpret lcg-ls output
        if output and output != "":
            remote_checksum = SiteMover.getRemoteChecksumLCGLS(output)
            remote_fsize = SiteMover.getRemoteFileSizeLCGLS(output)

        return remote_checksum, remote_fsize
    getRemoteFileInfo = staticmethod(getRemoteFileInfo)

    def getLCGLS(envsetup, timeout, filename):
        """ try to get the checksum with lcg-ls """

        output = None

        # determine which timeout option to use
        if SiteMover.isNewLCGVersion("%s lcg-ls" % (envsetup)):
            timeout_option = "--connect-timeout=300 --sendreceive-timeout=%d" % (timeout)
        else:
            timeout_option = "-t %d" % (timeout)

        # get the output
        cmd = '%s lcg-ls -l -b %s -T srmv2 %s' % (envsetup, timeout_option, filename)
        tolog("Executing command: %s" % (cmd))
        try:
            ec, output = commands.getstatusoutput(cmd)
        except Exception, e:
            tolog("Warning: (Exception caught) lcg-ls failed: %s" % str(e))
            output = None
        else:
            if ec != 0:
                tolog("Warning: lcg-ls failed: %d, %s" % (ec, output))
                output = None
            else:
                tolog(output)
        return output
    getLCGLS = staticmethod(getLCGLS)

    def getRemoteChecksumLCGLS(output):
        """ extract checksum from lcg-ls output """

        # interpret lcg-ls output
        ec, pilotErrorDiag, remote_checksum = SiteMover._getRemoteChecksumLCGLS(output)
        if ec == 0:
            pass
        elif ec == -1:
            # general error
            remote_checksum = ""
        elif ec == -2:
            # outdated lcg-ls or not supported checksum feature
            tolog("lcg-ls: cannot extract checksum from command output (not supported or command version too old)")
            remote_checksum = ""
        else:
            tolog("Warning: getRemoteChecksumLCGLS() failed")
            remote_checksum = ""

        return remote_checksum
    getRemoteChecksumLCGLS = staticmethod(getRemoteChecksumLCGLS)

    def getRemoteFileSizeLCGLS(output):
        """ extract file size from lcg-ls output """

        # interpret lcg-ls output
        ec, pilotErrorDiag, remote_fsize = SiteMover._getRemoteFileSizeLCGLS(output)
        if ec == 0:
            pass
        elif ec == -1:
            # general error
            remote_fsize = ""
        else:
            tolog("Warning: getRemoteFileSizeLCGLS() failed")
            remote_fsize = ""

        return remote_fsize
    getRemoteFileSizeLCGLS = staticmethod(getRemoteFileSizeLCGLS)

    def getRemoteFileSize(envsetup, timeout, filename):
        """ extract the remote file size using lcg-ls """
        # Exit: file size (string)

        remote_fsize = ""

        # determine which timeout option to use
        if SiteMover.isNewLCGVersion("%s lcg-ls" % (envsetup)):
            timeout_option = "--connect-timeout=300 --sendreceive-timeout=%d" % (timeout)
        else:
            timeout_option = "-t %d" % (timeout)

        # does the file exist?
        cmd = '%s lcg-ls -l -b %s -T srmv2 %s' % (envsetup, timeout_option, filename)
        ec, pilotErrorDiag, remote_fsize = SiteMover._getRemoteFileSize(cmd)
        if ec == 0:
            pass
        elif ec == -1:
            # general error
            remote_fsize = ""
        else:
            tolog("Warning: getRemoteFileSize() failed")
            remote_fsize = ""

        return remote_fsize
    getRemoteFileSize = staticmethod(getRemoteFileSize)

    def getEnvsetup(get=False, alt=False):
        """ return a proper envsetup """

        if get:
            envsetup = readpar('envsetupin', alt=alt)
            if envsetup == "":
                tolog("Using envsetup since envsetupin is not set")
                envsetup = readpar('envsetup', alt=alt)
        else:
            envsetup = readpar('envsetup', alt=alt)

        # get the user proxy if available
        envsetup = envsetup.strip()
        if envsetup != "" and not envsetup.endswith(';'):
            envsetup += ";"
        if os.environ.has_key('X509_USER_PROXY'):
            envsetup += "export X509_USER_PROXY=%s;" % (os.environ['X509_USER_PROXY'])

        return envsetup.replace(";;",";")
    getEnvsetup = staticmethod(getEnvsetup)

    def _getRemoteChecksumLCGLS(output):
        """ extract the remote checksum from lcg-ls output """
        # Exit: file size (string)

        # example command plus output
        # lcg-ls -l -b -T srmv2 srm://dcsrm.usatlas.bnl.gov:8443/srm/managerv2?SFN=/pnfs/usatlas.bnl.gov/BNLT0D1/data10_7TeV/
        #  NTUP_TRKVALID/RAW_r1239/data10_7TeV.00152878.physics_MinBias.merge.NTUP_TRKVALID.RAW_r1239_tid134218_00/
        #  NTUP_TRKVALID.134218._001789.root.2
        # -rw-r--r--   1     2     2 241781863               ONLINE /pnfs/usatlas.bnl.gov/BNLT0D1/data10_7TeV/NTUP_TRKVALID/
        #  RAW_r1239/data10_7TeV.00152878.physics_MinBias.merge.NTUP_TRKVALID.RAW_r1239_tid134218_00/NTUP_TRKVALID.134218._001789.root.2
        #       * Checksum: 89526bb2 (adler32)
        #       * Space tokens: 10000

        remote_checksum = ""
        pilotErrorDiag = ""
        ec = 0

        # lcg-ls exits with error code 0 even if there was a problem
        if "CacheException" in output:
            pilotErrorDiag = "lcg-ls failed: %s"  % (output)
            tolog("!!WARNING!!2999!! %s (CacheException found)" % (pilotErrorDiag))
            ec = -1
        elif "is deprecated" in output:
            pilotErrorDiag = "Deprecated option(s) in lcg-ls command: %s" % (output)
            tolog("WARNING: %s" % (pilotErrorDiag))
            ec = -2
        else:
            # extract checksum * Checksum: 89526bb2 (adler32)
            pattern = re.compile(r"Checksum\:\ ([0-9a-zA-Z\-]+)")
            found = re.findall(pattern, output)
            if len(found) == 0:
                tolog("Checksum pattern not found in output (skip this checksum extraction method)")
                ec = -2
            else:
                # did we get a valid checksum?
                try:
                    remote_checksum = found[0]
                    # adler32
                    if len(remote_checksum) == 8:
                        if remote_checksum == "0"*8:
                            tolog("Encountered dummy checksum: %s" % (remote_checksum))
                            remote_checksum = ""
                            ec = -2
                        elif remote_checksum.isalnum():
                            tolog("Remote adler32 checksum has correct length and is alphanumeric")
                        else:
                            tolog("!!WARNING!!2999!! Adler32 checksum is not alphanumeric")
                            remote_checksum = ""
                            ec = -1
                    # md5sum
                    elif len(remote_checksum) == 32:
                        if remote_checksum == "0"*32:
                            tolog("Encountered dummy checksum: %s" % (remote_checksum))
                            remote_checksum = ""
                            ec = -2
                        else:
                            tolog("Remote md5 checksum has correct length")
                    # unknown
                    else:
                        tolog("!!WARNING!!2999!! Remote checksum does not have correct length: %d, %s (must have length 8 or 32)" %\
                              (len(remote_checksum), remote_checksum))
                        remote_checksum = ""
                        ec = -1
                except Exception, e:
                    pilotErrorDiag = "Checksum is not valid: %s (reset to empty string): %s" % (remote_checksum, str(e))
                    tolog("!!WARNING!!2999!! %s" % (pilotErrorDiag))
                    remote_checksum = ""
                    ec = -1

        return ec, pilotErrorDiag, remote_checksum
    _getRemoteChecksumLCGLS = staticmethod(_getRemoteChecksumLCGLS)

    def _getRemoteFileSizeLCGLS(output):
        """ extract the remote file size from lcg-ls output """
        # Exit: file size (string)

        # usage: lcg-ls [-l] [-d] [-D,--defaultsetype se|srmv1|srmv2] [-T,--setype se|srmv1|srmv2]
        # lcg-ls -l -b -t 18000 -T srmv2 srm://iut2-dc1.iu.edu:8443/srm/managerv2?SFN=/pnfs/iu.edu/atlasproddisk/testpanda/
        #  testpanda.destDB.8b34ab22-a320-4822-ab7d-863db674b565_sub05026945/312ea784-bb8a-4465-945e-5894eea18ba5_0.evgen.pool.root
        # -rw-r--r--  1     2     2 80601940               ONLINE /pnfs/iu.edu/atlasproddisk/testpanda/testpanda.destDB.8b34ab22 ...

        remote_fsize = ""
        pilotErrorDiag = ""
        ec = 0

        # lcg-ls exits with error code 0 even if there was a problem
        if "CacheException" in output:
            pilotErrorDiag = "lcg-ls failed: %s"  % (output)
            tolog("!!WARNING!!2999!! %s" % (pilotErrorDiag))
            ec = -1
        elif "is deprecated" in output:
            pilotErrorDiag = "Deprecated option(s) in lcg-ls command: %s" % (output)
            tolog("WARNING: %s" % (pilotErrorDiag))
            ec = -2
        else:
            # extract file size
            try:
                # are there any warnings we could ignore..?
                if output.startswith('Error'):
                    tolog("Will try to remove the Error line in case it is only a warning (is the file size in the second line?)")
                    try:
                        output = output.split('\n')[1] # assuming file size in second line
                    except Exception, e:
                        tolog("Failed to remove the error line: %s" % (e))
                    else:
                        tolog("Updated output: %s" % (output))

                # remove extra spaces
                while "  " in output:
                    output = output.replace("  ", " ")
                _output = output.split(" ")

                remote_fsize = _output[4]
            except Exception, e:
                pilotErrorDiag = "_getRemoteFileSizeLCGLS caught an exception: %s" % str(e)
                tolog("!!WARNING!!2999!! %s" % (pilotErrorDiag))
                ec = -1
            else:
                # did we get an integer?
                try:
                    _dummy = int(remote_fsize)
                except:
                    pilotErrorDiag = "File size is not an integer: %s (reset to empty string)" % (remote_fsize)
                    tolog("!!WARNING!!2999!! %s" % (pilotErrorDiag))
                    remote_fsize = ""
                    ec = -1

        return ec, pilotErrorDiag, remote_fsize
    _getRemoteFileSizeLCGLS = staticmethod(_getRemoteFileSizeLCGLS)

    def _getRemoteFileSize(cmd):
        """ extract the remote file size using lcg-ls """
        # Exit: file size (string)

        # usage: lcg-ls [-l] [-d] [-D,--defaultsetype se|srmv1|srmv2] [-T,--setype se|srmv1|srmv2]
        # lcg-ls -l -b -t 18000 -T srmv2 srm://iut2-dc1.iu.edu:8443/srm/managerv2?SFN=/pnfs/iu.edu/atlasproddisk/testpanda/
        #  testpanda.destDB.8b34ab22-a320-4822-ab7d-863db674b565_sub05026945/312ea784-bb8a-4465-945e-5894eea18ba5_0.evgen.pool.root
        # -rw-r--r--  1     2     2 80601940               ONLINE /pnfs/iu.edu/atlasproddisk/testpanda/testpanda.destDB.8b34ab22 ...

        remote_fsize = ""
        pilotErrorDiag = ""
        ec = 0

        # does the file exist?
        tolog("Executing command: %s" % (cmd))
        try:
            _ec, rs = commands.getstatusoutput(cmd)
        except Exception, e:
            pilotErrorDiag = "lcg-ls failed: %s" % str(e)
            tolog("!!WARNING!!2999!! %s" % (pilotErrorDiag))
            ec = -1
        else:
            if _ec != 0:
                pilotErrorDiag = "lcg-ls failed: %d, %s" % (_ec, rs)
                tolog("Warning: %s" % (pilotErrorDiag))
                ec = -1
            else:
                # lcg-ls exits with error code 0 even if there was a problem
                if "CacheException" in rs:
                    pilotErrorDiag = "lcg-ls failed: %s"  % (rs)
                    tolog("!!WARNING!!2999!! %s" % (pilotErrorDiag))
                    ec = -1
                elif "is deprecated" in rs:
                    pilotErrorDiag = "Deprecated option(s) in lcg-ls command: %s" % (rs)
                    tolog("WARNING: %s" % (pilotErrorDiag))
                    ec = -2
                else:
                    tolog(rs)

                    # extract file size
                    try:
                        # remove extra spaces
                        while "  " in rs:
                            rs = rs.replace("  ", " ")
                        _rs = rs.split(" ")
                        remote_fsize = _rs[4]
                    except Exception, e:
                        pilotErrorDiag = "_getRemoteFileSize caught an exception: %s" % str(e)
                        tolog("!!WARNING!!2999!! %s" % (pilotErrorDiag))
                        ec = -1
                    else:
                        # did we get an integer?
                        try:
                            _dummy = int(remote_fsize)
                        except:
                            pilotErrorDiag = "File size is not an integer: %s (reset to empty string)" % (remote_fsize)
                            tolog("!!WARNING!!2999!! %s" % (pilotErrorDiag))
                            remote_fsize = ""
                            ec = -1

        return ec, pilotErrorDiag, remote_fsize
    _getRemoteFileSize = staticmethod(_getRemoteFileSize)

    def removeLocal(filename):
        """ Remove the local file in case of failure to prevent problem with get retry attempt """

        status = False

        if os.path.exists(filename):
            try:
                os.remove(filename)
            except OSError:
                tolog("Could not remove the local file: %s" % (filename))
            else:
                status = True
                tolog("Removed local file: %s" % (filename))
        else:
            tolog("Nothing to remove (file %s does not exist)" % (filename))

        return status
    removeLocal = staticmethod(removeLocal)

    def removeFile(envsetup, timeout, filename, nolfc=False, lfcdir=None):
        """ Remove file from SE and unregister from LFC (if necessary) """
        # Occationally when lcg-cp fails during transfer it does not remove the touched or partially transferred file
        # in those cases the pilot will be in charge of removing the file
        # Exit: returns True if the method managed to remove the file
        # if nolfc=True, the file will not need to be removed from the LFC

        ec = -1

        # take a 1 m nap before trying to reach the file (it might not be available immediately after a transfer)
        tolog("Taking a 1 m nap before the file removal attempt")
        time.sleep(60)

        # get the remote file size (i.e. verify that the file exists)
        try:
            remote_fsize = SiteMover.getRemoteFileSize(envsetup, timeout, filename)
        except Exception, e:
            tolog('Warning: Could not get remote file size: %s (test will be skipped)' % str(e))
            remote_fsize = None

        if remote_fsize and remote_fsize != "":
            tolog("Remote file exists (has file size: %s)" % (remote_fsize))
        else:
            tolog("Remote file does not exist (attempting removal from LFC at least)")
            if nolfc:
                # change this flag since there might be a registered LFC entry
                tolog("Will not use --nolfc with lcg-del")
                nolfc = False

        # try to remove the file
        if nolfc:
            extra = "--nolfc"
        else:
            extra = ""
        cmd = '%s lcg-del --vo atlas --verbose -b -l -T srmv2 -t %d %s %s' % (envsetup, timeout, extra, filename)
        tolog("Executing command: %s" % (cmd))
        try:
            ec, rs = commands.getstatusoutput(cmd)
        except Exception, e:
            tolog("Warning: Exception caught in removeFile: %s" % (e))
        else:
            tolog(rs)
            if ec == 0:
                tolog("Successfully removed file: %s" % (filename))
            else:
                tolog("Could not remove file: ec = %d" % (ec))
                ec = -2 # code for 'do not retry stage-out'

        # remove the created LFC file and dir
#        if lfcdir:
#            # first remove the LFC file
#            SiteMover.lfcrm(envsetup, os.path.join(lfcdir, os.path.basename(filename)))
#            # then remove the LFC dir
#            SiteMover.lfcrm(envsetup, lfcdir)

        return ec
    removeFile = staticmethod(removeFile)

    def lfcrm(envsetup, fname):
        """ Remove a file or directory in LFC with lfc-rm """

        cmd = "%s lfc-rm -rf %s" % (envsetup, fname)
        tolog("Executing command: %s" % (cmd))
        try:
            ec, rs = commands.getstatusoutput(cmd)
        except Exception, e:
            tolog("Warning: Exception caught in removeFile: %s" % (e))
        else:
            if ec == 0:
                tolog("Removed LFC entry: %s" % (fname))
            else:
                tolog("Could not remove LFC entry: %d, %s (ignore)" % (ec, rs))
    lfcrm = staticmethod(lfcrm)

    def isPNFSVisible(dir):
        """ Is /pnfs/subdir visible on the worker node? """
        #>>> dir='/pnfs/aglt2.org/atlasproddisk/testpanda/testpanda.Nebraska-Lincoln-red_Install_7f103b6a-93b9-4ae1-'
        #>>> a=dir.split('/')
        #>>> os.path.join('/',a[1],a[2])
        #'/pnfs/aglt2.org'

        status = False
        subdir = dir.split('/')
        path = os.path.join('/', subdir[1], subdir[2])
        tolog('subdir: %s' % str(subdir))
        tolog('path: %s' % path)
        tolog('dir: %s' % dir)
        if subdir[1] != 'pnfs':
            tolog("/pnfs is not visible")
        else:
            try:
                dummy = os.listdir(path)
            except:
                tolog("%s is not visible" % (path))
            else:
                tolog("%s is visible: %s" % (path, dummy))
                status = True

        return status
    isPNFSVisible = staticmethod(isPNFSVisible)

    def isNewLCGVersion(cmd):
        """ return True if LCG command is newer than version ... """
        # New versions of the lcg-cr/cp commands deprecates -t option
        # --timeout-* will be used instead

        status = True

        lcg_help = commands.getoutput("%s -h" % (cmd))
        tolog("%s help: %s" % (cmd, lcg_help))
        if not "--connect-timeout" in lcg_help:
            status = False

        return status
    isNewLCGVersion = staticmethod(isNewLCGVersion)

    def getTier3Path(dsname, DN):
        """ Create a simple path for Tier 3 files """
        # e.g. 2010/TorreWenaus/FullDatasetName/Filename

        # get the base path
        path = readpar("se")
        if path == "":
            return None

        # get current year
        year = time.strftime("%Y")

        # extract user name from DN
        username = SiteMover.extractUsername(DN)
        if username != "":
            # create final SE path
            return os.path.join(path, year, username, dsname)
        else:
            return None

    getTier3Path = staticmethod(getTier3Path)

    def extractUsername(DN):
        """ Extract the user name without whitespaces from the DN """

        try:
            pattern = re.compile(r"./CN=([A-Za-z0-9\.\s]+).")
            txt = re.findall(pattern, DN)[0]

            # remove the numbers and spaces
            pattern = re.compile(r".([0-9]+).")
            numbers = re.findall(pattern, txt)[0]
            username = txt[:txt.find(numbers)]
        except Exception, e:
            tolog("!!WARNING!!2999!! Exception caught in extractUsername(): %s" % str(e))
            username = ""
        else:
            username = username.replace(' ', '')
            username = username.replace('.', '')
            tolog("Will use username %s for path creation" % (username))
        return username
    extractUsername = staticmethod(extractUsername)

    def removeSubFromDatasetName(dsname):
        """ Tmp function """

        pattern = re.compile('\S+(\_sub[0-9]+)')
        match = pattern.match(dsname)
        if match:
            # strip away the _subNNN string
            try:
                dsname = dsname.replace(match.group(1), '')
            except Exception, e:
                tolog("!!WARNING!!1119!! Failed to remove _sub string (%s) from dataset name: %s" % (match.group(1), e))
            else:
                tolog("Updated dataset name (removed %s): %s" % (match.group(1), dsname))
        else:
            tolog("Found no _subNNN string in the dataset name")

        return dsname
    removeSubFromDatasetName = staticmethod(removeSubFromDatasetName)

    def isOneByOneFileTransfer(self):
        """ Should files be transferred one by one or all at once? """
        # override this method in the relevant site mover (e.g. aria2cSiteMover)

        return True

    def checkForDirectAccess(self, lfn, useCT, workDir, jobId, prodDBlockToken):
        """ Should the file be transferred or read directly [later] by athena? """

        # get the transfer modes (direct access, file stager)
        directIn, useFileStager = self.getTransferModes()
        if directIn:

            from FileStateClient import updateFileState

            if useCT:
                directIn = False
                tolog("Direct access mode is switched off (file will be transferred with the copy tool)")
                updateFileState(lfn, workDir, jobId, mode="transfer_mode", state="copy_to_scratch", ftype="input")
            else:
                # determine if the file is a root file according to its name
                rootFile = self.isRootFileName(lfn)

                if prodDBlockToken == 'local' or not rootFile:
                    directIn = False
                    tolog("Direct access mode has been switched off for this file (will be transferred with the copy tool)")
                    updateFileState(lfn, workDir, jobId, mode="transfer_mode", state="copy_to_scratch", ftype="input")
                elif rootFile:
                    tolog("Found root file according to file name: %s (will not be transferred in direct reading mode)" % (lfn))
                    if useFileStager:
                        updateFileState(lfn, workDir, jobId, mode="transfer_mode", state="file_stager", ftype="input")
                    else:
                        updateFileState(lfn, workDir, jobId, mode="transfer_mode", state="remote_io", ftype="input")
                else:
                    tolog("Normal file transfer")
        else:
            tolog("not directIn")

        return directIn

    def getPathFromScope(self, scope, lfn):
        """ Construct a partial PFN using the scope and the LFN """

        # /<site_prefix>/<space_token>/rucio/<scope>/md5(<scope>:<lfn>)[0:2]/md5(<scope:lfn>)[2:4]/<lfn>

        try:
            # for python 2.6
            import hashlib
            hash = hashlib.md5()
        except:
            # for python 2.4
            import md5
            hash = md5.new()

        correctedscope = "/".join(scope.split('.'))
        hash.update('%s:%s' % (scope, lfn))
        hash_hex = hash.hexdigest()[:6]
        return  'rucio/%s/%s/%s/%s' % (correctedscope, hash_hex[0:2], hash_hex[2:4], lfn)

    def getFullPath(self, scope, spacetoken, lfn, analyJob, prodSourceLabel, alt=False):
        """ Construct a full PFN using site prefix, space token, scope and LFN """

        # <protocol>://<hostname>:<port>/<protocol_prefix>/ + <site_prefix>/<space_token>/rucio/<scope>/md5(<scope>:<lfn>)[0:2]/md5(<scope:lfn>)[2:4]/<lfn>

        full_path = ""

        # Get the SE info
        se = readpar('se', alt=alt).split(",")[0]
        _spacetoken, se = SiteMover.extractSE(se)
        tolog("Extracted spacetoken=%s, se=%s" % (_spacetoken, se))

        # remove any unwanted stage-in info (present at CERN for atlasdatatape)
        se = SiteMover.filterSE(se)
        tolog("Full path will use SE: %s" % (se))

        # Use default space token from se field unless specified
        if spacetoken == "" or spacetoken == "NULL":
            # get the default space token from se
            spacetoken = _spacetoken
            tolog("Full path will use default space token descriptor: %s" % (spacetoken))
        else:
            tolog("Full path will use space token descriptor: %s" % (spacetoken))

        # Get the SE path from se[prod]path
        # E.g. /dpm/grid.sinica.edu.tw/home/atlas/atlasscratchdisk/
        destination = self.getPreDestination(analyJob, spacetoken, prodSourceLabel, alt=alt)
        tolog("Full path will use source/destination: %s" % (destination))

        # if the source/destination already has a trailing /rucio, remove it since it will be added by the scope path below
        if destination.endswith("/rucio"):
            destination = destination[:-len("/rucio")] # cut away the trailing /rucio bit

        # Get the path from the scope and LFN
        scope_path = self.getPathFromScope(scope, lfn)
        tolog("Full path will use path from scope: %s" % (scope_path))

        # Construct final full path
        full_path = se + destination
        full_path = os.path.join(full_path, scope_path)

        return full_path

    def getGlobalFilePaths(self, surl, scope, computingSite, sourceSite):
        """ Get the global file paths """

        # Note: this method depends on the site mover used, so should be defined there, and as virtual here
        # (see e.g. FAXSiteMover for implementations)

        return []

    def getTimeOut(self, filesize):
        """ Get a proper time-out limit based on the file size """

        # timeout_default = 3600
        timeout_max = 6*3600
        timeout_min = 5*60

        # timeout = min + k*size
        timeout = timeout_min + int(filesize/400000.0)
        if timeout > timeout_max:
            timeout = timeout_max

        return timeout<|MERGE_RESOLUTION|>--- conflicted
+++ resolved
@@ -1095,36 +1095,6 @@
 
         return filesize, checksum
 
-<<<<<<< HEAD
-    def getFileInfoFromRucio1(self, dataset, guid):
-        """ Get the file size and checksum from Rucio """
-
-        filesize = ""
-        checksum = ""
-
-        # get the file info
-        fileInDataset = self.getFileInDataset(dataset, guid)
-        if fileInDataset:
-            try:
-                lfn = fileInDataset["lfn"]
-                full_checksum = fileInDataset["checksum"]
-                tmp = full_checksum.split(":")
-                checksum_type = tmp[0]
-                checksum = tmp[1]
-                filesize = str(fileInDataset["filesize"])
-            except Exception, e:
-                tolog("!!WARNING!!1114!! Failed to get file info from Rucio (using default LFC values for file size and checksum): %s" % (e))
-                filesize = ""
-                checksum = ""
-            else:
-                tolog("Rucio file info for LFN = %s: file size = %s, checksum = %s (type: %s)" % (lfn, filesize, checksum, checksum_type))
-        else:
-            tolog("!!WARNING!!1115!! Failed to get file info from Rucio (using default LFC values for file size and checksum)")
-
-        return filesize, checksum
-
-=======
->>>>>>> 8bf2f668
     def verifyPaths(self, paths):
         """ Verify existence of paths """
 
