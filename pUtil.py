--- conflicted
+++ resolved
@@ -4585,11 +4585,7 @@
 
     status = False
 
-<<<<<<< HEAD
-    # First try to get the @poo filename (which actually contains the full path to the file)
-=======
     # First try to get the @poo filename (which actually contains the full local path to the file)
->>>>>>> e1e0334d
     filename = getPooFilenameFromJobPars(jobPars)
     if filename != "":
         if os.path.exists(filename):
@@ -4634,11 +4630,6 @@
                         status = True
                 else:
                     tolog("!!WARNING!!2998!! Failed to extract TURLs (empty TURL list)")
-<<<<<<< HEAD
-
-=======
-                
->>>>>>> e1e0334d
         else:
             tolog("!!WARNING!!2342!! File not found: %s" % (filename))
     else:
