# Class definition:
#   RunJobEvent:  module for receiving and processing events from the Event Service
#   Instances are generated with RunJobFactory via pUtil::getRunJob()
#   Implemented as a singleton class
#   http://stackoverflow.com/questions/42558/python-and-the-singleton-pattern

# Import relevant python/pilot modules
from RunJob import RunJob                        # Parent RunJob class
from pUtil import tolog, writeToFileWithStatus   # Logging method that sends text to the pilot log

# Standard python modules
import os
import re
import sys
import time
import stat
import atexit
import signal
import commands
import traceback
from optparse import OptionParser
from json import loads
from shutil import copy2
from xml.dom import minidom

# Pilot modules
import Job
import Node
import Site
import pUtil
import RunJobUtilities
import Mover as mover
from JobRecovery import JobRecovery
from FileStateClient import dumpFileStates
from ErrorDiagnosis import ErrorDiagnosis # import here to avoid issues seen at BU with missing module
from PilotErrors import PilotErrors
from StoppableThread import StoppableThread
from pUtil import debugInfo, tolog, isAnalysisJob, readpar, createLockFile, getDatasetDict, getChecksumCommand,\
     tailPilotErrorDiag, getCmtconfig, getExperiment, getEventService, httpConnect,\
     getSiteInformation, getGUID, isAGreaterOrEqualToB
<<<<<<< HEAD
from FileHandling import getExtension, addToOSTransferDictionary
from EventRanges import downloadEventRanges, updateEventRange, updateEventRanges
=======
from FileHandling import getExtension, addToOSTransferDictionary, getCPUTimes
from EventRanges import downloadEventRanges, updateEventRange
>>>>>>> 8bf2f668

try:
    from PilotYamplServer import PilotYamplServer as MessageServer
except Exception, e:
    MessageServer = None
    print "RunJobEvent caught exception:",e

class RunJobEvent(RunJob):

    # private data members
    __runjob = "RunJobEvent"                     # String defining the sub class
    __instance = None                            # Boolean used by subclasses to become a Singleton
    __error = PilotErrors()                      # PilotErrors object
    __errorCode = 0                              # Error code, e.g. set by stage-out method
    __experiment = "ATLAS"                       # Current experiment (can be set with pilot option -F <experiment>)
    __pilotserver = "localhost"                  # Default server
    __pilotport = 88888                          # Default port
    __failureCode = None                         # Set by signal handler when user/batch system kills the job
    __pworkdir = "/tmp"                          # Site work dir used by the parent
    __logguid = None                             # GUID for the log file
    __pilotlogfilename = "pilotlog.txt"          # Default pilotlog filename
    __stageinretry = None                        # Number of stage-in tries
    __stageoutretry = None                       # Number of stage-out tries
    __pilot_initdir = ""                         # location of where the pilot is untarred and started
    __proxycheckFlag = True                      # True (default): perform proxy validity checks, False: no check
    __globalPilotErrorDiag = ""                  # Global pilotErrorDiag used with signal handler (only)
    __globalErrorCode = 0                        # Global error code used with signal handler (only)
    __inputDir = ""                              # Location of input files (source for mv site mover)
    __outputDir = ""                             # Location of output files (destination for mv site mover)
    __taskID = ""                                # TaskID (needed for OS transfer file and eventually for job metrics)
    __event_loop_running = False                 # Is the event loop running?
    __output_files = []                          # A list of all files that have been successfully staged-out, used by createFileMetadata()
    __guid_list = []                             # Keep track of downloaded GUIDs
    __lfn_list = []                              # Keep track of downloaded LFNs
    __eventRange_dictionary = {}                 # eventRange_dictionary[event_range_id] = [path, cpu, wall]
    __eventRangeID_dictionary = {}               # eventRangeID_dictionary[event_range_id] = True (corr. output file has been transferred)
    __stageout_queue = []                        # Queue for files to be staged-out; files are added as they arrive and removed after they have been staged-out
    __pfc_path = ""                              # The path to the pool file catalog
    __message_server = None                      #
    __message_thread = None                      #
    __status = True                              # Global job status; will be set to False if an event range or stage-out fails
    __athenamp_is_ready = False                  # True when an AthenaMP worker is ready to process an event range
    __asyncOutputStager_thread = None            #
    __analysisJob = False                        # True for analysis job
    __jobSite = None                             # Site object
    __job = None                                 # Job object
    __cache = ""                                 # Cache URL, e.g. used by LSST
    __metadata_filename = ""                     # Full path to the metadata file
    __yamplChannelName = None                    # Yampl channel name
    __useEventIndex = True                       # Should Event Index be used? If not, a TAG file will be created
    __tokenextractor_input_list_filenane = ""    #
    __sending_event_range = False                # True while event range is being sent to payload
    __current_event_range = ""                   # Event range being sent to payload
    __useTokenExtractor = False                  # Should the TE be used?

    # ES zip
    __esToZip = False

    # Getter and setter methods

    def getExperiment(self):
        """ Getter for __experiment """

        return self.__experiment

    def setExperiment(self, experiment):
        """ Setter for __experiment """

        self.__experiment = experiment

    def getPilotServer(self):
        """ Getter for __pilotserver """

        return self.__pilotserver

    def setPilotServer(self, pilotserver):
        """ Setter for __pilotserver """

        self.__pilotserver = pilotserver

    def getPilotPort(self):
        """ Getter for __pilotport """

        return self.__pilotport

    def setPilotPort(self, pilotport):
        """ Setter for __pilotport """

        self.__pilotport = pilotport

    def getFailureCode(self):
        """ Getter for __failureCode """

        return self.__failureCode

    def setFailureCode(self, code):
        """ Setter for __failureCode """

        self.__failureCode = code

    def getParentWorkDir(self):
        """ Getter for __pworkdir """

        return self.__pworkdir

    def setParentWorkDir(self, pworkdir):
        """ Setter for __pworkdir """

        self.__pworkdir = pworkdir

    def getLogGUID(self):
        """ Getter for __logguid """

        return self.__logguid

    def setLogGUID(self, logguid):
        """ Setter for __logguid """

        self.__logguid = logguid

    def getPilotLogFilename(self):
        """ Getter for __pilotlogfilename """

        return self.__pilotlogfilename

    def setPilotLogFilename(self, pilotlogfilename):
        """ Setter for __pilotlogfilename """

        self.__pilotlogfilename = pilotlogfilename

    def getStageInRetry(self):
        """ Getter for __stageinretry """

        return self.__stageinretry

    def setStageInRetry(self, stageinretry):
        """ Setter for __stageinretry """

        self.__stageinretry = stageinretry

    def getStageOutRetry(self):
        """ Getter for __stageoutretry """

        return self.__stageoutretry

    def setStageOutRetry(self, stageoutretry):
        """ Setter for __stageoutretry """

        self.__stageoutretry = stageoutretry

    def getPilotInitDir(self):
        """ Getter for __pilot_initdir """

        return self.__pilot_initdir

    def setPilotInitDir(self, pilot_initdir):
        """ Setter for __pilot_initdir """

        self.__pilot_initdir = pilot_initdir

    def getProxyCheckFlag(self):
        """ Getter for __proxycheckFlag """

        return self.__proxycheckFlag

    def setProxyCheckFlag(self, proxycheckFlag):
        """ Setter for __proxycheckFlag """

        self.__proxycheckFlag = proxycheckFlag

    def getGlobalPilotErrorDiag(self):
        """ Getter for __globalPilotErrorDiag """

        return self.__globalPilotErrorDiag

    def setGlobalPilotErrorDiag(self, pilotErrorDiag):
        """ Setter for __globalPilotErrorDiag """

        self.__globalPilotErrorDiag = pilotErrorDiag

    def getGlobalErrorCode(self):
        """ Getter for __globalErrorCode """

        return self.__globalErrorCode

    def setGlobalErrorCode(self, code):
        """ Setter for __globalErrorCode """

        self.__globalErrorCode = code

    def getErrorCode(self):
        """ Getter for __errorCode """

        return self.__errorCode

    def setErrorCode(self, code):
        """ Setter for __errorCode """

        self.__errorCode = code

    def getInputDir(self):
        """ Getter for __inputDir """

        return self.__inputDir

    def setInputDir(self, inputDir):
        """ Setter for __inputDir """

        self.__inputDir = inputDir

    def getOutputDir(self):
        """ Getter for __outputDir """

        return self.__outputDir

    def setOutputDir(self, outputDir):
        """ Setter for __outputDir """

        self.__outputDir = outputDir

    def getEventLoopRunning(self):
        """ Getter for __event_loop_running """

        return self.__event_loop_running

    def setEventLoopRunning(self, event_loop_running):
        """ Setter for __event_loop_running """

        self.__event_loop_running = event_loop_running

    def getOutputFiles(self):
        """ Getter for __output_files """

        return self.__output_files

    def setOutputFiles(self, output_files):
        """ Setter for __output_files """

        self.__output_files = output_files

    def getGUIDList(self):
        """ Getter for __guid_list """

        return self.__guid_list

    def setGUIDList(self, guid_list):
        """ Setter for __guid_list """

        self.__guid_list = guid_list

    def getLFNList(self):
        """ Getter for __lfn_list """

        return self.__lfn_list

    def setLFNList(self, lfn_list):
        """ Setter for __lfn_list """

        self.__lfn_list = lfn_list

    def getEventRangeDictionary(self):
        """ Getter for __eventRange_dictionary """

        return self.__eventRange_dictionary

    def setEventRangeDictionary(self, eventRange_dictionary):
        """ Setter for __eventRange_dictionary """

        self.__eventRange_dictionary = eventRange_dictionary

    def getEventRangeIDDictionary(self):
        """ Getter for __eventRangeID_dictionary """

        return self.__eventRangeID_dictionary

    def setEventRangeIDDictionary(self, eventRangeID_dictionary):
        """ Setter for __eventRangeID_dictionary """

        self.__eventRangeID_dictionary = eventRangeID_dictionary

    def getStageOutQueue(self):
        """ Getter for __stageout_queue """

        return self.__stageout_queue

    def setStageOutQueue(self, stageout_queue):
        """ Setter for __stageout_queue """

        self.__stageout_queue = stageout_queue

    def getPoolFileCatalogPath(self):
        """ Getter for __pfc_path """

        return self.__pfc_path

    def setPoolFileCatalogPath(self, pfc_path):
        """ Setter for __pfc_path """

        self.__pfc_path = pfc_path

    def getMessageServer(self):
        """ Getter for __message_server """

        return self.__message_server

    def setMessageServer(self, message_server):
        """ Setter for __message_server """

        self.__message_server = message_server

    def getMessageThread(self):
        """ Getter for __message_thread """

        return self.__message_thread

    def setMessageThread(self, message_thread):
        """ Setter for __message_thread """

        self.__message_thread = message_thread

    def isAthenaMPReady(self):
        """ Getter for __athenamp_is_ready """

        return self.__athenamp_is_ready

    def setAthenaMPIsReady(self, athenamp_is_ready):
        """ Setter for __athenamp_is_ready """

        self.__athenamp_is_ready = athenamp_is_ready

    def getAsyncOutputStagerThread(self):
        """ Getter for __asyncOutputStager_thread """

        return self.__asyncOutputStager_thread

    def setAsyncOutputStagerThread(self, asyncOutputStager_thread):
        """ Setter for __asyncOutputStager_thread """

        self.__asyncOutputStager_thread = asyncOutputStager_thread

    def getAnalysisJob(self):
        """ Getter for __analysisJob """

        return self.__analysisJob

    def setAnalysisJob(self, analysisJob):
        """ Setter for __analysisJob """

        self.__analysisJob = analysisJob

    def getCache(self):
        """ Getter for __cache """

        return self.__cache

    def setCache(self, cache):
        """ Setter for __cache """

        self.__cache = cache

    def getMetadataFilename(self):
        """ Getter for __cache """

        return self.__metadata_filename

    def setMetadataFilename(self, event_range_id):
        """ Setter for __metadata_filename """

        self.__metadata_filename = os.path.join(self.__job.workdir, "metadata-%s.xml" % (event_range_id))

    def getJobSite(self):
        """ Getter for __jobSite """

        return self.__jobSite

    def setJobSite(self, jobSite):
        """ Setter for __jobSite """

        self.__jobSite = jobSite

    def getYamplChannelName(self):
        """ Getter for __yamplChannelName """

        return self.__yamplChannelName

    def setYamplChannelName(self, yamplChannelName):
        """ Setter for __yamplChannelName """

        self.__yamplChannelName = yamplChannelName

    def getStatus(self):
        """ Getter for __status """

        return self.__status

    def setStatus(self, status):
        """ Setter for __status """

        self.__status = status

    def isSendingEventRange(self):
        """ Getter for __sending_event_range """

        return self.__sending_event_range

    def setSendingEventRange(self, sending_event_range):
        """ Setter for __sending_event_range """

        self.__sending_event_range = sending_event_range

    def getCurrentEventRange(self):
        """ Getter for __current_event_range """

        return self.__current_event_range

    def setCurrentEventRange(self, current_event_range):
        """ Setter for __current_event_range """

        self.__current_event_range = current_event_range

    def shouldBeAborted(self):
        """ Should the job be aborted? """

        if os.path.exists(os.path.join(self.__job.workdir, "ABORT")):
            return True
        else:
            return False

    def setAbort(self):
        """ Create the ABORT lock file """

        createLockFile(False, self.__job.workdir, lockfile="ABORT")

    def shouldBeKilled(self):
        """ Does the TOBEKILLED lock file exist? """

        path = os.path.join(self.__job.workdir, "TOBEKILLED")
        if os.path.exists(path):
            tolog("path exists: %s" % (path))
            return True
        else:
            tolog("path does not exist: %s" % (path))
            return False

    def setToBeKilled(self):
        """ Create the TOBEKILLED lock file"""

        createLockFile(False, self.__job.workdir, lockfile="TOBEKILLED")

    # Get/setters for the job object

    def getJob(self):
        """ Getter for __job """

        return self.__job

    def setJob(self, job):
        """ Setter for __job """

        self.__job = job

        # Reset the outFilesGuids list since guids will be generated by this module
        self.__job.outFilesGuids = []

    def getJobWorkDir(self):
        """ Getter for workdir """

        return self.__job.workdir

    def setJobWorkDir(self, workdir):
        """ Setter for workdir """

        self.__job.workdir = workdir

    def getJobID(self):
        """ Getter for jobId """

        return self.__job.jobId

    def setJobID(self, jobId):
        """ Setter for jobId """

        self.__job.jobId = jobId

    def getJobDataDir(self):
        """ Getter for datadir """

        return self.__job.datadir

    def setJobDataDir(self, datadir):
        """ Setter for datadir """

        self.__job.datadir = datadir

    def getJobTrf(self):
        """ Getter for trf """

        return self.__job.trf

    def setJobTrf(self, trf):
        """ Setter for trf """

        self.__job.trf = trf

    def getJobResult(self):
        """ Getter for result """

        return self.__job.result

    def setJobResult(self, result):
        """ Setter for result """

        self.__job.result = result

    def getJobState(self):
        """ Getter for jobState """

        return self.__job.jobState

    def setJobState(self, jobState):
        """ Setter for jobState """

        self.__job.jobState = jobState

    def getJobStates(self):
        """ Getter for job states """

        return self.__job.result

    def setJobStates(self, states):
        """ Setter for job states """

        self.__job.result = states
        self.__job.currentState = states[0]

    def getTaskID(self):
        """ Getter for TaskID """

        return self.__taskID

    def setTaskID(self, taskID):
        """ Setter for taskID """

        self.__taskID = taskID

    def getJobOutFiles(self):
        """ Getter for outFiles """

        return self.__job.outFiles

    def setJobOutFiles(self, outFiles):
        """ Setter for outFiles """

        self.__job.outFiles = outFiles

    def getTokenExtractorInputListFilename(self):
        """ Getter for __tokenextractor_input_list_filenane """

        return self.__tokenextractor_input_list_filenane

    def setTokenExtractorInputListFilename(self, tokenextractor_input_list_filenane):
        """ Setter for __tokenextractor_input_list_filenane """

        self.__tokenextractor_input_list_filenane = tokenextractor_input_list_filenane

    def useEventIndex(self):
        """ Should the Event Index be used? """

        return self.__useEventIndex

    def setUseEventIndex(self, jobPars):
        """ Set the __useEventIndex variable to a boolean value """

        if "--createTAGFileForES" in jobPars:
            value = False
        else:
            value = True
        self.__useEventIndex = value

    def useTokenExtractor(self):
        """ Should the Token Extractor be used? """

        return self.__useTokenExtractor

    def setUseTokenExtractor(self, setup):
        """ Set the __useTokenExtractor variable to a boolean value """
        # Decision is based on info in the setup string

        self.__useTokenExtractor = 'TokenScatterer' in setup or 'UseTokenExtractor=True' in setup.replace("  ","").replace(" ","")

        if self.__useTokenExtractor:
            tolog("Token Extractor is needed")
        else:
            tolog("Token Extractor is not needed")

    # Required methods

    def __init__(self):
        """ Default initialization """

        # e.g. self.__errorLabel = errorLabel
        self.__yamplChannelName = "EventService_EventRanges-%s" % (commands.getoutput('uuidgen'))

    # is this necessary? doesn't exist in RunJob
    def __new__(cls, *args, **kwargs):
        """ Override the __new__ method to make the class a singleton """

        if not cls.__instance:
            cls.__instance = super(RunJobEvent, cls).__new__(cls, *args, **kwargs)

        return cls.__instance

    def getRunJob(self):
        """ Return a string with the experiment name """

        return self.__runjob

    def getRunJobFileName(self):
        """ Return the filename of the module """

        return super(RunJobEvent, self).getRunJobFileName()

    def allowLoopingJobKiller(self):
        """ Should the pilot search for looping jobs? """

        # The pilot has the ability to monitor the payload work directory. If there are no updated files within a certain
        # time limit, the pilot will consider the as stuck (looping) and will kill it. The looping time limits are set
        # in environment.py (see e.g. loopingLimitDefaultProd)

        return True

    def argumentParser(self):
        """ Argument parser for the RunJob module """

        # Return variables
        appdir = None
        queuename = None
        sitename = None
        workdir = None

        parser = OptionParser()
        parser.add_option("-a", "--appdir", dest="appdir",
                          help="The local path to the applications directory", metavar="APPDIR")
        parser.add_option("-b", "--queuename", dest="queuename",
                          help="Queue name", metavar="QUEUENAME")
        parser.add_option("-d", "--workdir", dest="workdir",
                          help="The local path to the working directory of the payload", metavar="WORKDIR")
        parser.add_option("-g", "--inputdir", dest="inputDir",
                          help="Location of input files to be transferred by the mv site mover", metavar="INPUTDIR")
        parser.add_option("-i", "--logfileguid", dest="logguid",
                          help="Log file guid", metavar="GUID")
        parser.add_option("-k", "--pilotlogfilename", dest="pilotlogfilename",
                          help="The name of the pilot log file", metavar="PILOTLOGFILENAME")
        parser.add_option("-l", "--pilotinitdir", dest="pilot_initdir",
                          help="The local path to the directory where the pilot was launched", metavar="PILOT_INITDIR")
        parser.add_option("-m", "--outputdir", dest="outputDir",
                          help="Destination of output files to be transferred by the mv site mover", metavar="OUTPUTDIR")
        parser.add_option("-o", "--parentworkdir", dest="pworkdir",
                          help="Path to the work directory of the parent process (i.e. the pilot)", metavar="PWORKDIR")
        parser.add_option("-s", "--sitename", dest="sitename",
                          help="The name of the site where the job is to be run", metavar="SITENAME")
        parser.add_option("-w", "--pilotserver", dest="pilotserver",
                          help="The URL of the pilot TCP server (localhost) WILL BE RETIRED", metavar="PILOTSERVER")
        parser.add_option("-p", "--pilotport", dest="pilotport",
                          help="Pilot TCP server port (default: 88888)", metavar="PORT")
        parser.add_option("-t", "--proxycheckflag", dest="proxycheckFlag",
                          help="True (default): perform proxy validity checks, False: no check", metavar="PROXYCHECKFLAG")
        parser.add_option("-x", "--stageinretries", dest="stageinretry",
                          help="The number of stage-in retries", metavar="STAGEINRETRY")
        #parser.add_option("-B", "--filecatalogregistration", dest="fileCatalogRegistration",
        #                  help="True (default): perform file catalog registration, False: no catalog registration", metavar="FILECATALOGREGISTRATION")
        parser.add_option("-E", "--stageoutretries", dest="stageoutretry",
                          help="The number of stage-out retries", metavar="STAGEOUTRETRY")
        parser.add_option("-F", "--experiment", dest="experiment",
                          help="Current experiment (default: ATLAS)", metavar="EXPERIMENT")
        parser.add_option("-H", "--cache", dest="cache",
                          help="Cache URL", metavar="CACHE")

        # options = {'experiment': 'ATLAS'}
        try:
            (options, args) = parser.parse_args()
        except Exception,e:
            tolog("!!WARNING!!3333!! Exception caught:" % (e))
            print options.experiment
        else:

            if options.appdir:
#                self.__appdir = options.appdir
                appdir = options.appdir
            if options.experiment:
                self.__experiment = options.experiment
            if options.logguid:
                self.__logguid = options.logguid
            if options.inputDir:
                self.__inputDir = options.inputDir
            if options.pilot_initdir:
                self.__pilot_initdir = options.pilot_initdir
            if options.pilotlogfilename:
                self.__pilotlogfilename = options.pilotlogfilename
            if options.pilotserver:
                self.__pilotserver = options.pilotserver
            if options.proxycheckFlag:
                if options.proxycheckFlag.lower() == "false":
                    self.__proxycheckFlag = False
                else:
                    self.__proxycheckFlag = True
            else:
                self.__proxycheckFlag = True
            if options.pworkdir:
                self.__pworkdir = options.pworkdir
            if options.outputDir:
                self.__outputDir = options.outputDir
            if options.pilotport:
                try:
                    self.__pilotport = int(options.pilotport)
                except Exception, e:
                    tolog("!!WARNING!!3232!! Exception caught: %s" % (e))
# self.__queuename is not needed
            if options.queuename:
                queuename = options.queuename
            if options.sitename:
                sitename = options.sitename
            if options.stageinretry:
                try:
                    self.__stageinretry = int(options.stageinretry)
                except Exception, e:
                    tolog("!!WARNING!!3232!! Exception caught: %s" % (e))
            if options.stageoutretry:
                try:
                    self.__stageoutretry = int(options.stageoutretry)
                except Exception, e:
                    tolog("!!WARNING!!3232!! Exception caught: %s" % (e))
            if options.workdir:
                workdir = options.workdir
            if options.cache:
                self.__cache = options.cache

        # use sitename as queuename if queuename == ""
        if queuename == "":
            queuename = sitename

        return sitename, appdir, workdir, queuename

    def cleanup(self, rf=None):
        """ Cleanup function """
        # 'rf' is a list that will contain the names of the files that could be transferred
        # In case of transfer problems, all remaining files will be found and moved
        # to the data directory for later recovery.

        tolog("********************************************************")
        tolog(" This job ended with (trf,pilot) exit code of (%d,%d)" % (self.__job.result[1], self.__job.result[2]))
        tolog("********************************************************")

        # clean up the pilot wrapper modules
        pUtil.removePyModules(self.__job.workdir)

        if os.path.isdir(self.__job.workdir):
            os.chdir(self.__job.workdir)

            # remove input files from the job workdir
            remFiles = self.__job.inFiles
            for inf in remFiles:
                if inf and inf != 'NULL' and os.path.isfile("%s/%s" % (self.__job.workdir, inf)): # non-empty string and not NULL
                    try:
                        os.remove("%s/%s" % (self.__job.workdir, inf))
                    except Exception,e:
                        tolog("!!WARNING!!3000!! Ignore this Exception when deleting file %s: %s" % (inf, str(e)))
                        pass

            # only remove output files if status is not 'holding'
            # in which case the files should be saved for the job recovery.
            # the job itself must also have finished with a zero trf error code
            # (data will be moved to another directory to keep it out of the log file)

            # always copy the metadata-<jobId>.xml to the site work dir
            # WARNING: this metadata file might contain info about files that were not successfully moved to the SE
            # it will be regenerated by the job recovery for the cases where there are output files in the datadir

            try:
                copy2("%s/metadata-%s.xml" % (self.__job.workdir, self.__job.jobId), "%s/metadata-%s.xml" % (self.__pworkdir, self.__job.jobId))
            except Exception, e:
                tolog("Warning: Could not copy metadata-%s.xml to site work dir - ddm Adder problems will occure in case of job recovery" % \
                          (self.__job.jobId))

            if self.__job.result[0] == 'holding' and self.__job.result[1] == 0:
                try:
                    # create the data directory
                    os.makedirs(self.__job.datadir)
                except OSError, e:
                    tolog("!!WARNING!!3000!! Could not create data directory: %s, %s" % (self.__job.datadir, str(e)))
                else:
                    # find all remaining files in case 'rf' is not empty
                    remaining_files = []
                    moved_files_list = []
                    try:
                        if rf != None:
                            moved_files_list = RunJobUtilities.getFileNamesFromString(rf[1])
                            remaining_files = RunJobUtilities.getRemainingFiles(moved_files_list, self.__job.outFiles)
                    except Exception, e:
                        tolog("!!WARNING!!3000!! Illegal return value from Mover: %s, %s" % (str(rf), str(e)))
                        remaining_files = self.__job.outFiles

                    # move all remaining output files to the data directory
                    nr_moved = 0
                    for _file in remaining_files:
                        try:
                            os.system("mv %s %s" % (_file, self.__job.datadir))
                        except OSError, e:
                            tolog("!!WARNING!!3000!! Failed to move file %s (abort all)" % (_file))
                            break
                        else:
                            nr_moved += 1

                    tolog("Moved %d/%d output file(s) to: %s" % (nr_moved, len(remaining_files), self.__job.datadir))

                    # remove all successfully copied files from the local directory
                    nr_removed = 0
                    for _file in moved_files_list:
                        try:
                            os.system("rm %s" % (_file))
                        except OSError, e:
                            tolog("!!WARNING!!3000!! Failed to remove output file: %s, %s" % (_file, e))
                        else:
                            nr_removed += 1

                    tolog("Removed %d output file(s) from local dir" % (nr_removed))

                    # copy the PoolFileCatalog.xml for non build jobs
                    if not pUtil.isBuildJob(remaining_files):
                        _fname = os.path.join(self.__job.workdir, "PoolFileCatalog.xml")
                        tolog("Copying %s to %s" % (_fname, self.__job.datadir))
                        try:
                            copy2(_fname, self.__job.datadir)
                        except Exception, e:
                            tolog("!!WARNING!!3000!! Could not copy PoolFileCatalog.xml to data dir - expect ddm Adder problems during job recovery")

            # remove all remaining output files from the work directory
            # (a successfully copied file should already have been removed by the Mover)
            rem = False
            for inf in self.__job.outFiles:
                if inf and inf != 'NULL' and os.path.isfile("%s/%s" % (self.__job.workdir, inf)): # non-empty string and not NULL
                    try:
                        os.remove("%s/%s" % (self.__job.workdir, inf))
                    except Exception, e:
                        tolog("!!WARNING!!3000!! Ignore this Exception when deleting file %s: %s" % (inf, e))
                        pass
                    else:
                        tolog("Lingering output file removed: %s" % (inf))
                        rem = True
            if not rem:
                tolog("All output files already removed from local dir")

        tolog("Payload cleanup has finished")

    def sysExit(self, rf=None):
        '''
        wrapper around sys.exit
        rs is the return string from Mover::put_data() containing a list of files that were not transferred
        '''

        self.cleanup(rf=rf)
        sys.stderr.close()
        tolog("RunJobEvent (payload wrapper) has finished")

        # change to sys.exit?
        os._exit(self.__job.result[2]) # pilotExitCode, don't confuse this with the overall pilot exit code,
                                       # which doesn't get reported back to panda server anyway
    def failJob(self, transExitCode, pilotExitCode, job, ins=None, pilotErrorDiag=None, docleanup=True):
        """ set the fail code and exit """

        job.setState(["failed", transExitCode, pilotExitCode])
        if pilotErrorDiag:
            job.pilotErrorDiag = pilotErrorDiag
        tolog("Will now update local pilot TCP server")
        rt = RunJobUtilities.updatePilotServer(job, self.__pilotserver, self.__pilotport, final=True)
        if ins:
            ec = pUtil.removeFiles(job.workdir, ins)
        if docleanup:
            self.sysExit()

    def getTrfExitInfo(self, exitCode, workdir):
        """ Get the trf exit code and info from job report if possible """

        exitAcronym = ""
        exitMsg = ""

        # does the job report exist?
        extension = getExtension(alternative='pickle')
        if extension.lower() == "json":
            _filename = "jobReport.%s" % (extension)
        else:
            _filename = "jobReportExtract.%s" % (extension)
        filename = os.path.join(workdir, _filename)

        # first backup the jobReport to the job workdir since it will be needed later
        # (the current location will disappear since it will be tarred up in the jobs' log file)
        d = os.path.join(workdir, '..')
        try:
            copy2(filename, os.path.join(d, _filename))
        except Exception, e:
            tolog("Warning: Could not backup %s to %s: %s" % (_filename, d, e))
        else:
            tolog("Backed up %s to %s" % (_filename, d))

        # It might take a short while longer until the job report is created (unknown why)
        count = 1
        max_count = 10
        nap = 5
        found = False
        while count <= max_count:
            if os.path.exists(filename):
                tolog("Found job report: %s" % (filename))
                found = True
                break
            else:
                tolog("Waiting %d s for job report to arrive (#%d/%d)" % (nap, count, max_count))
                time.sleep(nap)
                count += 1

        if found:
            # search for the exit code
            try:
                f = open(filename, "r")
            except Exception, e:
                tolog("!!WARNING!!1112!! Failed to open job report: %s" % (e))
            else:
                if extension.lower() == "json":
                    from json import load
                else:
                    from pickle import load
                data = load(f)

                # extract the exit code and info
                _exitCode = self.extractDictionaryObject("exitCode", data)
                if _exitCode:
                    if _exitCode == 0 and exitCode != 0:
                        tolog("!!WARNING!!1111!! Detected inconsistency in %s: exitcode listed as 0 but original trf exit code was %d (using original error code)" %\
                                  (filename, exitCode))
                    else:
                        exitCode = _exitCode
                _exitAcronym = self.extractDictionaryObject("exitAcronym", data)
                if _exitAcronym:
                    exitAcronym = _exitAcronym
                _exitMsg = self.extractDictionaryObject("exitMsg", data)
                if _exitMsg:
                    exitMsg = _exitMsg

                f.close()

                tolog("Trf exited with:")
                tolog("...exitCode=%d" % (exitCode))
                tolog("...exitAcronym=%s" % (exitAcronym))
                tolog("...exitMsg=%s" % (exitMsg))

                # Ignore special trf error for now
                if (exitCode == 65 and exitAcronym == "TRF_EXEC_FAIL") or (exitCode == 68 and exitAcronym == "TRF_EXEC_LOGERROR") or (exitCode == 66 and exitAcronym == "TRF_EXEC_VALIDATION_FAIL") or (exitCode == 11 and exitAcronym == "TRF_OUTPUT_FILE_ERROR"):
                    exitCode = 0
                    exitAcronym = ""
                    exitMsg = ""
                    tolog("!!WARNING!!3333!! Reset TRF error codes..")
        else:
            tolog("Job report not found: %s" % (filename))

        return exitCode, exitAcronym, exitMsg

    def initZipConf(self):
        self.__job.outputZipName = os.path.join(self.__job.workdir, "EventService_premerge_%s.zip" % self.__job.jobId)
        self.__job.outputZipEventRangesName = os.path.join(self.__job.workdir, "EventService_premerge_eventranges_%s.txt" % self.__job.jobId)
        if 'es_to_zip' in readpar('catchall'):
            self.__esToZip = True

    def convertToLFNs(self):
        """ Convert the output file names to LFNs """
        # Remove the file paths

        lfns = []
        for f in self.getOutputFiles():
            lfns.append(os.path.basename(f))

        return lfns

    def createFileMetadata(self, outsDict, dsname, datasetDict, sitename):
        """ create the metadata for the output + log files """

        ec = 0

        # get the file sizes and checksums for the local output files
        # WARNING: any errors are lost if occur in getOutputFileInfo()
        ec, pilotErrorDiag, fsize, checksum = pUtil.getOutputFileInfo(list(self.getOutputFiles()), getChecksumCommand(), skiplog=True, logFile=self.__job.logFile)
        if ec != 0:
            tolog("!!FAILED!!2999!! %s" % (pilotErrorDiag))
            self.failJob(self.__job.result[1], ec, self.__job, pilotErrorDiag=pilotErrorDiag)

        # Get the correct log guid (a new one is generated for the Job() object, but we need to get it from the -i logguid parameter)
        if self.__logguid:
            guid = self.__logguid
        else:
            guid = self.__job.tarFileGuid

        # Convert the output file list to LFNs
        lfns = self.convertToLFNs()

        # Create preliminary metadata (no metadata yet about log file - added later in pilot.py)
        _fname = "%s/metadata-%s.xml" % (self.__job.workdir, self.__job.jobId)
        tolog("fguids=%s"%str(self.__job.outFilesGuids))

        lfns = []
        self.__job.outFilesGuids = []
        tolog("Reset output file LFN and GUID list (pilot will not report these to the server - xml shoould only contain log file info)")

        try:
            _status = pUtil.PFCxml(self.__experiment, _fname, fnlist=lfns, fguids=self.__job.outFilesGuids, fntag="lfn", alog=self.__job.logFile, alogguid=guid,\
                                       fsize=fsize, checksum=checksum, analJob=self.__analysisJob, logToOS=self.__job.putLogToOS)
        except Exception, e:
            pilotErrorDiag = "PFCxml failed due to problematic XML: %s" % (e)
            tolog("!!WARNING!!1113!! %s" % (pilotErrorDiag))
            self.failJob(self.__job.result[1], self.__error.ERR_MISSINGGUID, self.__job, pilotErrorDiag=pilotErrorDiag)
        else:
            if not _status:
                pilotErrorDiag = "Missing guid(s) for output file(s) in metadata"
                tolog("!!FAILED!!2999!! %s" % (pilotErrorDiag))
                self.failJob(self.__job.result[1], self.__error.ERR_MISSINGGUID, self.__job, pilotErrorDiag=pilotErrorDiag)

        tolog("NOTE: Output file info will not be sent to the server as part of xml metadata")
        tolog("..............................................................................................................")
        tolog("Created %s with:" % (_fname))
        tolog(".. log            : %s (to be transferred)" % (self.__job.logFile))
        tolog(".. log guid       : %s" % (guid))
        tolog(".. out files      : %s" % str(self.__job.outFiles))
        tolog(".. out file guids : %s" % str(self.__job.outFilesGuids))
        tolog(".. fsize          : %s" % str(fsize))
        tolog(".. checksum       : %s" % str(checksum))
        tolog("..............................................................................................................")

        # convert the preliminary metadata-<jobId>.xml file to OutputFiles-<jobId>.xml for NG and for CERNVM
        # note: for CERNVM this is only really needed when CoPilot is used
        if os.environ.has_key('Nordugrid_pilot') or sitename == 'CERNVM':
            if RunJobUtilities.convertMetadata4NG(os.path.join(self.__job.workdir, self.__job.outputFilesXML), _fname, outsDict, dsname, datasetDict):
                tolog("Metadata has been converted to NG/CERNVM format")
            else:
                self.__job.pilotErrorDiag = "Could not convert metadata to NG/CERNVM format"
                tolog("!!WARNING!!1999!! %s" % (self.__job.pilotErrorDiag))

        # try to build a file size and checksum dictionary for the output files
        # outputFileInfo: {'a.dat': (fsize, checksum), ...}
        # e.g.: file size for file a.dat: outputFileInfo['a.dat'][0]
        # checksum for file a.dat: outputFileInfo['a.dat'][1]
        try:
            # remove the log entries
            _fsize = fsize[1:]
            _checksum = checksum[1:]
            outputFileInfo = dict(zip(self.__job.outFiles, zip(_fsize, _checksum)))
        except Exception, e:
            tolog("!!WARNING!!2993!! Could not create output file info dictionary: %s" % str(e))
            outputFileInfo = {}
        else:
            tolog("Output file info dictionary created: %s" % str(outputFileInfo))

        return ec, outputFileInfo

    def createFileMetadata4EventRange(self, outputFile, event_range_id):
        """ Create the metadata for an output file """

        # This function will create a metadata file called metadata-<event_range_id>.xml using file info
        # from PoolFileCatalog.xml
        # Return: ec, pilotErrorDiag, outputFileInfo, fname
        #         where outputFileInfo: {'<full path>/filename.ext': (fsize, checksum, guid), ...}
        #         (dictionary is used for stage-out)
        #         fname is the name of the metadata/XML file containing the file info above

        ec = 0
        pilotErrorDiag = ""
        outputFileInfo = {}

        # Get/assign a guid to the output file
        guid = getGUID()
        if guid == "":
            ec = self.__error.ERR_UUIDGEN
            pilotErrorDiag = "uuidgen failed to produce a guid"
            tolog("!!WARNING!!2999!! %s" % (pilotErrorDiag))
            return ec, pilotErrorDiag, None

        guid_list = [guid]
        tolog("Generated GUID %s for file %s" % (guid_list[0], outputFile))

        # Add the new guid to the outFilesGuids list
        self.__job.outFilesGuids.append(guid)

        # Get the file size and checksum for the local output file
        # WARNING: any errors are lost if occur in getOutputFileInfo()
        ec, pilotErrorDiag, fsize_list, checksum_list = pUtil.getOutputFileInfo([outputFile], getChecksumCommand(), skiplog=True)
        if ec != 0:
            tolog("!!WARNING!!2999!! %s" % (pilotErrorDiag))
            return ec, pilotErrorDiag, None
        else:
            tolog("fsize = %s" % str(fsize_list))
            tolog("checksum = %s" % str(checksum_list))

        # Create the metadata
        try:
            self.setMetadataFilename(event_range_id)
            fname = self.getMetadataFilename()
            tolog("Metadata filename = %s" % (fname))
        except Exception,e:
            tolog("!!WARNING!!2222!! Caught exception: %s" % (e))

        _status = pUtil.PFCxml(self.__experiment, fname, fnlist=[outputFile], fguids=guid_list, fntag="pfn", fsize=fsize_list,\
                                   checksum=checksum_list, analJob=self.__analysisJob)
        if not _status:
            pilotErrorDiag = "Missing guid(s) for output file(s) in metadata"
            tolog("!!WARNING!!2999!! %s" % (pilotErrorDiag))
            return ec, pilotErrorDiag, None

        tolog("..............................................................................................................")
        tolog("Created %s with:" % (fname))
        tolog(".. output file      : %s" % (outputFile))
        tolog(".. output file guid : %s" % str(guid_list))
        tolog(".. fsize            : %s" % str(fsize_list))
        tolog(".. checksum         : %s" % str(checksum_list))
        tolog("..............................................................................................................")

        # Build a file size and checksum dictionary for the output file
        # outputFileInfo: {'a.dat': (fsize, checksum, guid), ...}
        # e.g.: file size for file a.dat: outputFileInfo['a.dat'][0]
        # checksum for file a.dat: outputFileInfo['a.dat'][1]
        try:
            outputFileInfo = dict(zip([outputFile], zip(fsize_list, checksum_list, guid_list)))
        except Exception, e:
            tolog("!!WARNING!!2993!! Could not create output file info dictionary: %s" % str(e))
        else:
            tolog("Output file info dictionary created: %s" % str(outputFileInfo))

        return ec, pilotErrorDiag, outputFileInfo, fname

    def getDatasets(self):
        """ Get the datasets for the output files """

        # Get the default dataset
        if self.__job.destinationDblock and self.__job.destinationDblock[0] != 'NULL' and self.__job.destinationDblock[0] != ' ':
            dsname = self.__job.destinationDblock[0]
        else:
            dsname = "%s-%s-%s" % (time.localtime()[0:3]) # pass it a random name

        # Create the dataset dictionary
        # (if None, the dsname above will be used for all output files)
        datasetDict = getDatasetDict(self.__job.outFiles, self.__job.destinationDblock, self.__job.logFile, self.__job.logDblock)
        if datasetDict:
            tolog("Dataset dictionary has been verified: %s" % str(datasetDict))
        else:
            tolog("Dataset dictionary could not be verified, output files will go to: %s" % (dsname))

        return dsname, datasetDict

    def stageOut(self, file_list, dsname, datasetDict, outputFileInfo, metadata_fname):
        """ Perform the stage-out """

        ec = 0
        pilotErrorDiag = ""
        os_bucket_id = -1

        rs = "" # return string from put_data with filename in case of transfer error
        tin_0 = os.times()
        try:
            ec, pilotErrorDiag, rf, rs, self.__job.filesNormalStageOut, self.__job.filesAltStageOut, os_bucket_id = mover.mover_put_data("xmlcatalog_file:%s" %\
                                         (metadata_fname), dsname, self.__jobSite.sitename, self.__jobSite.computingElement, analysisJob=self.__analysisJob, pinitdir=self.__pilot_initdir,\
                                         proxycheck=self.__proxycheckFlag, datasetDict=datasetDict, outputDir=self.__outputDir, outputFileInfo=outputFileInfo, stageoutTries=self.__stageoutretry,\
                                                                                                                                             eventService=True, job=self.__job)
            tin_1 = os.times()
            self.__job.timeStageOut = int(round(tin_1[4] - tin_0[4]))
        except Exception, e:
            tin_1 = os.times()
            self.__job.timeStageOut = int(round(tin_1[4] - tin_0[4]))

            if 'format_exc' in traceback.__all__:
                trace = traceback.format_exc()
                pilotErrorDiag = "Put function can not be called for staging out: %s, %s" % (str(e), trace)
            else:
                tolog("traceback.format_exc() not available in this python version")
                pilotErrorDiag = "Put function can not be called for staging out: %s" % (str(e))
            tolog("!!WARNING!!3000!! %s" % (pilotErrorDiag))

            ec = self.__error.ERR_PUTFUNCNOCALL
            self.__job.setState(["holding", self.__job.result[1], ec])
        else:
            if self.__job.pilotErrorDiag != "":
                if self.__job.pilotErrorDiag.startswith("Put error:"):
                    pre = ""
                else:
                    pre = "Put error: "
                self.__job.pilotErrorDiag = pre + tailPilotErrorDiag(self.__job.pilotErrorDiag, size=256-len("pilot: Put error: "))

            tolog("Put function returned code: %d" % (ec))
            if ec != 0:
                # is the job recoverable?
                if self.__error.isRecoverableErrorCode(ec):
                    _state = "holding"
                    _msg = "WARNING"
                else:
                    _state = "failed"
                    _msg = "FAILED"
                tolog("!!%s!!1212!! %s" % (_msg, self.__error.getErrorStr(ec)))

                # set the internal error, to be picked up at the end of the job
                self.setErrorCode(ec)

        return ec, pilotErrorDiag, os_bucket_id

    def getEventRangeID(self, filename):
        """ Return the event range id for the corresponding output file """

        event_range_id = ""
        for event_range in self.__eventRange_dictionary.keys():
            if self.__eventRange_dictionary[event_range][0] == filename:
                event_range_id = event_range
                break

        return event_range_id

    def transferToObjectStore(self, outputFileInfo, metadata_fname):
        """ Transfer the output file to the object store """

        # FORMAT:  outputFileInfo = {'<full path>/filename.ext': (fsize, checksum, guid), ...}
        # The dictionary will only contain info about a single file

        ec = 0
        pilotErrorDiag = ""
        os_bucket_id = -1

        # Get the site information object
        si = getSiteInformation(self.__experiment)

        # Get the queuename - which is only needed if objectstores field is not present in queuedata
        jobSite = self.getJobSite()
        queuename = jobSite.computingElement
        si.setQueueName(queuename)

        # Extract all information from the dictionary
        for path in outputFileInfo.keys():

            fsize = outputFileInfo[path][0]
            checksum = outputFileInfo[path][1]
            guid = outputFileInfo[path][2]

            # First backup some schedconfig fields that need to be modified for the secondary transfer
            copytool_org = readpar('copytool')

            # Temporarily modify the schedconfig fields with values
            tolog("Temporarily modifying queuedata for log file transfer to secondary SE")
            ec = si.replaceQueuedataField("copytool", "objectstore")

            # needs to know source, destination, fsize=0, fchecksum=0, **pdict, from pdict: lfn, guid, logPath
            # where source is local file path and destination is not used, set to empty string

            # Get the dataset name for the output file
            dsname, datasetDict = self.getDatasets()

            # Transfer the file
            ec, pilotErrorDiag, os_bucket_id = self.stageOut([path], dsname, datasetDict, outputFileInfo, metadata_fname)
            if ec == 0:
                os_ddmendpoint = si.getObjectstoreDDMEndpointFromBucketID(os_bucket_id)
                if os_ddmendpoint != "":
                    tolog("Files were transferred to objectstore ddm_endpoint=%s with os_bucket_id=%d" % (os_ddmendpoint, os_bucket_id))

                    # Add the transferred file to the OS transfer file
                    addToOSTransferDictionary(os.path.basename(path), self.__pilot_initdir, os_bucket_id, os_ddmendpoint)
                else:
                    tolog("!!WARNING!!5656!! OS DDM endpoint unknown - cannot add bucket id to OS transfer dictionary")

            # Finally restore the modified schedconfig fields
            tolog("Restoring queuedata fields")
            _ec = si.replaceQueuedataField("copytool", copytool_org)

        return ec, pilotErrorDiag, os_bucket_id

    def zipOutput(self, event_range_id, outputFileInfo):
        """ Transfer the output file to the zip file """

        # FORMAT:  outputFileInfo = {'<full path>/filename.ext': (fsize, checksum, guid), ...}
        # The dictionary will only contain info about a single file

        ec = 0
        pilotErrorDiag = ""

        # Extract all information from the dictionary
        for path in outputFileInfo.keys():

            fsize = outputFileInfo[path][0]
            checksum = outputFileInfo[path][1]
            guid = outputFileInfo[path][2]

            command = "zip -j " + self.__job.outputZipName + " " + path
            tolog("Adding file to zip: %s" % command)
            ec, pilotErrorDiag = commands.getstatusoutput(command)
            tolog("status: %s, output: %s" % (ec, pilotErrorDiag))
            if ec:
                tolog("Failed to zip %s: %s, %s" % (path, ec, pilotErrorDiag))
                return ec, pilotErrorDiag

        tolog("Adding event range to zip event range file: %s %s" % (event_range_id, outputFileInfo))
        handler = open(self.__job.outputZipEventRangesName, "a")
        handler.write("%s %s\n" % (event_range_id, outputFileInfo))
        handler.close()

        return ec, pilotErrorDiag

    def stageOutZipFiles(self):
        if not self.__esToZip:
            tolog("ES to zip is not configured")
            return 0, "ES to zip is not configured.", -1
        else:
            tolog("ES to zip is configured, will start to stage out zipped es file to objectstore")

        if not os.path.exists(self.__job.outputZipName):
            tolog("Zip file %s doesn't exist, will not continue" % self.__job.outputZipName)
            return -1, "Zip file doesn't exist", -1
        if not os.path.exists(self.__job.outputZipEventRangesName):
            tolog("Zip event range file %s doesn't exist, will not continue" % self.__job.outputZipEventRangesName)
            return -1, "Zip event range file doesn't exist", -1

        ec = 0
        pilotErrorDiag = ""
        os_bucket_id = -1
        event_range_id = "premerge_zip"
        f = self.__job.outputZipName

        tolog("Creating metadata for file %s and event range id %s" % (f, event_range_id))
        ec, pilotErrorDiag, outputFileInfo, metadata_fname = self.createFileMetadata4EventRange(f, event_range_id)
        if ec == 0:
            try:
                ec, pilotErrorDiag, os_bucket_id = self.transferToObjectStore(outputFileInfo, metadata_fname)
            except Exception, e:
                tolog("!!WARNING!!2222!! Caught exception: %s" % (e))
            else:
                tolog("Adding %s to output file list" % (f))
                self.__output_files.append(f)
                tolog("output_files = %s" % (self.__output_files))
                if ec == 0:
                    status = 'finished'
                else:
                    status = 'failed'

                    # Update the global status field in case of failure
                    self.setStatus(False)

                    # Note: the rec pilot must update the server appropriately

                # update jobMetrics
                self.__job.outputZipName = self.__job.outputZipName
                self.__job.outputZipBucketID = os_bucket_id
                rt = RunJobUtilities.updatePilotServer(self.__job, self.getPilotServer(), self.getPilotPort())

                # Time to update the server
                eventRanges = []
                dumpFile = self.__job.outputZipEventRangesName
                file = open(dumpFile)
                for line in file:
                    line = line.strip()
                    if len(line):
                        eventRangeID = line.split(" ")[0]
                        eventRanges.append({'eventRangeID': eventRangeID, 'eventStatus': 'finished', 'objstoreID': os_bucket_id})
                for chunkEventRanges in pUtil.chunks(eventRanges, 100):
                    tolog("Update event ranges: %s" % chunkEventRanges)
                    status, output = updateEventRanges(chunkEventRanges)
                    tolog("Update Event ranges status: %s, output: %s" % (status, output))
        else:
            tolog("!!WARNING!!1112!! Failed to create file metadata: %d, %s" % (ec, pilotErrorDiag))

    def startMessageThread(self):
        """ Start the message thread """

        self.__message_thread.start()

    def stopMessageThread(self):
        """ Stop the message thread """

        self.__message_thread.stop()

    def joinMessageThread(self):
        """ Join the message thread """

        self.__message_thread.join()

    def startAsyncOutputStagerThread(self):
        """ Start the asynchronous output stager thread """

        self.__asyncOutputStager_thread.start()

    def stopAsyncOutputStagerThread(self):
        """ Stop the asynchronous output stager thread """

        self.__asyncOutputStager_thread.stop()

    def joinAsyncOutputStagerThread(self):
        """ Join the asynchronous output stager thread """

        self.__asyncOutputStager_thread.join()

    def asynchronousOutputStager(self):
        """ Transfer output files to stage-out area asynchronously """

        # Note: this is run as a thread

        tolog("Asynchronous output stager thread initiated")
        while not self.__asyncOutputStager_thread.stopped():

            if len(self.__stageout_queue) > 0:
                for f in self.__stageout_queue:
                    # Create the output file metadata (will be sent to server)
                    tolog("Preparing to stage-out file %s" % (f))
                    event_range_id = self.getEventRangeID(f)
                    if event_range_id == "":
                        tolog("!!WARNING!!1111!! Did not find the event range for file %s in the event range dictionary" % (f))
                    else:
                        tolog("Creating metadata for file %s and event range id %s" % (f, event_range_id))
                        ec, pilotErrorDiag, outputFileInfo, metadata_fname = self.createFileMetadata4EventRange(f, event_range_id)
                        if ec == 0:
                            if not self.__esToZip:
                                try:
                                    ec, pilotErrorDiag, os_bucket_id = self.transferToObjectStore(outputFileInfo, metadata_fname)
                                except Exception, e:
                                    tolog("!!WARNING!!2222!! Caught exception: %s" % (e))
                                    tolog("Removing %s from stage-out queue to prevent endless loop" % (f))
                                    self.__stageout_queue.remove(f)
                                else:
                                    tolog("Removing %s from stage-out queue" % (f))
                                    self.__stageout_queue.remove(f)
                                    tolog("Adding %s to output file list" % (f))
                                    self.__output_files.append(f)
                                    tolog("output_files = %s" % (self.__output_files))
                                    if ec == 0:
                                        status = 'finished'
                                    else:
                                        status = 'failed'

                                        # Update the global status field in case of failure
                                        self.setStatus(False)

                                        # Note: the rec pilot must update the server appropriately

                                    # Time to update the server
                                    msg = updateEventRange(event_range_id, self.__eventRange_dictionary[event_range_id], status=status, os_bucket_id=os_bucket_id)
                            else:
                                try:
                                    status, output = self.zipOutput(event_range_id, outputFileInfo)
                                except:
                                    tolog("!!WARNING!!2222!! Caught exception: %s" % (traceback.format_exc()))
                                    tolog("Removing %s from stage-out queue to prevent endless loop" % (f))
                                    self.__stageout_queue.remove(f)
                                else:
<<<<<<< HEAD
                                    tolog("Removing %s from stage-out queue" % (f))
                                    self.__stageout_queue.remove(f)
                                    tolog("Adding %s to output file list" % (f))
                                    self.__output_files.append(f)
                                    tolog("output_files = %s" % (self.__output_files))
=======
                                    status = 'failed'

                                    # Update the global status field in case of failure
                                    self.setStatus(False)

                                    # Note: the rec pilot must update the server appropriately

                                # Time to update the server
                                msg = updateEventRange(event_range_id, self.__eventRange_dictionary[event_range_id], self.__job.jobId, status=status, os_bucket_id=os_bucket_id)

                                # Did the updateEventRange back channel contain an instruction?
                                if msg == "tobekilled":
                                    tolog("The PanDA server has issued a hard kill command for this job - AthenaMP will be killed (current event range will be aborted)")
                                    self.setAbort()
                                    self.setToBeKilled()
                                if msg == "softkill":
                                    tolog("The PanDA server has issued a soft kill command for this job - current event range will be allowed to finish")
                                    self.sendMessage("No more events")
                                    self.setAbort()

>>>>>>> 8bf2f668
                        else:
                            tolog("!!WARNING!!1112!! Failed to create file metadata: %d, %s" % (ec, pilotErrorDiag))
            time.sleep(1)

        tolog("Asynchronous output stager thread has been stopped")

    def listener(self):
        """ Listen for messages """

        # Note: this is run as a thread

        # Listen for messages as long as the thread is not stopped
        while not self.__message_thread.stopped():

            try:
                # Receive a message
                tolog("Waiting for a new message")
                size, buf = self.__message_server.receive()
                while size == -1 and not self.__message_thread.stopped():
                    time.sleep(1)
                    size, buf = self.__message_server.receive()
                tolog("Received new message: %s" % (buf))

                max_wait = 600
                i = 0
                if self.__sending_event_range:
                    tolog("Will wait for current event range to finish being sent (pilot not yet ready to process new request)")
                while self.__sending_event_range:
                    # Wait until previous send event range has completed (to avoid racing condition), but wait maximum 60 seconds then fail job
                    time.sleep(0.1)
                    if i > max_wait:
                        # Abort with error
                        buf = "ERR_FATAL_STUCK_SENDING %s: Stuck sending event range to payload; new message: %s" % (self.__current_event_range, buf)
                        break
                    i += 1
                if i > 0:
                    tolog("Delayed %d s for send message to complete" % (i*10))

#                if not "Ready for" in buf:
#                    if self.__eventRangeID_dictionary.keys():
#                        try:
#                            keys = self.__eventRangeID_dictionary.keys()
#                            key = keys[0]
#                            tolog("Faking error for range = %s" % (key))
#                            buf = "ERR_TE_RANGE %s: Range contains wrong positional number 5001" % (key)
#                        except Exception,e:
#                            tolog("No event ranges yet:%s" % (e))
#                    #buf = "ERR_TE_FATAL Range-2: CURL curl_easy_perform() failed! Couldn't resolve host name"
#                    #buf = "ERR_TE_FATAL 5211313-2452346274-2058479689-3-8: URL No tokens for GUID 00224B03-8005-E849-BCD5-D8F8F764B630"

                # Interpret the message and take the appropriate action
                if "Ready for events" in buf:
                    buf = ""
                    tolog("AthenaMP is ready for events")
                    self.__athenamp_is_ready = True

                elif buf.startswith('/'):
                    tolog("Received file and process info from client: %s" % (buf))

                    # Extract the information from the message
                    paths, event_range_id, cpu, wall = self.interpretMessage(buf)
                    for path in paths:
                        if path not in self.__stageout_queue and path != "":
                            # Add the extracted info to the event range dictionary
                            self.__eventRange_dictionary[event_range_id] = [path, cpu, wall]

                            # Add the file to the stage-out queue
                            self.__stageout_queue.append(path)
                            tolog("File %s has been added to the stage-out queue (length = %d)" % (path, len(self.__stageout_queue)))

                elif buf.startswith('ERR'):
                    tolog("Received an error message: %s" % (buf))

                    # Extract the error acronym and the error diagnostics
                    error_acronym, event_range_id, error_diagnostics = self.extractErrorMessage(buf)
                    if event_range_id != "":
                        tolog("!!WARNING!!2144!! Extracted error acronym %s and error diagnostics \'%s\' for event range %s" % (error_acronym, error_diagnostics, event_range_id))

                        # Time to update the server
                        msg = updateEventRange(event_range_id, [], self.__job.jobId, status='failed')
                        if msg != "":
                            tolog("!!WARNING!!2145!! Problem with updating event range: %s" % (msg))
                        else:
                            tolog("Updated server for failed event range")

                        # Was the error fatal? If so, the pilot should abort
                        if "FATAL" in error_acronym:
                            tolog("!!WARNING!!2146!! A FATAL error was encountered, prepare to finish")

                            # Fail the job
                            if error_acronym == "ERR_TE_FATAL" and "URL Error" in error_diagnostics:
                                error_code = self.__error.ERR_TEBADURL
                            elif error_acronym == "ERR_TE_FATAL" and "resolve host name" in error_diagnostics:
                                error_code = self.__error.ERR_TEHOSTNAME
                            elif error_acronym == "ERR_TE_FATAL" and "Invalid GUID length" in error_diagnostics:
                                error_code = self.__error.ERR_TEINVALIDGUID
                            elif error_acronym == "ERR_TE_FATAL" and "No tokens for GUID" in error_diagnostics:
                                error_code = self.__error.ERR_TEWRONGGUID
                            elif error_acronym == "ERR_TE_FATAL":
                                error_code = self.__error.ERR_TEFATAL
                            else:
                                error_code = self.__error.ERR_ESFATAL
                            result = ["failed", 0, error_code]
                            tolog("Setting error code: %d" % (error_code))
                            self.setJobResult(result)

                            # ..

                    else:
                        tolog("!!WARNING!!2245!! Extracted error acronym %s and error diagnostics \'%s\' (event range could not be extracted - cannot update server)" % (error_acronym, error_diagnostics))

                else:
                    tolog("Pilot received message:%s" % buf)
            except Exception, e:
                tolog("Caught exception:%s" % e)
            time.sleep(1)

        tolog("listener has finished")

    def extractErrorMessage(self, msg):
        """ Extract the error message from the AthenaMP message """

        # msg = 'ERR_ATHENAMP_PROCESS 130-2068634812-21368-1-4: Failed to process event range'
        # -> error_acronym = 'ERR_ATHENAMP_PROCESS'
        #    event_range_id = '130-2068634812-21368-1-4'
        #    error_diagnostics = 'Failed to process event range')
        #
        # msg = ERR_ATHENAMP_PARSE "u'LFN': u'mu_E50_eta0-25.evgen.pool.root',u'eventRangeID': u'130-2068634812-21368-1-4', u'startEvent': 5, u'GUID': u'74DFB3ED-DAA7-E011-8954-001E4F3D9CB1'": Wrong format
        # -> error_acronym = 'ERR_ATHENAMP_PARSE'
        #    event_range = "u'LFN': u'mu_E50_eta0-25.evgen.pool.root',u'eventRangeID': u'130-2068634812-21368-1-4', ..
        #    error_diagnostics = 'Wrong format'
        #    -> event_range_id = '130-2068634812-21368-1-4' (if possible to extract)

        error_acronym = ""
        event_range_id = ""
        error_diagnostics = ""

        # Special error acronym
        if "ERR_ATHENAMP_PARSE" in msg:
            # Note: the event range will be in the msg and not the event range id only
            pattern = re.compile(r"(ERR\_[A-Z\_]+)\ (.+)\:\ ?(.+)")
            found = re.findall(pattern, msg)
            if len(found) > 0:
                try:
                    error_acronym = found[0][0]
                    event_range = found[0][1] # Note: not the event range id only, but the full event range
                    error_diagnostics = found[0][2]
                except Exception, e:
                    tolog("!!WARNING!!2211!! Failed to extract AthenaMP message: %s" % (e))
                    error_acronym = "EXTRACTION_FAILURE"
                    error_diagnostics = e
                else:
                    # Can the event range id be extracted?
                    if "eventRangeID" in event_range:
                        pattern = re.compile(r"eventRangeID\'\:\ ?.?\'([0-9\-]+)")
                        found = re.findall(pattern, event_range)
                        if len(found) > 0:
                            try:
                                event_range_id = found[0]
                            except Exception, e:
                                tolog("!!WARNING!!2212!! Failed to extract event_range_id: %s" % (e))
                            else:
                                tolog("Extracted event_range_id: %s" % (event_range_id))
                    else:
                        tolog("!!WARNING!!2213!1 event_range_id not found in event_range: %s" % (event_range))
        else:
            # General error acronym
            pattern = re.compile(r"(ERR\_[A-Z\_]+)\ ([0-9\-]+)\:\ ?(.+)")
            found = re.findall(pattern, msg)
            if len(found) > 0:
                try:
                    error_acronym = found[0][0]
                    event_range_id = found[0][1]
                    error_diagnostics = found[0][2]
                except Exception, e:
                    tolog("!!WARNING!!2211!! Failed to extract AthenaMP message: %s" % (e))
                    error_acronym = "EXTRACTION_FAILURE"
                    error_diagnostics = e
            else:
                tolog("!!WARNING!!2212!! Failed to extract AthenaMP message")
                error_acronym = "EXTRACTION_FAILURE"
                error_diagnostics = msg

        return error_acronym, event_range_id, error_diagnostics

    def correctFileName(self, path, event_range_id):
        """ Correct the output file name if necessary """

        # Make sure the output file name follows the format OUTPUT_FILENAME_FROM_JOBDEF.EVENT_RANGE_ID

        outputFileName = self.__job.outFiles[0]
        if outputFileName != "":
            fname = os.path.basename(path)
            dirname = os.path.dirname(path)

            constructedFileName = outputFileName + "." + event_range_id
            if fname == constructedFileName:
                tolog("Output file name verified")
            else:
                tolog("Output file name does not follow convension: OUTPUT_FILENAME_FROM_JOBDEF.EVENT_RANGE_ID: %s" % (fname))
                fname = constructedFileName
                _path = os.path.join(dirname, fname)
                cmd = "mv %s %s" % (path, _path)
                out = commands.getoutput(cmd)
                path = _path
                tolog("Corrected output file name: %s" % (path))

        return path

    def interpretMessage(self, msg):
        """ Interpret a yampl message containing file and processing info """

        # The message is assumed to have the following format
        # Format: "<file_path1>,<file_path2>, .. ,ID:<event_range_id>,CPU:<number_in_sec>,WALL:<number_in_sec>"
        # Return: [paths], event_range_id, cpu time (s), wall time (s)

        paths = []
        event_range_id = ""
        cpu = ""
        wall = ""

        if "," in msg:
            for message in msg.split(","):
                if not ":" in message:
                    paths.append(message)
                elif message.startswith("ID"):
                    event_range_id = message.split(":")[1]
                elif message.startswith("CPU"):
                    cpu = message.split(":")[1]
                elif message.startswith("WALL"):
                    wall = message.split(":")[1]
                else:
                    tolog("!!WARNING!!3535!! Unsupported identifier: %s" % (message))

            # Correct for older format where ID was not present. In this case, the last 'path' is actually the event_range_id
            if not "ID" in msg:
                event_range_id = paths.pop()
        else:
            tolog("!!WARNING!!1122!! Unknown yampl message format: missing commas: %s" % (msg))

        return paths, event_range_id, cpu, wall

    def getTokenExtractorInputListEntry(self, input_file_guid, input_filename):
        """ Prepare the guid and filename string for the token extractor file with the proper format """

        return "%s,PFN:%s\n" % (input_file_guid.upper(), input_filename)

    def getTokenExtractorProcess(self, thisExperiment, setup, input_file, input_file_guid, stdout=None, stderr=None, url=""):
        """ Execute the TokenExtractor """

        options = ""

        # Should the event index be used or should a tag file be used?
        if url == "" and self.__useEventIndex:
            tolog("!!WARNING!!5656!! Event index URL not specified (switching off event index mode)")
            self.__useEventIndex = False

        if not self.__useEventIndex:
            # In this case, the input file is the tag file
            # First create a file with format: <guid>,PFN:<input_tag_file>
            filename = os.path.join(os.getcwd(), "tokenextractor_input_list.txt")
            self.setTokenExtractorInputListFilename(filename) # needed later when we add the files from the event ranges
            s = self.getTokenExtractorInputListEntry(input_file_guid, input_file)
            status = writeToFileWithStatus(filename, s)

            # Define the options
            options += "-v --source %s" % (filename)

        else:
            # In this case the input file is an EVT file
            # Define the options
            options = '-v -e -s \"%s\"' % (url)

        # Define the command
        cmd = "%s TokenExtractor %s" % (setup, options)

        # Execute and return the TokenExtractor subprocess object
        return self.getSubprocess(thisExperiment, cmd, stdout=stdout, stderr=stderr)

    def createMessageServer(self):
        """ Create the message server socket object """

        status = False

        # Create the server socket
        if MessageServer:
            self.__message_server = MessageServer(socketname=self.__yamplChannelName, context='local')

            # is the server alive?
            if not self.__message_server.alive():
                # destroy the object
                tolog("!!WARNING!!3333!! Message server is not alive")
                self.__message_server = None
            else:
                status = True
        else:
            tolog("!!WARNING!!3333!! MessageServer object is not available")

        return status

    def getTAGFileInfo(self, inFiles, guids):
        """ Extract the TAG file from the input files list """

        # Note: assume that there is only one TAG file
        tag_file = ""
        guid = ""
        i = -1

        if len(inFiles) == len(guids):
            for f in inFiles:
                i += 1
                if ".TAG." in f:
                    tag_file = f
                    break
            i = -1
            for f in inFiles:
                i += 1
                if not ".TAG." in f: # fix this, just added 'not' to get theother guid - won't work of course in thelong run
                    guid = guids[i]
                    break
        else:
            tolog("!!WARNING!!2121!! Input file list not same length as guid list")

        return tag_file, guid

    def sendMessage(self, message):
        """ Send a message """

        # Filter away unwanted fields
        if "scope" in message:
            # First replace an ' with " since loads() cannot handle ' signs properly
            # Then convert to a list and get the 0th element (there should be only one)
            try:
                #_msg = loads(message.replace("'",'"'))[0]
                _msg = loads(message.replace("'",'"').replace('u"','"'))[0]
            except Exception, e:
                tolog("!!WARNING!!2233!! Caught exception: %s" % (e))
            else:
                # _msg = {u'eventRangeID': u'79-2161071668-11456-1011-1', u'LFN': u'EVNT.01461041._000001.pool.root.1', u'lastEvent': 1020, u'startEvent': 1011, u'scope': u'mc12_8TeV', u'GUID': u'BABC9918-743B-C742-9049-FC3DCC8DD774'}
                # Now remove the "scope" key/value
                scope = _msg.pop("scope")
                # Convert back to a string
                message = str([_msg])

        self.__message_server.send(message)
        tolog("Sent %s" % (message))

    def getPoolFileCatalog(self, dsname, tokens, workdir, dbh, DBReleaseIsAvailable,\
                               scope_dict, filesizeIn, checksumIn, thisExperiment=None, inFilesGuids=None, lfnList=None, ddmEndPointIn=None):
        """ Wrapper function for the actual getPoolFileCatalog function in Mover """

        # This function is a wrapper to the actual getPoolFileCatalog() in Mover, but also contains SURL to TURL conversion

        file_info_dictionary = {}

        from SiteMover import SiteMover
        sitemover = SiteMover()

        # Is the inFilesGuids list populated (ie the case of the initial PFC creation) or
        # should the __guid_list be used (ie for files downloaded via server messages)?
        # (same logic for lfnList)
        if not inFilesGuids:
            inFilesGuids = self.__guid_list
        if not lfnList:
            lfnList = self.__lfn_list

        # Create the PFC
        ec, pilotErrorDiag, xml_from_PFC, xml_source, replicas_dic, surl_filetype_dictionary, copytool_dictionary = mover.getPoolFileCatalog("", inFilesGuids, lfnList, self.__pilot_initdir,\
                                                                                                  self.__analysisJob, tokens, workdir, dbh,\
                                                                                                  DBReleaseIsAvailable, scope_dict, filesizeIn, checksumIn,\
                                                                                                  sitemover, thisExperiment=thisExperiment, ddmEndPointIn=ddmEndPointIn,\
                                                                                                  pfc_name=self.getPoolFileCatalogPath())
        if ec != 0:
            tolog("!!WARNING!!2222!! %s" % (pilotErrorDiag))
        else:
            # Create the file dictionaries needed for the TURL conversion
            file_nr = 0
            fileInfoDic = {}
            dsdict = {}
            xmldoc = minidom.parseString(xml_from_PFC)
            fileList = xmldoc.getElementsByTagName("File")
            for thisfile in fileList: # note that there should only ever be one file
                surl = str(thisfile.getElementsByTagName("pfn")[0].getAttribute("name"))
                guid = inFilesGuids[file_nr]
#                guid = self.__guid_list[file_nr]
                # Fill the file info dictionary (ignore the file size and checksum values since they are irrelevant for the TURL conversion - set to 0)
                fileInfoDic[file_nr] = (guid, surl, 0, 0)
                if not dsdict.has_key(dsname): dsdict[dsname] = []
                dsdict[dsname].append(os.path.basename(surl))
                file_nr += 1

            transferType = ""
            sitename = ""
            usect = False
            eventService = True

            # Create a TURL based PFC
            tokens_dictionary = {} # not needed here, so set it to an empty dictionary
            ec, pilotErrorDiag, createdPFCTURL, usect = mover.PFC4TURLs(self.__analysisJob, transferType, fileInfoDic, self.getPoolFileCatalogPath(),\
                                                                            sitemover, sitename, usect, dsdict, eventService, tokens_dictionary, sitename, "", lfnList, scope_dict, self.__experiment)
            if ec != 0:
                tolog("!!WARNING!!2222!! %s" % (pilotErrorDiag))

            # Finally return the TURL based PFC
            if ec == 0:
                file_info_dictionary = mover.getFileInfoDictionaryFromXML(self.getPoolFileCatalogPath())

        return ec, pilotErrorDiag, file_info_dictionary

    def createPoolFileCatalog(self, inFiles, scopeIn, inFilesGuids, tokens, filesizeIn, checksumIn, thisExperiment, workdir, ddmEndPointIn):
        """ Create the Pool File Catalog """

        # Note: this method is only used for the initial PFC needed to start AthenaMP

        # Create the scope dictionary
        scope_dict = {}
        n = 0
        for lfn in inFiles:
            scope_dict[lfn] = scopeIn[n]
            n += 1

        # set the guids for the input files
#        self.

        tolog("Using scope dictionary for initial PFC: %s" % str(scope_dict))

        dsname = 'dummy_dsname' # not used by getPoolFileCatalog()
        dbh = None
        DBReleaseIsAvailable = False

        self.setPoolFileCatalogPath(os.path.join(workdir, "PFC.xml"))
        tolog("Using PFC path: %s" % (self.getPoolFileCatalogPath()))

        # Get the TURL based PFC
        ec, pilotErrorDiag, file_info_dictionary = self.getPoolFileCatalog(dsname, tokens, workdir, dbh, DBReleaseIsAvailable, scope_dict,\
                                                           filesizeIn, checksumIn, thisExperiment=thisExperiment, inFilesGuids=inFilesGuids, lfnList=inFiles, ddmEndPointIn=ddmEndPointIn)
        if ec != 0:
            tolog("!!WARNING!!2222!! %s" % (pilotErrorDiag))

        return ec, pilotErrorDiag, file_info_dictionary

    def createPoolFileCatalogFromMessage(self, message, thisExperiment):
        """ Prepare and create the PFC using file/guid info from the event range message """

        # Note: the PFC created by this function will only contain a single LFN
        # while the intial PFC can contain multiple LFNs

        # WARNING!!!!!!!!!!!!!!!!!!!!!!
        # Consider rewrite: this function should append an entry into the xml, not replace the entire xml file

        ec = 0
        pilotErrorDiag = ""
        file_info_dictionary = {}

        # Reset the guid and lfn lists
#        self.__guid_list = []
#        self.__lfn_list = []

        if not "No more events" in message:
            # Convert string to list
            msg = loads(message)

            # Get the LFN and GUID (there is only one LFN/GUID per event range)
            try:
                # Must convert unicode strings to normal strings or the catalog lookups will fail
                lfn = str(msg[0]['LFN'])
                guid = str(msg[0]['GUID'])
                scope = str(msg[0]['scope'])
            except Exception, e:
                ec = -1
                pilotErrorDiag = "Failed to extract LFN from event range: %s" % (e)
                tolog("!!WARNING!!3434!! %s" % (pilotErrorDiag))
            else:
                # Has the file already been used? (If so, the PFC already exists)
                if guid in self.__guid_list:
                    tolog("PFC for GUID in downloaded event range has already been created")
                else:
                    self.__guid_list.append(guid)
                    self.__lfn_list.append(lfn)

                    tolog("Updating PFC for lfn=%s, guid=%s, scope=%s" % (lfn, guid, scope))

                    # Create the PFC (includes replica lookup over multiple catalogs)
                    scope_dict = { lfn : scope }
                    tokens = ['NULL']
                    filesizeIn = ['']
                    checksumIn = ['']
                    ddmEndPointIn = ['']
                    dsname = 'dummy_dsname' # not used by getPoolFileCatalog()
                    workdir = os.getcwd()
                    dbh = None
                    DBReleaseIsAvailable = False

                    ec, pilotErrorDiag, file_info_dictionary = self.getPoolFileCatalog(dsname, tokens, workdir, dbh, DBReleaseIsAvailable,\
                                                                              scope_dict, filesizeIn, checksumIn, thisExperiment=thisExperiment, ddmEndPointIn=ddmEndPointIn)
                    if ec != 0:
                        tolog("!!WARNING!!2222!! %s" % (pilotErrorDiag))

        return ec, pilotErrorDiag, file_info_dictionary

    def getEventRangeFilesDictionary(self, event_ranges, eventRangeFilesDictionary):
        """ Build and return the event ranges dictionary out of the event_ranges dictinoary """

        # Format: eventRangeFilesDictionary = { guid: [lfn, is_added_to_token_extractor_file_list (boolean)], .. }
        for event_range in event_ranges:
            guid = event_range['GUID']
            lfn = event_range['LFN']
            if not eventRangeFilesDictionary.has_key(guid):
                eventRangeFilesDictionary[guid] = [lfn, False]

        return eventRangeFilesDictionary

    def updateTokenExtractorInputFile(self, eventRangeFilesDictionary, input_tag_file):
        """ Add the new file info to the token extractor file list """

        for guid in eventRangeFilesDictionary.keys():
            lfn = input_tag_file #eventRangeFilesDictionary[guid][0]
            already_added = eventRangeFilesDictionary[guid][1]
            if not already_added:
                s = self.getTokenExtractorInputListEntry(guid, lfn)
                filename = self.getTokenExtractorInputListFilename()
                status = writeToFileWithStatus(filename, s, attribute='a')
                if not status:
                    tolog("!!WARNING!!2233!! Failed to update %s" % (filename))
                else:
                    eventRangeFilesDictionary[guid][1] = True

        return eventRangeFilesDictionary

    def extractEventRangeIDs(self, event_ranges):
        """ Extract the eventRangeID's from the event ranges """

        eventRangeIDs = []
        for event_range in event_ranges:
            eventRangeIDs.append(event_range['eventRangeID'])

        return eventRangeIDs

    def areAllOutputFilesTransferred(self):
        """ Verify whether all files have been staged out or not """

        status = True
        for eventRangeID in self.__eventRangeID_dictionary.keys():
            if self.__eventRangeID_dictionary[eventRangeID] == False:
                status = False
                break

        return status

    def addEventRangeIDsToDictionary(self, currentEventRangeIDs):
        """ Add the latest eventRangeIDs list to the total event range id dictionary """

        # The eventRangeID_dictionary is used to keep track of which output files have been returned from AthenaMP
        # (eventRangeID_dictionary[eventRangeID] = False means that the corresponding output file has not been created/transferred yet)
        # This is necessary since otherwise the pilot will not know what has been processed completely when the "No more events"
        # message arrives from the server

        for eventRangeID in currentEventRangeIDs:
            if not self.__eventRangeID_dictionary.has_key(eventRangeID):
                self.__eventRangeID_dictionary[eventRangeID] = False

    def getProperInputFileName(self, input_files):
        """ Return the first non TAG file name in the input file list """

        # AthenaMP needs to know the name of an input file to be able to start
        # Currently an Event Service job also has a TAG file in the input file list
        # but AthenaMP cannot start with that file, so identify the proper name and return it

        filename = ""
        for f in input_files:
            if ".TAG." in f:
                continue
            else:
                filename = f
                break

        return filename

    def checkSetupObjectstore(self):
        try:
            from S3ObjectstoreSiteMover import S3ObjectstoreSiteMover
            testSiteMover = S3ObjectstoreSiteMover('')
            status, output = testSiteMover.setup(experiment=self.getExperiment())
            return status, output
        except:
            err_msg = "Failed to check setup Objectstore: %s" % traceback.format_exc()
            return PilotErrors.ERR_UNKNOWN, err_msg


# main process starts here
if __name__ == "__main__":

    tolog("Starting RunJobEvent")

    if not os.environ.has_key('PilotHomeDir'):
        os.environ['PilotHomeDir'] = os.getcwd()

    # Get error handler
    error = PilotErrors()

    # Get runJob object
    runJob = RunJobEvent()

    # Define a new parent group
    os.setpgrp()

    # Protect the runEvent code with exception handling
    hP_ret = False
    try:
        # always use this filename as the new jobDef module name
        import newJobDef

        jobSite = Site.Site()
        jobSite.setSiteInfo(runJob.argumentParser())

        # Reassign workdir for this job
        jobSite.workdir = jobSite.wntmpdir

        # Done with setting jobSite data members, not save the object so that the runJob methods have access to it
        runJob.setJobSite(jobSite)

        tolog("runJob.getPilotLogFilename=%s"%runJob.getPilotLogFilename())
        if runJob.getPilotLogFilename() != "":
            pUtil.setPilotlogFilename(runJob.getPilotLogFilename())

        # Set node info
        node = Node.Node()
        node.setNodeName(os.uname()[1])
        node.collectWNInfo(jobSite.workdir)

        # Redirect stderr
        sys.stderr = open("%s/runevent.stderr" % (jobSite.workdir), "w")

        tolog("Current job workdir is: %s" % os.getcwd())
        tolog("Site workdir is: %s" % jobSite.workdir)

        # Get the experiment object
        thisExperiment = getExperiment(runJob.getExperiment())
        tolog("runEvent will serve experiment: %s" % (thisExperiment.getExperiment()))

        # Get the event service object using the experiment name (since it can be experiment specific)
        thisEventService = getEventService(runJob.getExperiment())

        JR = JobRecovery()
        try:
            job = Job.Job()
            job.setJobDef(newJobDef.job)
            job.workdir = jobSite.workdir
            job.experiment = runJob.getExperiment()
            # figure out and set payload file names
            job.setPayloadName(thisExperiment.getPayloadName(job))
            # reset the default job output file list which is anyway not correct
            logGUID = newJobDef.job.get('logGUID', "")
            if logGUID != "NULL" and logGUID != "":
                job.tarFileGuid = logGUID

            job.outFiles = []
            runJob.setOutputFiles(job.outFiles)
        except Exception, e:
            pilotErrorDiag = "Failed to process job info: %s" % str(e)
            tolog("!!WARNING!!3000!! %s" % (pilotErrorDiag))
            job.failJob(0, error.ERR_UNKNOWN, job, pilotErrorDiag=pilotErrorDiag)
        runJob.setJob(job)

        # Should the Event Index be used?
        runJob.setUseEventIndex(job.jobPars)

        # Set the taskID
        runJob.setTaskID(job.taskID)
        tolog("taskID = %s" % (runJob.getTaskID()))

        # Prepare for the output file data directory
        # (will only created for jobs that end up in a 'holding' state)
        runJob.setJobDataDir(runJob.getParentWorkDir() + "/PandaJob_%s_data" % (job.jobId))

        # Register cleanup function
        atexit.register(runJob.cleanup, job)

        # To trigger an exception so that the SIGTERM signal can trigger cleanup function to run
        # because by default signal terminates process without cleanup.
        def sig2exc(sig, frm):
            """ signal handler """

            error = PilotErrors()
            runJob.setGlobalPilotErrorDiag("!!FAILED!!3000!! SIGTERM Signal %s is caught in child pid=%d!\n" % (sig, os.getpid()))
            tolog(runJob.getGlobalPilotErrorDiag())
            if sig == signal.SIGTERM:
                runJob.setGlobalErrorCode(error.ERR_SIGTERM)
            elif sig == signal.SIGQUIT:
                runJob.setGlobalErrorCode(error.ERR_SIGQUIT)
            elif sig == signal.SIGSEGV:
                runJob.setGlobalErrorCode(error.ERR_SIGSEGV)
            elif sig == signal.SIGXCPU:
                runJob.setGlobalErrorCode(error.ERR_SIGXCPU)
            elif sig == signal.SIGBUS:
                runJob.setGlobalErrorCode(error.ERR_SIGBUS)
            elif sig == signal.SIGUSR1:
                runJob.setGlobalErrorCode(error.ERR_SIGUSR1)
            else:
                runJob.setGlobalErrorCode(error.ERR_KILLSIGNAL)
            runJob.setFailureCode(runJob.getGlobalErrorCode())
            # print to stderr
            print >> sys.stderr, runJob.getGlobalPilotErrorDiag()
            raise SystemError(sig)

        signal.signal(signal.SIGTERM, sig2exc)
        signal.signal(signal.SIGQUIT, sig2exc)
        signal.signal(signal.SIGSEGV, sig2exc)
        signal.signal(signal.SIGXCPU, sig2exc)
        signal.signal(signal.SIGUSR1, sig2exc)
        signal.signal(signal.SIGBUS, sig2exc)

        # See if it's an analysis job or not
        trf = runJob.getJobTrf()
        analysisJob = isAnalysisJob(trf.split(",")[0])
        runJob.setAnalysisJob(analysisJob)

        status, output = runJob.checkSetupObjectstore()
        if status != 0:
            tolog("ObjectStore setup test failed. Will exit: %s" % output)
            runJob.failJob(0, job.result[2], job, pilotErrorDiag="ObjectStore setup test failed")

        # Create a message server object (global message_server)
        if runJob.createMessageServer():
            tolog("The message server is alive")
        else:
            pilotErrorDiag = "The message server could not be created, cannot continue"
            tolog("!!WARNING!!1111!! %s" % (pilotErrorDiag))
            runJob.failJob(0, job.result[2], job, pilotErrorDiag=pilotErrorDiag)

        # Setup starts here ................................................................................

        # Update the job state file
        job.jobState = "setup"
        runJob.setJobState(job.jobState)
        _retjs = JR.updateJobStateTest(runJob.getJob(), jobSite, node, mode="test")

        # Send [especially] the process group back to the pilot
        job.setState([job.jobState, 0, 0])
        runJob.setJobState(job.result)
        rt = RunJobUtilities.updatePilotServer(job, runJob.getPilotServer(), runJob.getPilotPort())

        # Prepare the setup and get the run command list
        ec, runCommandList, job, multi_trf = runJob.setup(job, jobSite, thisExperiment)
        if ec != 0:
            tolog("!!WARNING!!2999!! runJob setup failed: %s" % (job.pilotErrorDiag))
            runJob.failJob(0, ec, job, pilotErrorDiag=job.pilotErrorDiag)
        tolog("Setup has finished successfully")
        runJob.setJob(job)

        runJob.initZipConf()
        # Job has been updated, display it again
        job.displayJob()

        # Stage-in .........................................................................................

        # Update the job state
        tolog("Setting stage-in state until all input files have been copied")
        job.jobState = "stagein"
        job.setState([job.jobState, 0, 0])
        runJob.setJobState(job.jobState)
        _retjs = JR.updateJobStateTest(job, jobSite, node, mode="test")
        rt = RunJobUtilities.updatePilotServer(job, runJob.getPilotServer(), runJob.getPilotPort())

        # Update copysetup[in] for production jobs if brokerage has decided that remote I/O should be used
        if job.transferType == 'direct' or job.transferType == 'fax':
            tolog('Brokerage has set transfer type to \"%s\" (remote I/O will be attempted for input files)' % (job.transferType))
            RunJobUtilities.updateCopysetups('', transferType=job.transferType)
            si = getSiteInformation(runJob.getExperiment())
            si.updateDirectAccess(job.transferType)

        # Stage-in all input files (if necessary)
        job, ins, statusPFCTurl, usedFAXandDirectIO = runJob.stageIn(job, jobSite, analysisJob, pfc_name="PFC.xml")
        if job.result[2] != 0:
            tolog("Failing job with ec: %d" % (ec))
            runJob.failJob(0, job.result[2], job, ins=ins, pilotErrorDiag=job.pilotErrorDiag)
        runJob.setJob(job)

        # after stageIn, all file transfer modes are known (copy_to_scratch, file_stager, remote_io)
        # consult the FileState file dictionary if cmd3 should be updated (--directIn should not be set if all
        # remote_io modes have been changed to copy_to_scratch as can happen with ByteStream files)
        # and update the run command list if necessary.
        # in addition to the above, if FAX is used as a primary site mover and direct access is enabled, then
        # the run command should not contain the --oldPrefix, --newPrefix, --lfcHost options but use --usePFCTurl
        hasInput = job.inFiles != ['']
        runCommandList = RunJobUtilities.updateRunCommandList(runCommandList, runJob.getParentWorkDir(), job.jobId, statusPFCTurl, analysisJob, usedFAXandDirectIO, hasInput, job.prodDBlockToken)

        # (stage-in ends here) .............................................................................

        # Prepare XML for input files to be read by the Event Server

        # runEvent determines the physical file replica(s) to be used as the source for input event data
        # It determines this from the input dataset/file info provided in the PanDA job spec

        # threading starts here ............................................................................

        # update the job state file
        job.jobState = "running"
        runJob.setJobState(job.jobState)
        job.setState([job.jobState, 0, 0])
        _retjs = JR.updateJobStateTest(job, jobSite, node, mode="test")
        rt = RunJobUtilities.updatePilotServer(job, runJob.getPilotServer(), runJob.getPilotPort())

        event_loop_running = True
        payload_running = False

        # Create and start the stage-out thread which will run in an infinite loop until it is stopped
        asyncOutputStager_thread = StoppableThread(name='asynchronousOutputStager', target=runJob.asynchronousOutputStager)
#        asyncOutputStager_thread.start()
        runJob.setAsyncOutputStagerThread(asyncOutputStager_thread)
        runJob.startAsyncOutputStagerThread()

        # Create and start the message listener thread
        message_thread = StoppableThread(name='listener', target=runJob.listener)
#        message_thread.start()
        runJob.setMessageThread(message_thread)
        runJob.startMessageThread()

        # Should the token extractor be used?
        runJob.setUseTokenExtractor(runCommandList[0])

        # Stdout/err file objects
        tokenextractor_stdout = None
        tokenextractor_stderr = None
        athenamp_stdout = None
        athenamp_stderr = None

        # Create and start the TokenExtractor

        # Extract the proper setup string from the run command in case the token extractor should be used
        if runJob.useTokenExtractor():
            setupString = thisEventService.extractSetup(runCommandList[0], job.trf)
            tolog("The Token Extractor will be setup using: %s" % (setupString))

            # Create the file objects
            tokenextractor_stdout, tokenextractor_stderr = runJob.getStdoutStderrFileObjects(stdoutName="tokenextractor_stdout.txt", stderrName="tokenextractor_stderr.txt")

            # In case the event index is not to be used, we need to create a TAG file
            if not runJob.useEventIndex():
                input_file, tag_file_guid = runJob.createTAGFile(runCommandList[0], job.trf, job.inFiles, "MakeRunEventCollection.py")
                input_file_guid = job.inFilesGuids[0]

                if input_file == "" or input_file_guid == "":
                    pilotErrorDiag = "Required TAG file/guid could not be identified"
                    tolog("!!WARNING!!1111!! %s" % (pilotErrorDiag))

                    # Stop threads
                    runJob.stopAsyncOutputStagerThread()
                    runJob.joinAsyncOutputStagerThread()
                    runJob.stopMessageThread()
                    runJob.joinMessageThread()

                    # Set error code
                    job.result[0] = "failed"
                    job.result[2] = error.ERR_ESRECOVERABLE
                    runJob.failJob(0, job.result[2], job, pilotErrorDiag=pilotErrorDiag)
            else:
                input_file = job.inFiles[0]
                input_file_guid = job.inFilesGuids[0]

            # Get the Token Extractor command
            tolog("Will use input file %s for the TokenExtractor" % (input_file))
            tokenExtractorProcess = runJob.getTokenExtractorProcess(thisExperiment, setupString, input_file, input_file_guid,\
                                                                    stdout=tokenextractor_stdout, stderr=tokenextractor_stderr,\
                                                                    url=thisEventService.getEventIndexURL())
        else:
            setupString = None
            tokenextractor_stdout = None
            tokenextractor_stderr = None
            tokenExtractorProcess = None

        # Create the file objects
        athenamp_stdout, athenamp_stderr = runJob.getStdoutStderrFileObjects(stdoutName="athena_stdout.txt", stderrName="athena_stderr.txt")

        # Remove the 1>.. 2>.. bit from the command string (not needed since Popen will handle the streams)
        if " 1>" in runCommandList[0] and " 2>" in runCommandList[0]:
            runCommandList[0] = runCommandList[0][:runCommandList[0].find(' 1>')]

        # AthenaMP needs the PFC when it is launched (initial PFC using info from job definition)
        # The returned file info dictionary contains the TURL for the input file. AthenaMP needs to know the full path for the --inputEvgenFile option
        ec, pilotErrorDiag, file_info_dictionary = runJob.createPoolFileCatalog(job.inFiles, job.scopeIn, job.inFilesGuids, job.prodDBlockToken,\
                                                                                    job.filesizeIn, job.checksumIn, thisExperiment, runJob.getParentWorkDir(), job.ddmEndPointIn)
        if ec != 0:
            tolog("!!WARNING!!4440!! Failed to create initial PFC - cannot continue, will stop all threads")

            # Stop threads
            runJob.stopAsyncOutputStagerThread()
            runJob.joinAsyncOutputStagerThread()
            runJob.stopMessageThread()
            runJob.joinMessageThread()
            if tokenExtractorProcess:
                tokenExtractorProcess.kill()

            # Close stdout/err streams
            if tokenextractor_stdout:
                tokenextractor_stdout.close()
            if tokenextractor_stderr:
                tokenextractor_stderr.close()

            job.result[0] = "failed"
            job.result[2] = error.ERR_ESRECOVERABLE
            runJob.failJob(0, job.result[2], job, pilotErrorDiag=pilotErrorDiag)

        if not os.environ.has_key('ATHENA_PROC_NUMBER'):
            tolog("ATHENA_PROC_NUMBER not defined, setting it to 1")
            runCommandList[0] = 'export ATHENA_PROC_NUMBER=1; %s' % (runCommandList[0])

        # AthenaMP needs to know where exactly is the PFC
        runCommandList[0] += " '--postExec' 'svcMgr.PoolSvc.ReadCatalog += [\"xmlcatalog_file:%s\"]'" % (runJob.getPoolFileCatalogPath())

        # Tell AthenaMP the name of the yampl channel
        if "PILOT_EVENTRANGECHANNEL" in runCommandList[0]:
            runCommandList[0] = "export PILOT_EVENTRANGECHANNEL=\"%s\"; " % (runJob.getYamplChannelName()) + runCommandList[0]
        elif not "--preExec" in runCommandList[0]:
            runCommandList[0] += " --preExec \'from AthenaMP.AthenaMPFlags import jobproperties as jps;jps.AthenaMPFlags.EventRangeChannel=\"%s\"\'" % (runJob.getYamplChannelName())
        else:
            if "import jobproperties as jps" in runCommandList[0]:
                runCommandList[0] = runCommandList[0].replace("import jobproperties as jps;", "import jobproperties as jps;jps.AthenaMPFlags.EventRangeChannel=\"%s\";" % (runJob.getYamplChannelName()))
            else:
                if "--preExec \'" in runCommandList[0]:
                    runCommandList[0] = runCommandList[0].replace("--preExec \'", "--preExec \'from AthenaMP.AthenaMPFlags import jobproperties as jps;jps.AthenaMPFlags.EventRangeChannel=\"%s\";" % (runJob.getYamplChannelName()))
                elif '--preExec \"' in runCommandList[0]:
                    runCommandList[0] = runCommandList[0].replace('--preExec \"', '--preExec \"from AthenaMP.AthenaMPFlags import jobproperties as jps;jps.AthenaMPFlags.EventRangeChannel=\"%s\";' % (runJob.getYamplChannelName()))
                else:
                    tolog("!!WARNING!!43431! --preExec has an unknown format - expected \'--preExec \"\' or \"--preExec \'\", got: %s" % (runCommandList[0]))

        # ONLY IF STAGE-IN IS SKIPPED: (WHICH CURRENTLY DOESN'T WORK)

        # Now update the --inputEvgenFile option with the full path to the input file using the TURL
        #inputFile = getProperInputFileName(job.inFiles)
        #turl = file_info_dictionary[inputFile][0]
        #runCommandList[0] = runCommandList[0].replace(inputFile, turl)
        #tolog("Replaced '%s' with '%s' in the run command" % (inputFile, turl))

        # Create and start the AthenaMP process
        t0 = os.times()
        tolog("t0 = %s" % str(t0))
        athenaMPProcess = runJob.getSubprocess(thisExperiment, runCommandList[0], stdout=athenamp_stdout, stderr=athenamp_stderr)

        # Start the utility if required
        utility_subprocess = runJob.getUtilitySubprocess(thisExperiment, runCommandList[0], athenaMPProcess.pid, job)
        utility_subprocess_launches = 1

        # Main loop ........................................................................................

        # nonsense counter used to get different "event server" message using the downloadEventRanges() function
        tolog("Entering monitoring loop")

        k = 0
        max_wait = 30
        nap = 5
        eventRangeFilesDictionary = {}
        while True:
            # if the AthenaMP workers are ready for event processing, download some event ranges
            # the boolean will be set to true in the listener after the "Ready for events" message is received from the client
            if runJob.isAthenaMPReady():

                # Pilot will download some event ranges from the Event Server
                message = downloadEventRanges(job.jobId, job.jobsetID, job.taskID)

                # Create a list of event ranges from the downloaded message
                event_ranges = runJob.extractEventRanges(message)

                # Are there any event ranges?
                if event_ranges == []:
                    tolog("No more events")
                    runJob.sendMessage("No more events")
                    break

                # Update the token extractor file list and keep track of added guids to the file list (not needed for Event Index)
                if not runJob.useEventIndex():
                    eventRangeFilesDictionary = runJob.getEventRangeFilesDictionary(event_ranges, eventRangeFilesDictionary)
                    if runJob.useTokenExtractor():
                        eventRangeFilesDictionary = runJob.updateTokenExtractorInputFile(eventRangeFilesDictionary, input_file)

                # Get the current list of eventRangeIDs
                currentEventRangeIDs = runJob.extractEventRangeIDs(event_ranges)

                # Store the current event range id's in the total event range id dictionary
                runJob.addEventRangeIDsToDictionary(currentEventRangeIDs)

                # Create a new PFC for the current event ranges
                ec, pilotErrorDiag, file_info_dictionary = runJob.createPoolFileCatalogFromMessage(message, thisExperiment)
                if ec != 0:
                    tolog("!!WARNING!!4444!! Failed to create PFC - cannot continue, will stop all threads")
                    runJob.sendMessage("No more events")
                    break

                # Loop over the event ranges and call AthenaMP for each event range
                i = 0
                j = 0
                for event_range in event_ranges:

                    # do not continue if the abort has been set
                    if runJob.shouldBeAborted():
                        tolog("Aborting event range loop")
                        break

                    # Send the event range to AthenaMP
                    tolog("Sending a new event range to AthenaMP (id=%s)" % (currentEventRangeIDs[j]))
                    runJob.setSendingEventRange(True)
                    runJob.setCurrentEventRange(currentEventRangeIDs[j])
                    runJob.sendMessage(str([event_range]))
                    runJob.setSendingEventRange(False)

                    # Set the boolean to false until AthenaMP is again ready for processing more events
                    runJob.setAthenaMPIsReady(False)

                    # Wait until AthenaMP is ready to receive another event range
                    while not runJob.isAthenaMPReady():
                        # do not continue if the abort has been set
                        if runJob.shouldBeAborted():
                            tolog("Aborting AthenaMP loop")
                            break

                        # Take a nap
                        if i%10 == 0:
                            tolog("Event range loop iteration #%d" % (i))
                        i += 1
                        time.sleep(nap)

                        # Is AthenaMP still running?
                        if athenaMPProcess.poll() is not None:
                            tolog("AthenaMP appears to have finished (aborting event processing loop for this event range)")
                            break

                        if runJob.isAthenaMPReady():
                            tolog("AthenaMP is ready for new event range")
                            break

                        # Make sure that the utility subprocess is still running
                        if utility_subprocess:
                            if not utility_subprocess.poll() is None:
                                # If poll() returns anything but None it means that the subprocess has ended - which it should not have done by itself
                                # Unless it was killed by the Monitor along with all other subprocesses
                                if not os.path.exists(os.path.join(job.workdir, "MEMORYEXCEEDED")):
                                    if utility_subprocess_launches <= 5:
                                        tolog("!!WARNING!!4343!! Dectected crashed utility subprocess - will restart it")
                                        utility_subprocess = runJob.getUtilitySubprocess(thisExperiment, runCommandList[0], athenaMPProcess.pid, job)
                                        utility_subprocess_launches += 1
                                    elif utility_subprocess_launches <= 6:
                                        tolog("!!WARNING!!4343!! Dectected crashed utility subprocess - too many restarts, will not restart again")
                                        utility_subprocess_launches += 1
                                        utility_subprocess = None
                                    else:
                                        pass
                                else:
                                    tolog("Detected lockfile MEMORYEXCEEDED: will not restart utility")
                                    utility_subprocess = None

                        # Make sure that the token extractor is still running
                        if runJob.useTokenExtractor():
                            if not tokenExtractorProcess.poll() is None:
                                max_wait = 0
                                job.pilotErrorDiag = "Token Extractor has crashed"
                                job.result[0] = "failed"
                                job.result[2] = error.ERR_TEFATAL
                                tolog("!!WARNING!!2322!! %s (aborting monitoring loop)" % (job.pilotErrorDiag))
                                break

                    # Is AthenaMP still running?
                    if athenaMPProcess.poll() is not None:
                        tolog("AthenaMP has finished (aborting event range loop for current event ranges)")
                        break

                    # Was there a fatal error in the inner loop?
                    if job.result[0] == "failed":
                        tolog("Detected a failure - aborting event range loop")
                        break

                    j += 1

                # Is AthenaMP still running?
                if athenaMPProcess.poll() is not None:
                    tolog("AthenaMP has finished (aborting event range loop)")
                    break

            else:
                # do not continue if the abort has been set
                if runJob.shouldBeAborted():
                    tolog("Aborting AthenaMP waiting loop")
                    break

                time.sleep(6)

                if k%10 == 0:
                    tolog("AthenaMP waiting loop iteration #%d" % (k))
                k += 1

                # Is AthenaMP still running?
                if athenaMPProcess.poll() is not None:
                    job.pilotErrorDiag = "AthenaMP finished prematurely"
                    job.result[0] = "failed"
                    job.result[2] = error.ERR_ESATHENAMPDIED
                    tolog("!!WARNING!!2222!! %s (aborting monitoring loop)" % (job.pilotErrorDiag))
                    break

                # Make sure that the utility subprocess is still running
                if utility_subprocess:
                    if not utility_subprocess.poll() is None:
                        # If poll() returns anything but None it means that the subprocess has ended - which it should not have done by itself
                        if utility_subprocess_launches <= 5:
                            tolog("!!WARNING!!4343!! Dectected crashed utility subprocess - will restart it")
                            utility_subprocess = runJob.getUtilitySubprocess(thisExperiment, runCommandList[0], athenaMPProcess.pid, job)
                            utility_subprocess_launches += 1
                        elif utility_subprocess_launches <= 6:
                            tolog("!!WARNING!!4343!! Dectected crashed utility subprocess - too many restarts, will not restart again")
                            utility_subprocess = None
                        else:
                            pass

                # Make sure that the token extractor is still running
                if runJob.useTokenExtractor():
                    if not tokenExtractorProcess.poll() is None:
                        max_wait = 0
                        job.pilotErrorDiag = "Token Extractor has crashed"
                        job.result[0] = "failed"
                        job.result[2] = error.ERR_TEFATAL
                        tolog("!!WARNING!!2322!! %s (aborting monitoring loop)" % (job.pilotErrorDiag))
                        break

        # Wait for AthenaMP to finish
        kill = False
        tolog("Will now wait for AthenaMP to finish")
        if runJob.shouldBeKilled():
            athenaMPProcess.kill()
            tolog("(Kill signal SIGTERM sent to AthenaMP - jobReport might get lost)")
            job.pilotErrorDiag = "Pilot was instructed by server to kill AthenaMP"
            job.result[0] = "failed"
            job.result[2] = error.ERR_ESKILLEDBYSERVER
            tolog("!!WARNING!!2323!! %s" % (job.pilotErrorDiag))
            kill = True
        else:
            i = 0
            while athenaMPProcess.poll() is None:
                tolog("Waiting for AthenaMP to finish (#%d)" % (i))
                if i > max_wait:
                    # Stop AthenaMP
                    tolog("Waited long enough - Stopping AthenaMP process")
                    athenaMPProcess.kill()
                    tolog("(Kill signal SIGTERM sent to AthenaMP - jobReport might get lost)")
                    kill = True
                    break
                if runJob.shouldBeKilled():
                    athenaMPProcess.kill()
                    tolog("(Kill signal SIGTERM sent to AthenaMP - jobReport might get lost)")
                    job.pilotErrorDiag = "Pilot was instructed by server to kill AthenaMP"
                    job.result[0] = "failed"
                    job.result[2] = error.ERR_ESKILLEDBYSERVER
                    tolog("!!WARNING!!2323!! %s" % (job.pilotErrorDiag))
                    kill = True
                    break
                time.sleep(60)
                i += 1

        if not kill:
            tolog("AthenaMP has finished")
        t1 = os.times()
        tolog("t1 = %s" % str(t1))
        t = map(lambda x, y: x - y, t1, t0)  # get the time consumed
        # Try to get the cpu time from the jobReport
        job.cpuConsumptionUnit, job.cpuConsumptionTime, job.cpuConversionFactor = getCPUTimes(job.workdir)
        if job.cpuConsumptionTime == 0:
            tolog("!!WARNING!!3434!! Falling back to less accurate os.times() measurement of CPU time")
            job.cpuConsumptionUnit, job.cpuConsumptionTime, job.cpuConversionFactor = pUtil.setTimeConsumed(t)
        tolog("Job CPU usage: %s %s" % (job.cpuConsumptionTime, job.cpuConsumptionUnit))
        tolog("Job CPU conversion factor: %1.10f" % (job.cpuConversionFactor))
        job.timeExe = int(round(t1[4] - t0[4]))

        # Stop the utility
        if utility_subprocess:
            utility_subprocess.send_signal(signal.SIGUSR1)
            tolog("Terminated the utility subprocess")

            _nap = 10
            tolog("Taking a short nap (%d s) to allow the utility to finish writing to the summary file" % (_nap))
            time.sleep(_nap)

            # Copy the output JSON to the pilots init dir
            _path = os.path.join(job.workdir, thisExperiment.getUtilityJSONFilename())
            if os.path.exists(_path):
                try:
                    copy2(_path, runJob.getPilotInitDir())
                except Exception, e:
                    tolog("!!WARNING!!2222!! Caught exception while trying to copy JSON files: %s" % (e))
                else:
                    tolog("Copied %s to pilot init dir" % (_path))
            else:
                tolog("File %s was not created" % (_path))

        # Do not stop the stageout thread until all output files have been transferred
        starttime = time.time()
        maxtime = 30*60
#        while len (runJob.getStageOutQueue()) > 0 and (time.time() - starttime < maxtime):
#            tolog("stage-out queue: %s" % (runJob.getStageOutQueue()))
#            tolog("(Will wait for a maximum of %d seconds, so far waited %d seconds)" % (maxtime, time.time() - starttime))
#            time.sleep(5)

        while not runJob.areAllOutputFilesTransferred():
            if len(runJob.getStageOutQueue()) == 0:
                tolog("No files in stage-out queue, no point in waiting for transfers since AthenaMP has finished (job is failed)")
                break

            tolog("Will wait for a maximum of %d seconds for file transfers to finish (so far waited %d seconds)" % (maxtime, time.time() - starttime))
            tolog("stage-out queue: %s" % (runJob.getStageOutQueue()))
            if (len(runJob.getStageOutQueue())) > 0 and (time.time() - starttime > maxtime):
                tolog("Aborting stage-out thread (timeout)")
                break
            time.sleep(30)

        runJob.stageOutZipFiles()

        # replace the default job output file list which is anyway not correct
        # (it is only used by AthenaMP for generating output file names)
#        job.outFiles = output_files
#        runJob.setJobOutFiles(job.outFiles)
#        tolog("output_files = %s" % (output_files))

        # Get the datasets for the output files
        dsname, datasetDict = runJob.getDatasets()
        tolog("dsname = %s" % (dsname))
        tolog("datasetDict = %s" % (datasetDict))

        # Create the output file dictionary needed for generating the metadata
        ec, pilotErrorDiag, outs, outsDict = RunJobUtilities.prepareOutFiles(job.outFiles, job.logFile, job.workdir, fullpath=True)
        if ec:
            # missing output file (only error code from prepareOutFiles)
            runJob.failJob(job.result[1], ec, job, pilotErrorDiag=pilotErrorDiag)
        tolog("outsDict: %s" % str(outsDict))

        # Create metadata for all successfully staged-out output files (include the log file as well, even if it has not been created yet)
        ec, outputFileInfo = runJob.createFileMetadata(outsDict, dsname, datasetDict, jobSite.sitename)
        if ec:
            runJob.failJob(0, ec, job, pilotErrorDiag=job.pilotErrorDiag)

        tolog("Stopping stage-out thread")
        runJob.stopAsyncOutputStagerThread()
        runJob.joinAsyncOutputStagerThread()
#        asyncOutputStager_thread.stop()
#        asyncOutputStager_thread.join()
#        runJob.setAsyncOutputStagerThread(asyncOutputStager_thread)

        # Stop Token Extractor
#        if tokenExtractorProcess:
#            tolog("Stopping Token Extractor process")
#            tokenExtractorProcess.kill()
#            tolog("(Kill signal SIGTERM sent)")
#        else:
#            tolog("No Token Extractor process running")

        # Close stdout/err streams
        if tokenextractor_stdout:
            tokenextractor_stdout.close()
        if tokenextractor_stderr:
            tokenextractor_stderr.close()

        # Close stdout/err streams
        if athenamp_stdout:
            athenamp_stdout.close()
        if athenamp_stderr:
            athenamp_stderr.close()

        tolog("Stopping message thread")
        runJob.stopMessageThread()
        runJob.joinMessageThread()
#        message_thread.stop()
#        message_thread.join()
#        runJob.setMessageThread(message_thread)

        # Rename the metadata produced by the payload
        # if not pUtil.isBuildJob(outs):
        runJob.moveTrfMetadata(job.workdir, job.jobId)

        # Check the job report for any exit code that should replace the res_tuple[0]
        res0, exitAcronym, exitMsg = runJob.getTrfExitInfo(0, job.workdir)
        res = (res0, exitMsg, exitMsg)

        # If payload leaves the input files, delete them explicitly
        if ins:
            ec = pUtil.removeFiles(job.workdir, ins)

        # Payload error handling
        ed = ErrorDiagnosis()
        job = ed.interpretPayload(job, res, False, 0, runCommandList, runJob.getFailureCode())
        if job.result[1] != 0 or job.result[2] != 0:
            runJob.failJob(job.result[1], job.result[2], job, pilotErrorDiag=job.pilotErrorDiag)
        runJob.setJob(job)

        # wrap up ..........................................................................................

        errorCode = runJob.getErrorCode()

        # Check for special failure condition
        if job.result[2] == error.ERR_ESKILLEDBYSERVER:
            tolog("Killed by server")
            job.jobState = "failed"
        else:
            if not runJob.getStatus() or errorCode != 0:
                tolog("Detected at least one transfer failure, job will be set to failed")
                job.jobState = "failed"
                job.result[2] = errorCode
            else:
                tolog("No transfer failures detected, job will be set to finished")
                job.jobState = "finished"
        job.setState([job.jobState, job.result[1], job.result[2]])
        runJob.setJobState(job.jobState)
        rt = RunJobUtilities.updatePilotServer(job, runJob.getPilotServer(), runJob.getPilotPort(), final=True)

        tolog("Done")
        runJob.sysExit(job)

    except Exception, errorMsg:

        error = PilotErrors()

        if runJob.getGlobalPilotErrorDiag() != "":
            pilotErrorDiag = "Exception caught in RunJobEvent: %s" % (runJob.getGlobalPilotErrorDiag())
        else:
            pilotErrorDiag = "Exception caught in RunJobEvent: %s" % str(errorMsg)

        if 'format_exc' in traceback.__all__:
            pilotErrorDiag += ", " + traceback.format_exc()

        try:
            tolog("!!FAILED!!3001!! %s" % (pilotErrorDiag))
        except Exception, e:
            if len(pilotErrorDiag) > 10000:
                pilotErrorDiag = pilotErrorDiag[:10000]
                tolog("!!FAILED!!3001!! Truncated (%s): %s" % (str(e), pilotErrorDiag))
            else:
                pilotErrorDiag = "Exception caught in RunJobEvent: %s" % str(e)
                tolog("!!FAILED!!3001!! %s" % (pilotErrorDiag))

        job = Job.Job()
        job.setJobDef(newJobDef.job)
        job.pilotErrorDiag = pilotErrorDiag
        job.result[0] = "failed"
        if runJob.getGlobalErrorCode() != 0:
            job.result[2] = runJob.getGlobalErrorCode()
        else:
            job.result[2] = error.ERR_RUNEVENTEXC
        tolog("Failing job with error code: %d" % (job.result[2]))
        # fail the job without calling sysExit/cleanup (will be called anyway)
        runJob.failJob(0, job.result[2], job, pilotErrorDiag=pilotErrorDiag, docleanup=False)

    # end of RunJobEvent<|MERGE_RESOLUTION|>--- conflicted
+++ resolved
@@ -38,13 +38,8 @@
 from pUtil import debugInfo, tolog, isAnalysisJob, readpar, createLockFile, getDatasetDict, getChecksumCommand,\
      tailPilotErrorDiag, getCmtconfig, getExperiment, getEventService, httpConnect,\
      getSiteInformation, getGUID, isAGreaterOrEqualToB
-<<<<<<< HEAD
-from FileHandling import getExtension, addToOSTransferDictionary
+from FileHandling import getExtension, addToOSTransferDictionary, getCPUTimes
 from EventRanges import downloadEventRanges, updateEventRange, updateEventRanges
-=======
-from FileHandling import getExtension, addToOSTransferDictionary, getCPUTimes
-from EventRanges import downloadEventRanges, updateEventRange
->>>>>>> 8bf2f668
 
 try:
     from PilotYamplServer import PilotYamplServer as MessageServer
@@ -1486,6 +1481,16 @@
 
                                     # Time to update the server
                                     msg = updateEventRange(event_range_id, self.__eventRange_dictionary[event_range_id], status=status, os_bucket_id=os_bucket_id)
+
+                                    # Did the updateEventRange back channel contain an instruction?
+                                    if msg == "tobekilled":
+                                        tolog("The PanDA server has issued a hard kill command for this job - AthenaMP will be killed (current event range will be aborted)")
+                                        self.setAbort()
+                                        self.setToBeKilled()
+                                    if msg == "softkill":
+                                        tolog("The PanDA server has issued a soft kill command for this job - current event range will be allowed to finish")
+                                        self.sendMessage("No more events")
+                                        self.setAbort()
                             else:
                                 try:
                                     status, output = self.zipOutput(event_range_id, outputFileInfo)
@@ -1494,34 +1499,11 @@
                                     tolog("Removing %s from stage-out queue to prevent endless loop" % (f))
                                     self.__stageout_queue.remove(f)
                                 else:
-<<<<<<< HEAD
                                     tolog("Removing %s from stage-out queue" % (f))
                                     self.__stageout_queue.remove(f)
                                     tolog("Adding %s to output file list" % (f))
                                     self.__output_files.append(f)
                                     tolog("output_files = %s" % (self.__output_files))
-=======
-                                    status = 'failed'
-
-                                    # Update the global status field in case of failure
-                                    self.setStatus(False)
-
-                                    # Note: the rec pilot must update the server appropriately
-
-                                # Time to update the server
-                                msg = updateEventRange(event_range_id, self.__eventRange_dictionary[event_range_id], self.__job.jobId, status=status, os_bucket_id=os_bucket_id)
-
-                                # Did the updateEventRange back channel contain an instruction?
-                                if msg == "tobekilled":
-                                    tolog("The PanDA server has issued a hard kill command for this job - AthenaMP will be killed (current event range will be aborted)")
-                                    self.setAbort()
-                                    self.setToBeKilled()
-                                if msg == "softkill":
-                                    tolog("The PanDA server has issued a soft kill command for this job - current event range will be allowed to finish")
-                                    self.sendMessage("No more events")
-                                    self.setAbort()
-
->>>>>>> 8bf2f668
                         else:
                             tolog("!!WARNING!!1112!! Failed to create file metadata: %d, %s" % (ec, pilotErrorDiag))
             time.sleep(1)
