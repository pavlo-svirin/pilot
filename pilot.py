#!/usr/bin/python -u

import commands
import getopt
import os
import time
import re
import atexit
import sys
import signal
import cgi
from glob import glob

from PilotErrors import PilotErrors
from JobState import JobState
from processes import killProcesses, isCGROUPSSite
from ErrorDiagnosis import ErrorDiagnosis # import here to avoid issues seen at BU with missing module
from JobLog import JobLog # import here to avoid issues seen at EELA with missing module
import Mover as mover
import Site
import Job
import Node
import pUtil
import glexec_utils
from Configuration import Configuration
from WatchDog import WatchDog
from Monitor import Monitor
import subprocess
import DeferredStageout

try:
    from rucio.client import Client
except Exception, e:
    print "!!WARNING!!0000!! Exception caught:", e

# Initialize the configuration singleton
import environment
environment.set_environment()
env = Configuration()
globalSite = None

def usage():
    """
    usage: python pilot.py -s <sitename> -d <workdir> -a <appdir> -w <url> -p <port> -u <user> -m <outputdir>
        -g <inputdir> -r <rmwkdir> -j <jrflag> -n <jrmax> -c <jrmaxatt> -f <jreqflag> -e <logfiledir> -b <debuglevel>
        -h <queuename> -x <stageinretry> -y <loggingMode> -z <updateserver> -k <memory> -t <proxycheckflag>
        -l <wrapperflag> -i <pilotreleaseflag> -o <countrygroup> -v <workingGroup> -A <allowOtherCountry>
        -B <allowSingleUser> -C <timefloor> -D <useCoPilot> -E <stageoutretry> -F <experiment> -G <getJobMaxTime>
        -H <cache> -I <schedconfigURL> -N <yodaNodes> -Q <yodaQueue> -M <use_newmover> -O <panda_proxy_url>
        -P <panda_proxy_port>
    where:
               <sitename> is the name of the site that this job is landed,like BNL_ATLAS_1
               <workdir> is the pathname to the work directory of this job on the site
               <appdir> is the pathname to the directory of the executables
               <url> is the URL of the PanDA server
               <port> is the port on which the web server listens on
               <user> is a flag meaning this pilot is to get a user analysis job from dispatcher if set to user (test will return a test job)
               <mtflag> controls if this pilot runs in single or multi-task mode, for multi-task mode, set it to true, all other values is for single mode
               <outputDir> location of output files (destination for mv site mover)
               <inputdir> location of input files (source for mv site mover)
               <rmwkdir> controls if the workdir of this pilot should be removed in the end or not, true or false
               <jrflag> turns on/off job recovery, true or false
               <jrmax> maximum number of job recoveries
               <jrmaxatt> maximum number of recovery attempts per lost job
               <jreqflag> job request flag that controls whether the initial job is received from server (true/default) or file (false), jobrec for recovery mode
               <logfiledir> if specified, the log file will only be copied to a dir (None means log file will not be registered)
               <debuglevel> 0: debug info off, 1: display function name when called, 2: full debug info
               <queuename> name of queue to be used as an argument for downloading config info (e.g. UBC-lcgpbs)
               <stageinretry> number of tries for stage-ins (default is 2)
               <stageoutretry> number of tries for stage-outs (default is 2)
               <loggingMode> True: pilot only reports space, etc, but does not run a job. False: normal pilot (default)
               <updateserver> True (default) for normal running, False is used for interactive test runs
               <memory> memory passed on to the dispatcher when asking for a job (MB; overrides queuedata)
               <proxycheckflag> True (default): perform proxy validity checks, False: no check
               <wrapperflag> True for wrappers that expect an exit code via return, False (default) when exit() can be used
               <pilotreleaseflag> PR for production pilots, RC for release candidate pilots
               <countrygroup> Country group selector for getJob request
               <workinggroup> Working group selector for getJob request
               <allowOtherCountry> True/False
               <allowSingleUser> True/False, multi-jobs will only belong from the same user (owner of first downloaded job)
               <timefloor> Time limit for multi-jobs in minutes
               <useCoPilot> Expect CERNVM pilot to be executed by Co-Pilot (True: on, False: pilot will finish job (default))
               <experiment> Current experiment (default: ATLAS)
               <getJobMaxTime> The maximum time the pilot will attempt single job downloads (in minutes, default is 3 minutes, min value is 1)
               <cache> is an optional URL used by some experiment classes (LSST)
               <schedconfigURL> optional URL used by the pilot to download queuedata from the schedconfig server
               <yodaNodes> The maximum nodes Yoda will start with
               <yodaQueue> The queue Yoda jobs will be sent to
               <use_newmover> Boolean flag that switches pilot to use new sitemovers workflow by default
    """
    #  <testlevel> 0: no test, 1: simulate put error, 2: ...
    print usage.__doc__

def execute(program):
    """Run a program on the command line. Return stderr, stdout and status."""
    pipe = subprocess.Popen(program, bufsize=-1, shell=True, close_fds=False,
                            stdout=subprocess.PIPE, stderr=subprocess.PIPE)
    stdout, stderr = pipe.communicate()
    return stdout, stderr, pipe.wait()

def argParser(argv):
    """ parse command line arguments for the main script """

    pUtil.tolog("argParser arguments: %s" % str(argv))

    # find the pilot ID and JSID if any from the environment variables
    try:
        jsid = os.environ["PANDA_JSID"]
    except:
        pass
    else:
        env['jobSchedulerId'] = jsid
        print "jobScheduler ID = %s" % env['jobSchedulerId']
    try:
        gtag = os.environ["GTAG"]
    except:
        pass
    else:
        env['pilotId'] = gtag
        print "pilot ID = %s" % env['pilotId']

    try:
        # warning: option o and k have diffierent meaning for pilot and runJob
        opts, args = getopt.getopt(argv, 'a:b:c:d:e:f:g:h:i:j:k:l:m:n:o:p:q:r:s:t:u:v:w:x:y:z:A:B:C:D:E:F:G:H:I:M:N:O:P:Q:')
    except getopt.GetoptError:
        print "Invalid arguments and options!"
        usage()
        os._exit(5)

    for o, a in opts:

        if o == "-a":
            appdir = a

        elif o == "-b":
            try:
                env['debugLevel'] = int(a)
            except ValueError:
                print "debugLevel not an integer:", a

        elif o == "-c":
            try:
                env['maxNumberOfRecoveryAttempts'] = int(a)
            except ValueError:
                print "maxNumberOfRecoveryAttempts not an integer:", a
            else:
                if env['maxNumberOfRecoveryAttempts'] < 0:
                    env['maxNumberOfRecoveryAttempts'] = - env['maxNumberOfRecoveryAttempts']

        elif o == "-d":
            env['workdir'] = a.strip()
            if env['workdir'].startswith("{"): # is an env. variable
                try:
                    workdir_env = re.match('\{([^}]*)\}', env['workdir']). expand("\g<1>")
                    env['workdir'] = os.environ[workdir_env]
                    print "Getting the workdir from env. variable %s: %s" % (workdir_env, env['workdir'])
                except Exception, e:
                    print "Exception when trying to get the workdir from env. variable %s: %s" % (workdir_env, str(e))
                    # OSCER test:
                    # workdir = '/hep/data/griddata'
                    raise KeyError

        elif o == "-e":
            env['logFileDir'] = a

        elif o == "-f":
            jreq = a
            if jreq.upper() == "JOBREC":
                env['jobrec'] = True
                env['jobRecoveryMode'] = True
            elif jreq.upper() == "TRUE":
                env['jobRequestFlag'] = True
            else:
                env['jobRequestFlag'] = False

        elif o == "-g":
            env['inputDir'] = a

        elif o == "-h":
            env['queuename'] = a

        elif o == "-i":
            if a == "PR" or (a and a.startswith("RC")):
                env['pilot_version_tag'] = a
            else:
                print "Unknown pilot version tag: %s" % (a)

        elif o == "-j":
            jr = a
            if jr.upper() == "TRUE":
                env['jobrec'] = True
            else:
                env['jobrec'] = False

        elif o == "-k":
            try:
                env['memory'] = int(a)
            except ValueError:
                print "memory not an integer:", a

        elif o == "-l":
            wrFlag = a
            if wrFlag.upper() == "TRUE":
                env['wrapperFlag'] = True
            else:
                env['wrapperFlag'] = False

        elif o == "-m":
            env['outputDir'] = a

        elif o == "-n":
            try:
                env['maxjobrec'] = int(a)
            except ValueError:
                print "maxjobrec not an integer:", a
            else:
                if env['maxjobrec'] < 0:
                    env['maxjobrec'] = env['maxjobrecDefaultenv']

        elif o == "-o":
            env['countryGroup'] = a

        elif o == "-p":
            try:
                env['psport'] = int(a)
            except ValueError:
                print "psport not an integer:", a

        elif o == "-r":
            rmwd = a
            if rmwd.upper() == "TRUE":
                env['rmwkdirenv'] = True
            elif rmwd.upper() == "FALSE":
                env['rmwkdir'] = False

        elif o == "-s":
            env['sitename'] = a

        elif o == "-t":
            pc_flag = str(a)
            if pc_flag.upper() == "TRUE":
                env['proxycheckFlag'] = True
            else:
                env['proxycheckFlag'] = False

        elif o == "-u":
            env['uflag'] = a

        elif o == "-v":
            env['workingGroup'] = a

        elif o == "-w":
            env['pshttpurl'] = a #"https://voatlas220.cern.ch"

        elif o == "-x":
            try:
                env['stageinretry'] = int(a)
            except ValueError:
                print "stageinretry not an integer:", a

        elif o == "-y":
            yflag = a
            if yflag.upper() == "TRUE":
                env['loggingMode'] = True
            elif yflag.upper() == "FALSE":
                env['loggingMode'] = False
            else:
                env['loggingMode'] = None

        elif o == "-z":
            update_flag = str(a)
            if update_flag.upper() == "TRUE":
                env['updateServerFlag'] = True
            else:
                env['updateServerFlag'] = False

        elif o == "-A":
            if a.upper() == "TRUE":
                env['allowOtherCountry'] = True
            else:
                env['allowOtherCountry'] = False

        elif o == "-B":
            if a.upper() == "TRUE":
                env['allowSameUser'] = True
            else:
                env['allowSameUser'] = False

        elif o == "-C":
            try:
                env['timefloor_default'] = int(a)
            except ValueError:
                print "timefloor_default not an integer:", a

        elif o == "-D":
            if a.upper() == "FALSE":
                env['useCoPilot'] = False
            else:
                env['useCoPilot'] = True

        elif o == "-E":
            try:
                env['stageoutretry'] = int(a)
            except ValueError:
                print "stageoutretry not an integer:", a

        elif o == "-F":
            env['experiment'] = a

            # Special case for Nordugrid: define env variable already here
            if "Nordugrid" in a:
                os.environ['Nordugrid_pilot'] = ""
                print "Created environment variable \'Nordugrid_pilot\'"

        elif o == "-G":
            try:
                _getjobmaxtime = int(a)*60 # convert to seconds
            except ValueError:
                print "getjobmaxtime not an integer:", a
            else:
                if _getjobmaxtime > 1:
                    env['getjobmaxtime'] = _getjobmaxtime

        elif o == "-H":
            env['cache'] = a

        elif o == "-I":
            env['schedconfigURL'] = a

        elif o == "-M":
            env['use_newmover'] = a and a.lower() in ['1', 'true']

        elif o == "-N":
            try:
                env['yodaNodes'] = int(a)
            except ValueError:
                print "YodaNodes must be an integer:", a

        elif o == "-O":
            env['panda_proxy_url'] = a

        elif o == "-P":
            env['panda_proxy_port'] = a

        elif o == "-Q":
            env['yodaQueue'] = a

        else:
            print "Unknown option: %s (ignoring)" % o
            usage()

    # use sitename as queuename if queuename == ""
    if env['queuename'] == "":
        env['queuename'] = env['sitename']

    # force user jobs for ANALY sites
    if env['sitename'].startswith('ANALY_'):
        if env['uflag'] not in ['user', 'self', 'ptest', 'rucio_test', 'ptest_rucio']:
            env['uflag'] = 'user'
            pUtil.tolog("Pilot user flag has been reset for analysis site (to value: %s)" % env['uflag'])
        else:
            pUtil.tolog("Pilot user flag: %s" % env['uflag'])

def moveLostOutputFiles(job, thisSite, remaining_files):
    """
    Move all output files from lost job workdir to local DDM area
    """

    ec = 0
    error = PilotErrors()
    pilotErrorDiag = ""

    transExitCode = job.result[1]
    pUtil.chdir(job.datadir)

    # create the dataset dictionary before outFiles is overwritten
    # (if None, the dsname above will be used for all output files)
    datasetDict = pUtil.getDatasetDict(job.outFiles, job.destinationDblock, job.logFile, job.logDblock)
    if datasetDict:
        pUtil.tolog("Dataset dictionary has been verified")
    else:
        pUtil.tolog("Dataset dictionary could not be verified, output files will go to default dsname (below)")

    # reset the output file information
    job.outFiles = remaining_files
    job.outFilesGuids = []

    # see if it's an analysis job or not
    analJob = pUtil.isAnalysisJob(job.trf.split(",")[0])

    # recreate the guids
    for i in range (0, len(job.outFiles)):
        job.outFilesGuids.append(None)

    # open and parse xml to find the guids
    from xml.dom import minidom
    _filename = "%s/metadata-%s.xml" % (thisSite.workdir, job.jobId)
    if os.path.isfile(_filename):
        try:
            xmldoc = minidom.parse(_filename)
            _fileList = xmldoc.getElementsByTagName("File")
            pUtil.tolog("Processing %d output files" % (len(job.outFiles)))
            for thisfile in _fileList:
                gpfn = str(thisfile.getElementsByTagName("lfn")[0].getAttribute("name"))
                guid = str(thisfile.getAttribute("ID"))
                for i in range(0, len(job.outFiles)):
                    if job.outFiles[i] == gpfn:
                        job.outFilesGuids[i] = guid
                        pUtil.tolog("Guid %s belongs to file %s" % (guid, gpfn))
        except Exception, e:
            pUtil.tolog("!!FAILED!!1105!! Could not parse the metadata - guids unknown")
            job.setState(["failed", transExitCode, error.ERR_LOSTJOBPFC])
            pUtil.chdir(thisSite.workdir)
            return -1
        else:
            pUtil.tolog("Successfully read %s" % (_filename))
    else:
        pUtil.tolog("!!FAILED!!1105!! Could not find %s - guids unknown" % (_filename))
        job.setState(["failed", transExitCode, error.ERR_LOSTJOBPFC])
        pUtil.chdir(thisSite.workdir)
        return -1

    pUtil.tolog("Remaining files:")
    pUtil.dumpOrderedItems(remaining_files)
    pUtil.tolog("Guids for remaining files:")
    pUtil.dumpOrderedItems(job.outFilesGuids)

    # get the experiment name
    experiment = job.experiment

    # recreate the OutPutFileCatalog.xml
    file_name = "OutPutFileCatalog.xml"
    file_path = os.path.join(thisSite.workdir, file_name)
    try:
        guids_status = pUtil.PFCxml(experiment, file_path, remaining_files, fguids=job.outFilesGuids, fntag="pfn", analJob=analJob, jr=True)
    except Exception, e:
        pUtil.tolog("!!FAILED!!1105!! Exception caught (Could not generate xml for the remaining output files): %s" % str(e))
        job.setState(["failed", transExitCode, error.ERR_LOSTJOBXML])
        pUtil.chdir(thisSite.workdir)
        return -1
    else:
        if not guids_status:
            pilotErrorDiag = "Missing guid(s) for output file(s) in metadata"
            pUtil.tolog("!!FAILED!!2999!! %s" % (pilotErrorDiag))
            return error.ERR_MISSINGGUID
        else:
            pUtil.tolog("Successfully read: %s" % (file_path))
    if job.destinationDblock and job.destinationDblock[0] != 'NULL' and job.destinationDblock[0] != ' ':
        dsname = job.destinationDblock[0]
    else:
        dsname = "%s-%s-%s" % (time.localtime()[0:3])

    if not datasetDict:
        pUtil.tolog("Output files will go to default dataset: %s" % (dsname))

    # the cmtconfig is needed by at least the xrdcp site mover
    cmtconfig = pUtil.getCmtconfig(job.cmtconfig)

    tin_0 = os.times()
    rf = None
    _state = ""
    _msg = ""
    try:
        # Note: alt stage-out numbers are not saved in recovery mode (job object not returned from this function)
        rc, pilotErrorDiag, rf, rs, job.filesNormalStageOut, job.filesAltStageOut, os_bucket_id = mover.mover_put_data("xmlcatalog_file:%s" % (file_path), dsname,
                                                          thisSite.sitename, thisSite.computingElement, analysisJob=analJob,
                                                          proxycheck=env['proxycheckFlag'],
                                                          pinitdir=env['pilot_initdir'],
                                                          datasetDict=datasetDict,
                                                          stageoutTries=env['stageoutretry'],
                                                          cmtconfig=cmtconfig, recoveryWorkDir=thisSite.workdir,
                                                          job=job)
    except Exception, e:
        pilotErrorDiag = "Put function can not be called for staging out: %s" % str(e)
        pUtil.tolog("!!%s!!1105!! %s" % (env['errorLabel'], pilotErrorDiag))
        ec = error.ERR_PUTFUNCNOCALL
        _state = "holding"
        _msg = env['errorLabel']
    else:
        if pilotErrorDiag != "":
            pilotErrorDiag = "Put error: " + pUtil.tailPilotErrorDiag(pilotErrorDiag, size=256-len("pilot: Put error: "))

        pUtil.tolog("Put function returned code: %d" % (rc))
        if rc != 0:
            # remove any trailing "\r" or "\n" (there can be two of them)
            if rs != None:
                rs = rs.rstrip()
                pUtil.tolog(" Error string: %s" % (rs))

            # is the job recoverable?
            if error.isRecoverableErrorCode(rc):
                _state = "holding"
                _msg = "WARNING"
            else:
                _state = "failed"
                _msg = env['errorLabel']

            # look for special error in the error string
            if rs == "Error: string Limit exceeded 250":
                pUtil.tolog("!!%s!!3000!! Put error: file name string limit exceeded 250" % (_msg))
                ec = error.ERR_LRCREGSTRSIZE
            else:
                ec = rc

            pUtil.tolog("!!%s!! %s" % (_msg, error.getErrorStr(rc)))
        else:
            # create a weak lockfile meaning that file transfer worked, and all output files have now been transferred
            pUtil.createLockFile(True, thisSite.workdir, lockfile="ALLFILESTRANSFERRED")

    # finish the time measurement of the stage-out
    tin_1 = os.times()
    job.timeStageOut = int(round(tin_1[4] - tin_0[4]))

    # set the error codes in case of failure
    job.pilotErrorDiag = pilotErrorDiag
    if ec != 0:
        pUtil.tolog("!!%s!!2999!! %s" % (_msg, pilotErrorDiag))
        job.setState([_state, transExitCode, ec])

    pUtil.chdir(thisSite.workdir)
    return ec

def FinishedJob(job):
    """
    Figure out if this job finished
    (used by job recovery)
    """

    state = False

    # older job definitions do not have the finalstate member
    try:
        if job.finalstate == "finished":
            state = True
    except:
        # finalstate is not defined (use alternative but less precise method)
        pUtil.tolog("!!WARNING!!1000!! Final state not defined - job was run by older pilot version")

        # job has finished if pilotErrorCode is in the allowed list or recoverable jobs
        # get the pilot error diag
        error = PilotErrors()
        if job.result[1] == 0 and error.isRecoverableErrorCode(job.result[2]):
            state = True
    if state:
        pUtil.tolog("Final job state: finished")
    else:
        pUtil.tolog("Final job state: failed")

    return state

def runJobRecoveryNew(thisSite, _psport, extradir):
    """
    run the lost job recovery algorithm
    """

    tmpdir = os.getcwd()

    # check queuedata for external recovery directory
    recoveryDir = "" # an empty recoveryDir means that recovery should search local WN disk for lost jobs
    try:
        recoveryDir = pUtil.readpar('recoverdir')
    except:
        pass
    else:
        # make sure the recovery directory actually exists (will not be added to dir list if empty)
        recoveryDir = pUtil.verifyRecoveryDir(recoveryDir)

    # run job recovery
    dirs = [DeferredStageout.GetDefaultDeferredStageoutDir(thisSite=thisSite,
                                        deferred_stageout_logfile="pilotlog-deferredstageout-{job_id}.txt")]
    if recoveryDir != "":
        dirs.append(recoveryDir)
        pUtil.tolog("Job recovery will scan both local disk and external disk")
    if extradir != "":
        if extradir not in dirs:
            dirs.append(extradir)
            pUtil.tolog("Job recovery will also scan extradir (%s)" % (extradir))

    recovered = DeferredStageout.DeferredStageout(dirs, env['maxjobrec'],
                                        deferred_stageout_logfile="pilotlog-deferredstageout-{job_id}.txt")

    #dircounter = 0
    # for _dir in dirs:
    #     dircounter += 1
    #     pUtil.tolog("Scanning for lost jobs [pass %d/%d]" % (dircounter, len(dirs)))
    #
    #     try:
    #         lostPandaIDs = RecoverLostHPCEventJobs(_dir, thisSite, _psport)
    #     except:
    #         pUtil.tolog("!!WARNING!!1999!! Failed during search for lost HPCEvent jobs: %s" % str(e))
    #     else:
    #         pUtil.tolog("Recovered/Updated lost HPCEvent jobs(%s)" % (lostPandaIDs))
    #
    #     try:
    #        found_lost_jobs = RecoverLostJobs(_dir, thisSite, _psport)
    #     except Exception, e:
    #         pUtil.tolog("!!WARNING!!1999!! Failed during search for lost jobs: %s" % str(e))
    #     else:
    #         pUtil.tolog("Recovered/Updated %d lost job(s)" % (found_lost_jobs))
    pUtil.chdir(tmpdir)

def runJobRecovery(thisSite, _psport, extradir):
    """
    run the lost job recovery algorithm
    """

    tmpdir = os.getcwd()

    # check queuedata for external recovery directory
    recoveryDir = "" # an empty recoveryDir means that recovery should search local WN disk for lost jobs
    try:
        recoveryDir = pUtil.readpar('recoverdir')
    except:
        pass
    else:
        # make sure the recovery directory actually exists (will not be added to dir list if empty)
        recoveryDir = pUtil.verifyRecoveryDir(recoveryDir)

    # run job recovery
    dirs = [ "" ]
    if recoveryDir != "":
        dirs.append(recoveryDir)
        pUtil.tolog("Job recovery will scan both local disk and external disk")
    if extradir != "":
        if extradir not in dirs:
            dirs.append(extradir)
            pUtil.tolog("Job recovery will also scan extradir (%s)" % (extradir))

    dircounter = 0
    for _dir in dirs:
        dircounter += 1
        pUtil.tolog("Scanning for lost jobs [pass %d/%d]" % (dircounter, len(dirs)))

        try:
            lostPandaIDs = RecoverLostHPCEventJobs(_dir, thisSite, _psport)
        except:
            pUtil.tolog("!!WARNING!!1999!! Failed during search for lost HPCEvent jobs: %s" % str(e))
        else:
            pUtil.tolog("Recovered/Updated lost HPCEvent jobs(%s)" % (lostPandaIDs))

        try:
            found_lost_jobs = RecoverLostJobs(_dir, thisSite, _psport)
        except Exception, e:
            pUtil.tolog("!!WARNING!!1999!! Failed during search for lost jobs: %s" % str(e))
        else:
            pUtil.tolog("Recovered/Updated %d lost job(s)" % (found_lost_jobs))
    pUtil.chdir(tmpdir)

def testExternalDir(recoveryDir):
    """
    try to write a temp file in the external recovery dir
    """

    status = True

    testFile = "%s/testFile-%s.tmp" % (recoveryDir, pUtil.getGUID())
    ec, rv = commands.getstatusoutput("touch %s" % (testFile))
    if ec != 0:
        pUtil.tolog("!!WARNING!!1190!! Could not write test file to recovery dir (%s): %d, %s" % (testFile, ec, rv))
        pUtil.tolog("!!WARNING!!1190!! Aborting move to external disk. Holding job will remain on local disk")
        status = False
    else:
        pUtil.tolog("Successfully created a test file on the external disk (will now proceed with transferring the holding job)")
        ec, rv = commands.getstatusoutput("ls -l %s; rm %s" % (testFile, testFile))
        if ec != 0:
            pUtil.tolog("!!WARNING!!1190!! Could not remove test file (%s): %d, %s (ignore since write succeeded)" %\
                  (testFile, ec, rv))

    return status

def createAtomicLockFile(file_path):
    """ Create an atomic lockfile while probing this dir to avoid a possible race-condition """

    lockfile_name = os.path.join(os.path.dirname(file_path), "ATOMIC_LOCKFILE")
    try:
        # acquire the lock
        fd = os.open(lockfile_name, os.O_EXCL|os.O_CREAT)
    except OSError:
        # work dir is locked, so exit
        pUtil.tolog("Found lock file: %s (skip this dir)" % (lockfile_name))
        fd = None
    else:
        pUtil.tolog("Created lock file: %s" % (lockfile_name))
    return fd, lockfile_name

def releaseAtomicLockFile(fd, lockfile_name):
    """ Release the atomic lock file """

    try:
        os.close(fd)
        os.unlink(lockfile_name)
    except Exception, e:
        if "Bad file descriptor" in str(e):
            pUtil.tolog("Lock file already released")
        else:
            pUtil.tolog("WARNING: Could not release lock file: %s" % str(e))
    else:
        pUtil.tolog("Released lock file: %s" % (lockfile_name))

def RecoverLostJobs(recoveryDir, thisSite, _psport):
    """
    This function searches the given directory path for (potentially deserted) directories, i.e. panda
    directories that have not been modified within the time limit (in hours, default is 72), that
    contain job recovery files. If a previous job failed during Put it created a job recovery file
    that another pilot can pick up and try to re-register.
    """

    error = PilotErrors()

    number_of_recoveries = 0
    file_nr = 0

    if recoveryDir != "":
        dir_path = recoveryDir
        pUtil.tolog("Recovery algorithm will search external dir for lost jobs: %s" % (dir_path))
    else:
        dir_path = thisSite.wntmpdir
        if dir_path == "":
            dir_path = "/tmp" # reset to default
        pUtil.tolog("Recovery algorithm will search local WN disk for lost jobs: %s" % (dir_path))

    currentDir = os.getcwd()
    try:
        os.path.isdir(dir_path)
    except:
        pUtil.tolog("!!WARNING!!1100!! No such dir path (%s)" % (dir_path))
    else:
        JS = JobState()
        # grab all job state files in all work directories
        job_state_files = glob(dir_path + "/Panda_Pilot_*/jobState-*.*")

        # purge any test job state files (testing for new job rec algorithm)
        job_state_files = pUtil.removeTestFiles(job_state_files, mode="default")

        pUtil.tolog("Number of found job state files: %d" % (len(job_state_files)))

        if job_state_files:
            # loop over all found job state files
            for file_path in job_state_files:
                # create an atomic lockfile while probing this dir to avoid a possible race-condition
                fd, lockfile_name = createAtomicLockFile(file_path)
                if not fd:
                    continue

                # only check for LOCKFILE on the local WN, not on an external dir
                if recoveryDir == "":
                    # make sure the LOCKFILE for the holding job is present (except when an external recoverydir is scanned)
                    dirname = os.path.dirname(file_path)
                    lockFileName = dirname + "/LOCKFILE"
                    if not os.path.exists(lockFileName):
                        # release the atomic lockfile and go to the next directory
                        releaseAtomicLockFile(fd, lockfile_name)
                        continue
                    else:
                        try:
                            pUtil.tolog("Found %s created at %d" % (lockFileName, os.path.getmtime(dirname + "/LOCKFILE")))
                        except Exception, e:
                            pUtil.tolog("!!WARNING!!1100!! (could not read modification time of %s): %s" % (dirname + "/LOCKFILE", str(e)))

                file_nr += 1
                if file_nr > env['maxjobrec']:
                    pUtil.tolog("Maximum number of job recoveries exceeded for this pilot: %d" % (env['maxjobrec']))
                    # release the atomic lockfile and go to the next directory
                    releaseAtomicLockFile(fd, lockfile_name)
                    break
                pUtil.tolog("Processing job state file %d/%d: %s" % (file_nr, len(job_state_files), file_path))
                current_time = int(time.time())

                # when was file last modified?
                try:
                    file_modification_time = os.path.getmtime(file_path)
                except:
                    # skip this file since it was not possible to read the modification time
                    # release the atomic lockfile and go to the next directory
                    releaseAtomicLockFile(fd, lockfile_name)
                    pass
                else:
                    # was the job state file updated longer than 2 heart beats ago?
                    if (current_time - file_modification_time) > 2*env['heartbeatPeriod']:
                        # found lost job recovery file
                        pUtil.tolog("File was last modified %d seconds ago (limit=%d, t=%d, tmod=%d)" %\
                              (current_time - file_modification_time, 2 * env['heartbeatPeriod'], current_time, file_modification_time))
                        # open the job state file
                        if JS.get(file_path):
                            # decode the job state info
                            _job, _site, _node, _recoveryAttempt = JS.decode()

                            # add member if it doesn't exist (new Job version)
                            try:
                                _tmp = _job.prodSourceLabel
                            except:
                                _job.prodSourceLabel = ''

                            # only continue if current pilot is of same type as lost job (to prevent potential permission problems)
                            if _job:
                                if not pUtil.isSameType(_job.trf.split(",")[0], env['uflag']):
                                    # release the atomic lockfile and go to the next directory
                                    releaseAtomicLockFile(fd, lockfile_name)
                                    continue

                                #PN
                                # uncomment this code for recovery of certain panda ids only
#                                allowedJobIds = ['1435974131']
#                                if _job.jobId not in allowedJobIds:
#                                    pUtil.tolog("Job id %s not in allowed id list: %s" % (_job.jobId, str(allowedJobIds)))
#                                    continue

                            if _job and _site and _node:
                                pUtil.tolog("Stored job state: %s" % (_job.result[0]))
                                # query the job state file for job information
                                if _job.result[0] == 'holding' or _job.result[0] == 'lostheartbeat':
                                    pUtil.tolog("(1)")

                                    pUtil.tolog("Job %s is currently in state \'%s\' (according to job state file - recover)" %\
                                          (_job.jobId, _job.result[0]))
                                elif _job.result[0] == 'failed':
                                    pUtil.tolog("(2)")
                                    pUtil.tolog("Job %s is currently in state \'%s\' (according to job state file - skip)" %\
                                          (_job.jobId, _job.result[0]))

                                    pUtil.tolog("Further recovery attempts will be prevented for this job (will leave work dir)")
                                    if not JS.rename(_site, _job):
                                        pUtil.tolog("(Fate of job state file left for next pilot)")

                                    # release the atomic lockfile and go to the next directory
                                    releaseAtomicLockFile(fd, lockfile_name)
                                    continue
                                else:
                                    pUtil.tolog("(3) Not enough information in job state file, query server")

                                    # get job status from server
                                    jobStatus, jobAttemptNr, jobStatusCode = pUtil.getJobStatus(_job.jobId, env['pshttpurl'], _psport, env['pilot_initdir'])

                                    # recover this job?
                                    if jobStatusCode == 20:
                                        pUtil.tolog("Received general error code from dispatcher call (leave job for later pilot)")
                                        # release the atomic lockfile and go to the next directory
                                        releaseAtomicLockFile(fd, lockfile_name)
                                        continue
                                    elif not (jobStatus == 'holding' and jobStatusCode == 0):
                                        pUtil.tolog("Job %s is currently in state \'%s\' with attemptNr = %d (according to server - will not be recovered)" %\
                                              (_job.jobId, jobStatus, jobAttemptNr))

                                        if _job.attemptNr != jobAttemptNr or jobStatus == "transferring" or jobStatus == "failed" or \
                                               jobStatus == "notfound" or jobStatus == "finished" or "tobekilled" in _job.action:
                                            pUtil.tolog("Further recovery attempts will be prevented for this job")
                                            if not JS.rename(_site, _job):
                                                pUtil.tolog("(Fate of job state file left for next pilot)")
                                            else:
                                                if not JS.cleanup():
                                                    pUtil.tolog("!!WARNING!!1110!! Failed to cleanup")
                                        # release the atomic lockfile and go to the next directory
                                        releaseAtomicLockFile(fd, lockfile_name)
                                        continue
                                    else:
                                        # is the attemptNr defined?
                                        try:
                                            attemptNr = _job.attemptNr
                                        except Exception, e:
                                            pUtil.tolog("!!WARNING!!1100!! Attempt number not defined [ignore]: %s" % str(e))
                                        else:
                                            # check if the attemptNr (set during initial getJob command) is the same
                                            # as the current jobAttemptNr from the server (protection against failed lost
                                            # heartbeat jobs due to reassigned panda job id numbers)
                                            if attemptNr != jobAttemptNr:
                                                pUtil.tolog("!!WARNING!!1100!! Attempt number mismatch for job %s (according to server - will not be recovered)" %\
                                                      (_job.jobId))
                                                pUtil.tolog("....Initial attempt number: %d" % (attemptNr))
                                                pUtil.tolog("....Current attempt number: %d" % (jobAttemptNr))
                                                pUtil.tolog("....Job status (server)   : %s" % (jobStatus))
                                                pUtil.tolog("....Job status (state)    : %s" % (_job.result[0]))
                                                pUtil.tolog("Further recovery attempts will be prevented for this job")
                                                if not JS.rename(_site, _job):
                                                    pUtil.tolog("(Fate of job state file left for next pilot)")
                                                else:
                                                    if not JS.cleanup():
                                                        pUtil.tolog("!!WARNING!!1110!! Failed to cleanup")
                                                # release the atomic lockfile and go to the next directory
                                                releaseAtomicLockFile(fd, lockfile_name)
                                                continue
                                            else:
                                                pUtil.tolog("Attempt numbers from server and job state file agree: %d" % (attemptNr))
                                        # the job state as given by the dispatcher should only be different from that of
                                        # the job state file for 'lostheartbeat' jobs. This state is only set like this
                                        # in the job state file. The dispatcher will consider it as a 'holding' job.
                                        pUtil.tolog("Job %s is currently in state \'%s\' (according to job state file: \'%s\') - recover" %\
                                              (_job.jobId, jobStatus, _job.result[0]))

                                # only attempt recovery if the lost job ran on the same site as the current pilot
                                # (to avoid problems on two sites with shared WNs)
                                if _site.sitename == thisSite.sitename:
                                    pUtil.tolog("Verified that lost job ran on the same site as the current pilot")
                                else:
                                    pUtil.tolog("Aborting job recovery since the lost job ran on site %s but the current pilot is running on %s" % (_site.sitename, thisSite.sitename))
                                    # release the atomic lockfile and go to the next directory
                                    releaseAtomicLockFile(fd, lockfile_name)
                                    continue

                                pUtil.chdir(_site.workdir)

                                # abort if max number of recovery attempts has been exceeded
                                if _recoveryAttempt > env['maxNumberOfRecoveryAttempts'] - 1:
                                    pUtil.tolog("!!WARNING!!1100!! Max number of recovery attempts exceeded: %d" % (env['maxNumberOfRecoveryAttempts']))
                                    _job.setState(['failed', _job.result[1], error.ERR_LOSTJOBMAXEDOUT])
                                    rt, retNode = updatePandaServer(_job, _site, _psport, ra = _recoveryAttempt, schedulerID = env['jobSchedulerId'], pilotID = env['pilotId'])
                                    if rt == 0:
                                        number_of_recoveries += 1
                                        pUtil.tolog("Lost job %s updated (exit code %d)" % (_job.jobId, _job.result[2]))

                                        # did the server send back a command?
                                        if "tobekilled" in _job.action:
                                            pUtil.tolog("!!WARNING!!1100!! Panda server returned a \'tobekilled\' command")

                                        pUtil.tolog("NOTE: This job has been terminated. Will now remove workdir.")
                                        if not JS.cleanup():
                                            pUtil.tolog("!!WARNING!!1110!! Failed to cleanup")

                                    else:
                                        pUtil.tolog("Panda server returned a %d" % (rt))
                                        pUtil.tolog("(Failed to update panda server - leave for next pilot)")

                                    # release the atomic lockfile and go to the next directory
                                    releaseAtomicLockFile(fd, lockfile_name)
                                    continue
                                else:
                                    # increase recovery attempt counter
                                    _recoveryAttempt += 1
                                pUtil.tolog("Recovery attempt: %d" % (_recoveryAttempt))

                                # update job state file at this point to prevent a parallel pilot from doing a simultaneous recovery
                                _retjs = pUtil.updateJobState(_job, _site, _node, _recoveryAttempt)

                                # does log exist?
                                logfile = "%s/%s" % (_site.workdir, _job.logFile)
                                if os.path.exists(logfile):

                                    logfileAlreadyCopied = pUtil.isLogfileCopied(_site.workdir)
                                    if logfileAlreadyCopied:
                                        pUtil.tolog("Found log file        : %s (already transferred)" % (logfile))
                                    else:
                                        pUtil.tolog("Found log file        : %s" % (logfile))

                                    # does data dir exist?
                                    if os.path.isdir(_job.datadir):

                                        pUtil.tolog("Found data dir        : %s" % (_job.datadir))
                                        pUtil.chdir(_job.datadir)

                                        # do output files exist?
                                        remaining_files = pUtil.getRemainingOutputFiles(_job.outFiles)
                                        pUtil.tolog("Number of data files  : %d" % (len(remaining_files)))
                                        if remaining_files:

                                            # get the metadata
                                            strXML = pUtil.getMetadata(_site.workdir, _job.jobId)

                                            # extract the outFilesGuids from the xml in case of build jobs
                                            # (_job.outFilesGuids has not been set for those, the guid is kept in the xml)
                                            if pUtil.isBuildJob(remaining_files):
                                                # match the guid in the metadata with the single file in remaining_files
                                                _guids = pUtil.getGuidsFromXML(_site.workdir, id=_job.jobId, filename=remaining_files[0])
                                                if len(_guids) == 1:
                                                    _job.outFilesGuids = _guids
                                                else:
                                                    pUtil.tolog("Warning: could not identify guid in metadata")
                                                    pUtil.tolog("Remaining files: %s" % str(remaining_files))
                                                    pUtil.tolog("_guids: %s" % str(_guids))
                                                    pUtil.tolog("metadata: \n%s" % (strXML))

                                            # can output files be moved?
                                            pUtil.tolog("Trying to move data files")
                                            ec = moveLostOutputFiles(_job, _site, remaining_files)

                                            skip_for_now = False
                                            if ec != 0:
                                                if ec == error.ERR_MISSINGGUID:
                                                    pUtil.tolog("!!FAILED!!1110!! Could not move lost output files to local DDM due to missing guid")
                                                    _job.finalstate = "failed"
                                                elif _job.result[2] == error.ERR_LOSTJOBPFC:
                                                    pUtil.tolog("!!WARNING!!1110!! Could not move lost output files to local DDM due to PoolFileCatalog read failure")
                                                    _job.finalstate = "failed"
                                                elif _job.result[2] == error.ERR_LOSTJOBXML:
                                                    pUtil.tolog("!!WARNING!!1110!! Could not move lost output files to local DDM due to xml generation failure")
                                                    _job.finalstate = "failed"
                                                else:
                                                    pUtil.tolog("!!WARNING!!1110!! Could not move lost output files to local DDM (leave for next pilot)")
                                                    skip_for_now = True
                                                pass
                                            else:
                                                pUtil.tolog("Remaining data files moved to SE")

                                                pUtil.chdir(_site.workdir)

                                                # remove data dir
                                                if pUtil.remove([_job.datadir]):
                                                    pUtil.tolog("Removed data dir")
                                                else:
                                                    pUtil.tolog("!!WARNING!!1110!! Failed to remove data dir")

                                            # can log be registered?
                                            ret, _job = transferLogFile(_job, _site, jr=True)
                                            if not ret:
                                                pUtil.tolog("!!WARNING!!1110!! Could not register lost job log file (state set to holding)")
                                                _job.setState(['holding', _job.result[1], error.ERR_LOSTJOBLOGREG])
                                            else:
                                                # only set finished state if data files are registered
                                                # _job.result[1] must be 0 at this point
                                                # since there were data files in the data dir
                                                # this job can not have failed (must be finished)
                                                # also verify that all output files have indeed been transferred
                                                if not skip_for_now:
                                                    if FinishedJob(_job):
                                                        if pUtil.verifyTransfer(_site.workdir):
                                                            # set new exit code
                                                            _job.setState(['finished', 0, 0])
                                                        else:
                                                            pUtil.tolog("!!WARNING!!1110!! Job recovery can not recover this job! Fate of output files unknown")
                                                            _job.setState(['failed', _job.result[1], error.ERR_LOSTJOBRECOVERY])
                                                    else:
                                                        pUtil.tolog("!!WARNING!!1110!! Job recovery can not recover this job! transExitCode=%d, pilotErrorCode=%d" %\
                                                              (_job.result[1], _job.result[2]))
                                                        if _job.result[2] != error.ERR_LOSTJOBPFC and _job.result[2] != error.ERR_LOSTJOBXML: # state already set for these codes
                                                            _job.setState(['failed', _job.result[1], error.ERR_LOSTJOBRECOVERY])
                                                else:
                                                    # there were problems with the file transfer to the local DDM
                                                    _job.setState(['holding', _job.result[1], error.ERR_LOSTJOBFILETRANSFER])

                                            # update the server
                                            rt, retNode = updatePandaServer(_job, _site, _psport, xmlstr=strXML,
                                                                            ra=_recoveryAttempt, schedulerID = env['jobSchedulerId'],
                                                                            pilotID = env['pilotId'])
                                            if rt == 0:
                                                number_of_recoveries += 1
                                                pUtil.tolog("Lost job %s updated (exit code %d)" % (_job.jobId, _job.result[2]))

                                                # did the server send back a command?
                                                if "tobekilled" in _job.action:
                                                    pUtil.tolog("!!WARNING!!1110!! Panda server returned a \'tobekilled\' command")
                                                    _job.result[0] = "failed"

                                                # only cleanup work dir if no error code has been set
                                                if _job.result[0] == "finished" or _job.result[0] == "failed":
                                                    pUtil.chdir(currentDir)
                                                    if not JS.cleanup():
                                                        pUtil.tolog("!!WARNING!!1110!! Failed to cleanup")
                                                        # release the atomic lockfile and go to the next directory
                                                        releaseAtomicLockFile(fd, lockfile_name)
                                                        continue

                                            else:
                                                pUtil.tolog("!!WARNING!!1110!! Panda server returned a %d" % (rt))

                                                # store the final state so that the next pilot will know
                                                # store the metadata xml
                                                retNode['xml'] = strXML

                                                # update the job state file with the new state information
                                                _retjs = pUtil.updateJobState(_job, _site, retNode, _recoveryAttempt)

                                        else: # output files do not exist

                                            pUtil.chdir(_site.workdir)

                                            # can log be registered?
                                            ret, _job = transferLogFile(_job, _site, jr=True)
                                            if not ret:
                                                pUtil.tolog("!!WARNING!!1110!! Could not register lost job log file (state set to holding)")
                                                _job.setState(['holding', _job.result[1], error.ERR_LOSTJOBLOGREG])
                                            else:
                                                # set new exit code
                                                if FinishedJob(_job):
                                                    if pUtil.verifyTransfer(_site.workdir):
                                                        _job.setState(['finished', 0, 0])
                                                    else:
                                                        pUtil.tolog("!!WARNING!!1110!! Job recovery can not recover this job! Fate of output files unknown")
                                                        _job.setState(['failed', _job.result[1], error.ERR_LOSTJOBRECOVERY])
                                                else:
                                                    pUtil.tolog("!!WARNING!!1110!! Job recovery can not recover this job! transExitCode=%d, pilotErrorCode=%d"
                                                          %(_job.result[1], _job.result[2]))
                                                    _job.setState(['failed', _job.result[1], error.ERR_LOSTJOBRECOVERY])

                                            # get the metadata
                                            strXML = pUtil.getMetadata(_site.workdir, _job.jobId)

                                            # update the server
                                            rt, retNode = updatePandaServer(_job, _site, _psport,
                                                                            xmlstr=strXML, ra=_recoveryAttempt,
                                                                            schedulerID = env['jobSchedulerId'],
                                                                            pilotID = env['pilotId'])
                                            if rt == 0:
                                                number_of_recoveries += 1

                                                # did the server send back a command?
                                                if "tobekilled" in _job.action:
                                                    pUtil.tolog("!!WARNING!!1110!! Panda server returned a \'tobekilled\' command")
                                                    _job.result[0] = "failed"

                                                pUtil.tolog("Lost job %s updated (exit code %d)" % (_job.jobId, _job.result[2]))
                                                if _job.result[0] == 'finished' or _job.result[0] == "failed":
                                                    if not JS.cleanup():
                                                        pUtil.tolog("!!WARNING!!1110!! Failed to cleanup")
                                                        # release the atomic lockfile and go to the next directory
                                                        releaseAtomicLockFile(fd, lockfile_name)
                                                        continue

                                            else:
                                                pUtil.tolog("!!WARNING!!1110!! Panda server returned a %d" % (rt))

                                                # store the final state so that the next pilot will know
                                                # store the metadata xml
                                                retNode['xml'] = strXML

                                                # update the job state file with the new state information
                                                _retjs = pUtil.updateJobState(_job, _site, retNode, _recoveryAttempt)

                                        # release the atomic lockfile and go to the next directory
                                        releaseAtomicLockFile(fd, lockfile_name)
                                        continue

                                    else: # data dir does not exist

                                        pUtil.tolog("Data dir already deleted for this lost job (or never existed)")

                                        # can log be registered?
                                        ret, _job = transferLogFile(_job, _site, jr=True)
                                        if not ret:
                                            pUtil.tolog("!!WARNING!!1120!! Could not register lost job log file (state set to holding)")
                                            _job.setState(['holding', _job.result[1], error.ERR_LOSTJOBLOGREG])
                                        else:
                                            # set exit code if lost job exited correctly
                                            if FinishedJob(_job):
                                                if pUtil.verifyTransfer(_site.workdir):
                                                    _job.setState(['finished', 0, 0])
                                                else:
                                                    pUtil.tolog("!!WARNING!!1110!! Job recovery can not recover this job! Fate of output files unknown")
                                                    _job.setState(['failed', _job.result[1], error.ERR_LOSTJOBRECOVERY])
                                            else:
                                                pUtil.tolog("!!WARNING!!1120!! Job recovery can not recover this job! transExitCode=%d, pilotErrorCode=%d" %\
                                                      (_job.result[1], _job.result[2]))
                                                _job.setState(['failed', _job.result[1], error.ERR_LOSTJOBRECOVERY])

                                        # was xml saved?
                                        strXML = ''
                                        try:
                                            strXML = _node['xml']
                                        except:
                                            pUtil.tolog("XML could not be found - try to read from file")
                                            strXML = pUtil.getMetadata(_site.workdir, _job.jobId)

                                        # update the server
                                        rt, retNode = updatePandaServer(_job, _site, _psport, xmlstr=strXML,
                                                                        ra = _recoveryAttempt,
                                                                        schedulerID = env['jobSchedulerId'],
                                                                        pilotID = env['pilotId'])
                                        if rt == 0:
                                            number_of_recoveries += 1
                                            pUtil.tolog("Lost job %s updated (exit code %d)" % (_job.jobId, _job.result[2]))
                                            # only cleanup work dir if no error code has been set
                                            if _job.result[0] == 'finished':
                                                if not JS.cleanup():
                                                    pUtil.tolog("!!WARNING!!1120!! Failed to cleanup")

                                            # did the server send back a command?
                                            if "tobekilled" in _job.action:
                                                pUtil.tolog("!!WARNING!!1120!! Panda server returned a \'tobekilled\' command")
                                                _job.result[0] = "failed"

                                            # further recovery attempt unnecessary, but keep the work dir for debugging
                                            if _job.result[0] == "failed":
                                                pUtil.tolog("Further recovery attempts will be prevented for failed job (will leave work dir)")
                                                if not JS.rename(_site, _job):
                                                    pUtil.tolog("(Fate of job state file left for next pilot)")

                                            # release the atomic lockfile and go to the next directory
                                            releaseAtomicLockFile(fd, lockfile_name)
                                            continue

                                        else:
                                            pUtil.tolog("!!WARNING!!1120!! Panda server returned a %d" % (rt))

                                            # store the final state so that the next pilot will know

                                            # store the metadata xml
                                            retNode['xml'] = strXML

                                            # update the job state file with the new state information
                                            _retjs = pUtil.updateJobState(_job, _site, retNode, _recoveryAttempt)

                                        # release the atomic lockfile and go to the next directory
                                        releaseAtomicLockFile(fd, lockfile_name)
                                        continue

                                else: # log file does not exist
                                    pUtil.tolog("Log file already deleted for this job")

                                    # does work dir exist?
                                    if os.path.isdir(_job.newDirNM):

                                        pUtil.tolog("Found renamed work dir: %s" % (_job.newDirNM))
                                        # is exit code set?
                                        ecSet = False
                                        if not _job.result[2]:
                                            # can exit code be read from file?
                                            _ec = pUtil.getExitCode(_job.newDirNM, "pilotlog.txt")
                                            if _ec == -1:
                                                pUtil.tolog("!!WARNING!!1130!! Could not read exit code from file: %s" % (_job.newDirNM + "pilotlog.txt"))
                                                _job.setState(['failed', 0, error.ERR_LOSTJOBNOTFINISHED]) # lost job never finished
                                            else:
                                                ecSet = True
                                        else:
                                            _ec = _job.result[2]
                                            ecSet = True

                                        # EC was not set and could not be read from file
                                        if not ecSet:
                                            pUtil.tolog("Exit code not found")

                                            # get the metadata
                                            # this metadata does not contain the metadata for the log
                                            strXML = pUtil.getMetadata(_site.workdir, _job.jobId)

                                            # update the server
                                            rt, retNode = updatePandaServer(_job, _site, _psport,
                                                                            xmlstr = strXML, ra = _recoveryAttempt,
                                                                            schedulerID = env['jobSchedulerId'],
                                                                            pilotID = env['pilotId'])
                                            if rt == 0:
                                                number_of_recoveries += 1
                                                pUtil.tolog("Lost job %s updated (exit code %d)" % (_job.jobId, _job.result[2]))

                                                # this job can never be recovered - delete work dir
                                                if not JS.cleanup():
                                                    pUtil.tolog("!!WARNING!!1130!! Failed to cleanup")
                                                    # release the atomic lockfile and go to the next directory
                                                    releaseAtomicLockFile(fd, lockfile_name)
                                                    continue

                                                # did the server send back a command?
                                                if "tobekilled" in _job.action:
                                                    pUtil.tolog("!!WARNING!!1130!! Panda server returned a \'tobekilled\' command")
                                                    _job.result[0] = "failed"

                                                # further recovery attempt unnecessary, but keep the work dir for debugging
                                                if _job.result[0] == "failed":
                                                    pUtil.tolog("Further recovery attempts will be prevented for failed job (will leave work dir)")
                                                    if not JS.rename(_site, _job):
                                                        pUtil.tolog("(Fate of job state file left for next pilot)")

                                            else:
                                                pUtil.tolog("!!WARNING!!1130!! Panda server returned a %d" % (rt))

                                                # store the final state so that the next pilot will know
                                                # store the metadata xml
                                                retNode['xml'] = strXML

                                                # update the job state file with the new state information
                                                _retjs = pUtil.updateJobState(_job, _site, retNode, _recoveryAttempt)

                                        else: # EC was set or could be read from file
                                            pUtil.tolog("Found exit code       : %d" % (_ec))
                                            if _ec == 0:
                                                # does data directory exist?
                                                if os.path.isdir(_job.datadir):
                                                    pUtil.tolog("Found data dir        : %s" % (_job.datadir))
                                                    pUtil.chdir(_job.datadir)

                                                    # do output files exist?
                                                    remaining_files = pUtil.getRemainingOutputFiles(_job.outFiles)
                                                    pUtil.tolog("Number of data files  : %d" % (len(remaining_files)))
                                                    if remaining_files:
                                                        # can output files be moved?
                                                        pUtil.tolog("Trying to move data files")
                                                        ec = moveLostOutputFiles(_job, _site, remaining_files)
                                                        pUtil.chdir(_site.workdir)
                                                        if ec != 0:
                                                            if ec == error.ERR_MISSINGGUID:
                                                                pUtil.tolog("!!FAILED!!1130!! Could not move lost output files to local DDM due to missing guid")
                                                                _job.finalstate = "failed"
                                                            elif _job.result[2] == error.ERR_LOSTJOBPFC: # missing PoolFileCatalog
                                                                pUtil.tolog("!!WARNING!!1130!! Could not move lost output files to local DDM due to PoolFileCatalog read failure")
                                                                _job.finalstate = "failed"
                                                            elif _job.result[2] == error.ERR_LOSTJOBXML: # could not generate xml file
                                                                pUtil.tolog("!!WARNING!!1130!! Could not move lost output files to local DDM due xml generation failure")
                                                                _job.finalstate = "failed"
                                                            else:
                                                                pUtil.tolog("!!WARNING!!1130!! Could not move lost output files to local DDM (leave for next pilot)")
                                                                _job.setState(['holding', 0, error.ERR_LOSTJOBFILETRANSFER])

                                                            # do not delete work dir (leave it for the next pilot to try again)

                                                            # get the metadata
                                                            strXML = pUtil.getMetadata(_site.workdir, _job.jobId)

                                                            # update the server
                                                            rt, retNode = updatePandaServer(_job, _site, _psport, xmlstr = strXML,
                                                                                            ra = _recoveryAttempt,
                                                                                            schedulerID = env['jobSchedulerId'],
                                                                                            pilotID = env['pilotId'])
                                                            if rt == 0:
                                                                pUtil.tolog("Lost job %s updated (exit code %d)" % (_job.jobId, _job.result[2]))

                                                                # did the server send back a command?
                                                                if "tobekilled" in _job.action:
                                                                    pUtil.tolog("!!WARNING!!1130!! Panda server returned a \'tobekilled\' command")
                                                                    _job.result[0] = "failed"

                                                                # further recovery attempt unnecessary, but keep the work dir for debugging
                                                                if _job.result[0] == "failed":
                                                                    pUtil.tolog("Further recovery attempts will be prevented for failed job (will leave work dir)")
                                                                    if not JS.rename(_site, _job):
                                                                        pUtil.tolog("(Fate of job state file left for next pilot)")

                                                            else:
                                                                pUtil.tolog("!!WARNING!!1130!! Failed to update Panda server for job %s (exit code %d)" %\
                                                                      (_job.jobId, _job.result[2]))
                                                            # release the atomic lockfile and go to the next directory
                                                            releaseAtomicLockFile(fd, lockfile_name)
                                                            continue

                                                        else: # output files could be moved

                                                            pUtil.tolog("Remaining data files moved to SE")
                                                            pUtil.chdir(_site.workdir)

                                                            # remove data dir
                                                            if pUtil.remove([_job.datadir]):
                                                                pUtil.tolog("Removed data dir")
                                                            else:
                                                                pUtil.tolog("!!WARNING!!1130!! Failed to remove data dir")

                                                            # create log file and update panda server
                                                            pUtil.postJobTask(_job, _site, env['workerNode'], env['experiment'], jr=True, ra=_recoveryAttempt)
                                                            number_of_recoveries += 1
                                                            # release the atomic lockfile and go to the next directory
                                                            releaseAtomicLockFile(fd, lockfile_name)
                                                            continue

                                                    else: # output files do not exist

                                                        if FinishedJob(_job):
                                                            if pUtil.verifyTransfer(_site.workdir):
                                                                _job.setState(['finished', 0, 0])
                                                            else:
                                                                pUtil.tolog("!!WARNING!!1110!! Job recovery can not recover this job! Fate of output files unknown")
                                                                _job.setState(['failed', _job.result[1], error.ERR_LOSTJOBRECOVERY])
                                                        else:
                                                            pUtil.tolog("!!WARNING!!1130!! Job recovery can not recover this job! transExitCode=%d, pilotErrorCode=%d" %\
                                                                  (_job.result[1], _job.result[2]))
                                                            # failed since output files do not exist
                                                            _job.setState(['failed', _job.result[1], error.ERR_LOSTJOBFILETRANSFER])

                                                        # create log file and update panda server
                                                        pUtil.postJobTask(_job, _site, env['workerNode'], env['experiment'], jr=True, ra=_recoveryAttempt)
                                                        number_of_recoveries += 1
                                                        # release the atomic lockfile and go to the next directory
                                                        releaseAtomicLockFile(fd, lockfile_name)
                                                        continue

                                                else: # data dir does not exist
                                                    pUtil.tolog("No data dir for this lost job")

                                                    # create log file and update panda server
                                                    pUtil.postJobTask(_job, _site, env['workerNode'], env['experiment'], jr=True, ra=_recoveryAttempt)
                                                    number_of_recoveries += 1
                                                    # release the atomic lockfile and go to the next directory
                                                    releaseAtomicLockFile(fd, lockfile_name)
                                                    continue

                                            else: # EC != 0
                                                # create log file and update panda server
                                                pUtil.postJobTask(_job, _site, env['workerNode'], env['experiment'], jr=True, ra=_recoveryAttempt)
                                                number_of_recoveries += 1
                                                # release the atomic lockfile and go to the next directory
                                                releaseAtomicLockFile(fd, lockfile_name)
                                                continue

                                        # release the atomic lockfile and go to the next directory
                                        releaseAtomicLockFile(fd, lockfile_name)
                                        continue

                                    else: # work dir does not exist

                                        pUtil.tolog("Work dir does not exist (log probably already transferred)")

                                        # does data directory exist?
                                        if os.path.isdir(_job.datadir):

                                            pUtil.tolog("Found data dir: %s" % (_job.datadir))
                                            pUtil.chdir(_job.datadir)

                                            # do output files exist?
                                            remaining_files = pUtil.getRemainingOutputFiles(_job.outFiles)
                                            pUtil.tolog("Number of data files: %d" % (len(remaining_files)))
                                            if remaining_files:
                                                # can output files be moved?
                                                pUtil.tolog("Trying to move data files")
                                                ec = moveLostOutputFiles(_job, _site, remaining_files)
                                                pUtil.chdir(_site.workdir)
                                                if ec != 0:
                                                    if ec == error.ERR_MISSINGGUID:
                                                        pUtil.tolog("!!WARNING!!1140!! Could not move lost output files to local DDM due to missing guid")
                                                        _job.finalstate = "failed"
                                                    elif _job.result[2] == error.ERR_LOSTJOBPFC: # missing PoolFileCatalog
                                                        pUtil.tolog("!!WARNING!!1140!! Could not move lost output files to local DDM due to PoolFileCatalog read failure")
                                                        _job.finalstate = "failed"
                                                    elif _job.result[2] == error.ERR_LOSTJOBXML: # could not generate xml file
                                                        pUtil.tolog("!!WARNING!!1140!! Could not move lost output files to local DDM due to xml generation failure")
                                                        _job.finalstate = "failed"
                                                    else:
                                                        pUtil.tolog("!!WARNING!!1140!! Could not move lost output files to local DDM (leave for next pilot)")
                                                        _job.setState(['holding', 0, error.ERR_LOSTJOBFILETRANSFER])

                                                    # do not delete data dir (leave it for the next pilot to try again) unless failed

                                                    # get the metadata
                                                    strXML = pUtil.getMetadata(_site.workdir, _job.jobId)

                                                    # update the server
                                                    rt, retNode = updatePandaServer(_job, _site, _psport, xmlstr = strXML,
                                                                                    ra = _recoveryAttempt,
                                                                                    schedulerID = env['jobSchedulerId'],
                                                                                    pilotID = env['pilotId'])
                                                    if rt == 0:
                                                        pUtil.tolog("Lost job %s updated (exit code %d)" % (_job.jobId, _job.result[2]))

                                                        # did the server send back a command?
                                                        if "tobekilled" in _job.action:
                                                            pUtil.tolog("!!WARNING!!1140!! Panda server returned a \'tobekilled\' command")
                                                            _job.result[0] = "failed"

                                                        # further recovery attempt unnecessary, but keep the work dir for debugging
                                                        if _job.result[0] == "failed":
                                                            pUtil.tolog("Further recovery attempts will be prevented for failed job (will leave work dir)")
                                                            if not JS.rename(_site, _job):
                                                                pUtil.tolog("(Fate of job state file left for next pilot)")

                                                    else:
                                                        pUtil.tolog("!!WARNING!!1140!! Failed to update Panda server for job %s (exit code %d)" % (_job.jobId, _job.result[2]))

                                                    # release the atomic lockfile and go to the next directory
                                                    releaseAtomicLockFile(fd, lockfile_name)
                                                    continue

                                                else: # output files could be moved

                                                    pUtil.tolog("Remaining data files moved to SE")
                                                    pUtil.chdir(_site.workdir)

                                                    # remove data dir
                                                    if pUtil.remove([_job.datadir]):
                                                        pUtil.tolog("Removed data dir")
                                                    else:
                                                        pUtil.tolog("!!WARNING!!1140!! Failed to remove data dir")

                                                    if FinishedJob(_job):
                                                        if pUtil.verifyTransfer(_site.workdir):
                                                            # set new exit code
                                                            _job.setState(['finished', 0, 0])
                                                        else:
                                                            pUtil.tolog("!!WARNING!!1110!! Job recovery can not recover this job! Fate of output files unknown")
                                                            _job.setState(['failed', _job.result[1], error.ERR_LOSTJOBRECOVERY])
                                                    else:
                                                        pUtil.tolog("!!WARNING!!1140!! Job recovery can not recover this job! transExitCode=%d, pilotErrorCode=%d" %\
                                                              (_job.result[1], _job.result[2]))

                                                    # get the metadata
                                                    strXML = pUtil.getMetadata(_site.workdir, _job.jobId)

                                                    # update the server
                                                    rt, retNode = updatePandaServer(_job, _site, _psport, xmlstr = strXML,
                                                                                    ra = _recoveryAttempt,
                                                                                    schedulerID = env['jobSchedulerId'],
                                                                                    pilotID = env['pilotId'])
                                                    if rt == 0:
                                                        number_of_recoveries += 1
                                                        pUtil.tolog("Lost job %s updated (exit code %d)" % (_job.jobId, _job.result[2]))

                                                        # did the server send back a command?
                                                        if "tobekilled" in _job.action:
                                                            pUtil.tolog("!!WARNING!!1140!! Panda server returned a \'tobekilled\' command")
                                                            _job.result[0] = "failed"

                                                        # further recovery attempt unnecessary, but keep the work dir for debugging
                                                        if _job.result[0] == "failed":
                                                            pUtil.tolog("Further recovery attempts will be prevented for failed job (will leave work dir)")
                                                            if not JS.rename(_site, _job):
                                                                pUtil.tolog("(Fate of job state file left for next pilot)")

                                                        # only cleanup work dir if no error code has been set
                                                        if _job.result[0] == 'finished':
                                                            if not JS.cleanup():
                                                                pUtil.tolog("!!WARNING!!1140!! Failed to cleanup")

                                                    else:
                                                        pUtil.tolog("!!WARNING!!1140!! Failed to update Panda server for job %s (exit code %d)" % (_job.jobId, _job.result[2]))

                                                    # release the atomic lockfile and go to the next directory
                                                    releaseAtomicLockFile(fd, lockfile_name)
                                                    continue

                                            else: # output files do not exist

                                                if FinishedJob(_job):
                                                    if pUtil.verifyTransfer(_site.workdir):
                                                        _job.setState(['finished', 0, 0])
                                                    else:
                                                        pUtil.tolog("!!WARNING!!1110!! Job recovery can not recover this job! Fate of output files unknown")
                                                        _job.setState(['failed', _job.result[1], error.ERR_LOSTJOBRECOVERY])
                                                else:
                                                    pUtil.tolog("!!WARNING!!1140!! Job recovery can not recover this job! transExitCode=%d, pilotErrorCode=%d" %\
                                                          (_job.result[1], _job.result[2]))
                                                    # failed since output files do not exist
                                                    _job.setState(['failed', _job.result[1], error.ERR_LOSTJOBFILETRANSFER])
                                                pUtil.tolog("Data files do not exist")

                                                # was xml saved?
                                                strXML = ''
                                                try:
                                                    strXML = _node['xml']
                                                except:
                                                    pUtil.tolog("XML could not be found - try to read from file")
                                                    strXML = pUtil.getMetadata(_site.workdir, _job.jobId)

                                                # update the server
                                                rt, retNode = updatePandaServer(_job, _site, _psport, xmlstr = strXML,
                                                                                ra = _recoveryAttempt,
                                                                                schedulerID = env['jobSchedulerId'],
                                                                                pilotID = env['pilotId'])
                                                if rt == 0:
                                                    pUtil.tolog("Lost job %s updated (exit code %d)" % (_job.jobId, _job.result[2]))
                                                    number_of_recoveries += 1

                                                    # did the server send back a command?
                                                    if "tobekilled" in _job.action:
                                                        pUtil.tolog("!!WARNING!!1140!! Panda server returned a \'tobekilled\' command")
                                                        _job.result[0] = "failed"

                                                    # further recovery attempt unnecessary, but keep the work dir for debugging
                                                    if _job.result[0] == "failed":
                                                        pUtil.tolog("Further recovery attempts will be prevented for failed job (will leave work dir)")
                                                        if not JS.rename(_site, _job):
                                                            pUtil.tolog("(Fate of job state file left for next pilot)")

                                                else:
                                                    pUtil.tolog("!!WARNING!!1140!! Failed to update Panda server for job %s (exit code %d)" % (_job.jobId, _job.result[2]))

                                                # release the atomic lockfile and go to the next directory
                                                releaseAtomicLockFile(fd, lockfile_name)
                                                continue

                                        else: # data dir does not exist
                                            pUtil.tolog("No data dir for this lost job")

                                        # store results in case there's another server hickup
                                        # (since they might be overwritten)
                                        _result1 = _job.result[1]
                                        _result2 = _job.result[2]

                                        # lost heartbeat job?
                                        # (this state is only set for finished job when there was a temporary
                                        # problem with the server during dispatcher update)
                                        if _job.result[0] == 'lostheartbeat':
                                            pUtil.tolog("Recovering lost heartbeat job")
                                            if FinishedJob(_job):
                                                if pUtil.verifyTransfer(_site.workdir):
                                                    _job.setState(['finished', 0, 0])
                                                else:
                                                    pUtil.tolog("!!WARNING!!1110!! Job recovery can not recover this job! Fate of output files unknown")
                                                    _job.setState(['failed', _job.result[1], error.ERR_LOSTJOBRECOVERY])
                                            else:
                                                pUtil.tolog("!!WARNING!!1140!! Job recovery can not recover this job! transExitCode=%d, pilotErrorCode=%d" %\
                                                      (_job.result[1], _job.result[2]))
                                                # should never happen since 'lostheartbeat' jobs are finished..
                                                _job.setState(['failed', _job.result[1], error.ERR_LOSTJOBRECOVERY])

                                        # the job might be finished and the code has entered this point due to a
                                        # non responding server in a prior recovery attempt
                                        elif _job.result[0] == 'finished':
                                            pUtil.tolog("Job was finished, log and output files already registered. Will remind dispatcher")
                                        else:
                                            pUtil.tolog("!!WARNING!!1140!! Neither log, data nor work dir exist (setting EC 1156: Pilot could not recover job)")
                                            _job.setState(['failed', _job.result[1], error.ERR_LOSTJOBRECOVERY])

                                        # was xml saved?
                                        strXML = ''
                                        try:
                                            strXML = _node['xml']
                                        except:
                                            pUtil.tolog("XML could not be found - try to read from file")
                                            strXML = pUtil.getMetadata(_site.workdir, _job.jobId)

                                        # update the server
                                        rt, retNode = updatePandaServer(_job, _site, _psport, xmlstr = strXML,
                                                                        ra = _recoveryAttempt,
                                                                        schedulerID = env['jobSchedulerId'],
                                                                        pilotID = env['pilotId'])
                                        if rt == 0:
                                            number_of_recoveries += 1
                                            pUtil.tolog("Lost job %s updated (exit code %d)" % (_job.jobId, _job.result[2]))
                                            if not JS.cleanup():
                                                pUtil.tolog("!!WARNING!!1140!! Failed to cleanup")
                                                # release the atomic lockfile and go to the next directory
                                                releaseAtomicLockFile(fd, lockfile_name)
                                                continue

                                            # did the server send back a command?
                                            if "tobekilled" in _job.action:
                                                pUtil.tolog("!!WARNING!!1140!! Panda server returned a \'tobekilled\' command")
                                                _job.result[0] = "failed"

                                            # further recovery attempt unnecessary, but keep the work dir for debugging
                                            if _job.result[0] == "failed":
                                                pUtil.tolog("Further recovery attempts will be prevented for failed job (will leave work dir)")
                                                if not JS.rename(_site, _job):
                                                    pUtil.tolog("(Fate of job state file left for next pilot)")
                                        else:
                                            pUtil.tolog("!!WARNING!!1140!! Panda server returned a %d" % (rt))

                                            # store the final state so that the next pilot will know
                                            # store the metadata xml
                                            retNode['xml'] = strXML

                                            # update the job state file with the new state information
                                            _job.setState(['lostheartbeat', _result1, _result2])
                                            _retjs = pUtil.updateJobState(_job, _site, retNode, _recoveryAttempt)

                    # Job state file was recently modified
                    else:
                        pUtil.tolog("(Job state file was recently modified - skip it)")
                        # atomic lockfile will be released below

                # (end main "for file_path in job_state_files"-loop)
                # release the atomic lockfile and go to the next directory
                releaseAtomicLockFile(fd, lockfile_name)

    pUtil.chdir(currentDir)
    return number_of_recoveries

def RecoverLostHPCEventJobs(recoveryDir, thisSite, _psport):
    """
    Recover Lost HPC Event job
    """

    if recoveryDir != "":
        dir_path = recoveryDir
    else:
        dir_path = thisSite.wntmpdir

    pUtil.tolog("HPC Recovery algorithm will search external dir for lost jobs: %s" % (dir_path))
    if dir_path == "":
        pUtil.tolog("Recovery dir is empty, will not do anything.")
        return None

    try:
        os.path.isdir(dir_path)
    except:
        pUtil.tolog("!!WARNING!!1100!! No such dir path (%s)" % (dir_path))
    else:
        HPC_state_files = glob(dir_path + "/Panda_Pilot_*/HPCManagerState.json")
        pUtil.tolog("Number of found HPC job state files: %d" % (len(HPC_state_files)))
        if HPC_state_files:
            for file_path in HPC_state_files:
                try:
                    current_dir = os.getcwd()
                    pUtil.tolog("Working on %s" % file_path)
                    pUtil.tolog("Chdir from current dir %s to %s" % (current_dir, os.path.dirname(file_path)))
                    pUtil.chdir(os.path.dirname(file_path))
                    fd, lockfile_name = createAtomicLockFile(file_path)
                    if not fd:
                        continue

                    from json import load
                    with open(file_path) as data_file:
                        HPC_state = load(data_file)
                    job_state_file = HPC_state['JobStateFile']
                    job_command = HPC_state['JobCommand']
                    # global_work_dir = HPC_state['GlobalWorkingDir']
                    JS = JobState()
                    JS.get(job_state_file)
                    _job, _site, _node, _recoveryAttempt = JS.decode()
                    jobStatus, jobAttemptNr, jobStatusCode = pUtil.getJobStatus(_job.jobId, env['pshttpurl'], _psport, env['pilot_initdir'])
                    # recover this job?
                    if jobStatusCode == 20:
                        pUtil.tolog("Received general error code from dispatcher call (leave job for later pilot)")
                        # release the atomic lockfile and go to the next directory
                        releaseAtomicLockFile(fd, lockfile_name)
                        continue
                    elif jobStatus == "failed" or \
                         jobStatus == "notfound" or jobStatus == "finished" or "tobekilled" in _job.action:
                        pUtil.tolog("Job %s is currently in state \'%s\' with attemptNr = %d (according to server - will not be recovered)" %\
                                    (_job.jobId, jobStatus, jobAttemptNr))
                        releaseAtomicLockFile(fd, lockfile_name)
                        continue

                    # update job state file at this point to prevent a parallel pilot from doing a simultaneous recovery
                    _retjs = pUtil.updateJobState(_job, _site, _node, _recoveryAttempt)
                    releaseAtomicLockFile(fd, lockfile_name)

                    monitor = Monitor(env)
                    monitor.monitor_recovery_job(_job, _site, _node, job_command, job_state_file, recover_dir=os.path.dirname(file_path))

                    pUtil.tolog("Chdir back to %s" % current_dir)
                    pUtil.chdir(current_dir)

                    panda_jobs = glob(os.path.dirname(file_path) + "/PandaJob_*_*")
                    panda_logs = glob(os.path.dirname(file_path) + "/*.log.tgz.*")
                    if panda_jobs or panda_logs:
                        pUtil.tolog("Number of founded panda jobs: %d, number of panda log tar file %d, will not remove recover dir" % (len(panda_jobs), len(panda_logs)))
                    else:
                        pUtil.tolog("Number of founded panda jobs: %d, number of panda log tar file %d, will remove recover dir" % (len(panda_jobs), len(panda_logs)))
                        pUtil.tolog("Remove recovery dir %s" % os.path.dirname(file_path))
                        os.system("rm -rf %s" % (os.path.dirname(file_path)))
                except:
                    pUtil.tolog("Failed to recovery lost HPC job: %s" % traceback.format_exc())
                    releaseAtomicLockFile(fd, lockfile_name)

def getProperNodeName(nodename):
    """ Get the proper node name (if possible, containing the _CONDOR_SLOT (SlotID)) """

    # if possible (on a condor system) add the SlotID to the nodename: _CONDOR_SLOT@nodename
    if os.environ.has_key("_CONDOR_SLOT"):
        nodename = "%s@%s" % (os.environ["_CONDOR_SLOT"], nodename)

    return nodename

def updatePandaServer(job, site, port, xmlstr = None, spaceReport = False,
                      log = None, ra = 0, jr = False, schedulerID = None, pilotID = None,
                      updateServer = True, stdout_tail = ""):
    """ Update the panda server with the latest job info """

    # create and instantiate the client object
    from PandaServerClient import PandaServerClient
    client = PandaServerClient(pilot_version = env['version'],
                               pilot_version_tag = env['pilot_version_tag'],
                               pilot_initdir = env['pilot_initdir'],
                               jobSchedulerId = schedulerID,
                               pilotId = pilotID,
                               updateServer = env['updateServerFlag'],
                               jobrec = env['jobrec'],
                               pshttpurl = env['pshttpurl'])

    # update the panda server
    return client.updatePandaServer(job, site, env['workerNode'], port, xmlstr = xmlstr,
                                    spaceReport = spaceReport, log = log, ra = ra,
                                    jr = jr, useCoPilot = env['useCoPilot'],
                                    stdout_tail = stdout_tail)

def transferLogFile(job, site, dest=None, jr=False):
    """
    save log tarball into DDM and register it to catalog, or copy it to 'dest'.
    the job recovery will use the current site info known by the current pilot
    """

    # create and instantiate the job log object
    from JobLog import JobLog
    joblog = JobLog()

    # transfer the log
    return joblog.transferLogFile(job, site, env['experiment'], dest=dest, jr=jr)


def dumpVars(thisSite):
    """ dump argParser variables """

    pUtil.tolog("Pilot options:................................................")
    pUtil.tolog("appdir: %s" % (thisSite.appdir))
    pUtil.tolog("debugLevel: %s" % str(env['debugLevel']))
    pUtil.tolog("jobrec: %s" % str(env['jobrec']))
    pUtil.tolog("jobRequestFlag: %s" % str(env['jobRequestFlag']))
    pUtil.tolog("jobSchedulerId: %s" % str(env['jobSchedulerId']))
    pUtil.tolog("maxjobrec: %s" % str(env['maxjobrec']))
    pUtil.tolog("maxNumberOfRecoveryAttempts: %s" % str(env['maxNumberOfRecoveryAttempts']))
    pUtil.tolog("pilotId: %s" % str(env['pilotId']))
    pUtil.tolog("pshttpurl: %s" % (env['pshttpurl']))
    pUtil.tolog("psport: %s" % (env['psport']))
    pUtil.tolog("queuename: %s" % (env['queuename']))
    pUtil.tolog("rmwkdir: %s" % str(env['rmwkdir']))
    pUtil.tolog("sitename: %s" % (thisSite.sitename))
    pUtil.tolog("stageinretry: %s" % str(env['stageinretry']))
    pUtil.tolog("stageoutretry: %s" % str(env['stageoutretry']))
    pUtil.tolog("uflag: %s" % str(env['uflag']))
    pUtil.tolog("workdir: %s" % (thisSite.workdir))
    pUtil.tolog("logFileDir: %s" % (env['logFileDir']))
    pUtil.tolog("..............................................................")

def getInOutDirs():
    """ return the input and output directories """

    if env['inputDir'] != "":
        pUtil.tolog("Requested input file dir: %s" % (env['inputDir']))
    else:
        # default inputDir only releveant for mv site mover
        env['inputDir'] = env['pilot_initdir']
    if env['outputDir'] != "":
        pUtil.tolog("Requested output file dir: %s" % (env['outputDir']))
    else:
        # default outputDir only releveant for mv site mover
        env['outputDir'] = env['pilot_initdir']

def diskCleanup(wntmpdir, _uflag):
    """ Perform disk cleanup """

    pUtil.tolog("Preparing to execute Cleaner")
    from Cleaner import Cleaner

    dirs = [wntmpdir]
    _wntmpdir = pUtil.readpar('wntmpdir')
    if wntmpdir != _wntmpdir and _wntmpdir != "":
        dirs.append(_wntmpdir)

    for _dir in dirs:
        pUtil.tolog("Cleaning %s" % (_dir))
        cleaner = Cleaner(limit = env['cleanupLimit'], path = _dir, uflag = _uflag)
        _ec = cleaner.cleanup()
        del cleaner

def checkLocalSE(sitename, error):
    """ Make sure that the local SE is responding """

    ec = 0

    if "ANALY" in sitename:
        analyJob = True
    else:
        analyJob = False

    if not mover.checkLocalSE(analyJob):
        _delay = 2*60
        pUtil.tolog("!!WARNING!!1111!! Detected problem with the local SE")
        pUtil.tolog("Taking a nap for %d s before trying again" % (_delay))
        time.sleep(_delay)
        if not mover.checkLocalSE(analyJob):
            pUtil.tolog("!!WARNING!!1111!! Detected problem with the local SE (again) - giving up")
            ec = error.ERR_SEPROBLEM
    return ec

def storePilotInitdir(targetdir, pilot_initdir):
    """ Store the pilot launch directory in a file used by environment.py """

    # This function is used to store the location of the init directory in the init directory itself as well as in the
    # site work directory. The location file is used by environment.py to set the global env['pilot_initdir'] used
    # by the pilot and the Monitor

    # This function must be called before the global env variable is instantiated in the pilot

    path = os.path.join(targetdir, "PILOT_INITDIR")
    print "Creating file %s with content %s" % (path, pilot_initdir)
    pUtil.tolog("Creating file %s with content %s" % (path, pilot_initdir))
    pUtil.writeToFile(path, pilot_initdir)

def createSiteWorkDir(workdir, error):
    """ Create the pilot workdir and write the path to file """

    ec = 0

    pUtil.tolog("Will attempt to create workdir: %s" % (workdir))
    try:
        # note: do not set permissions in makedirs since they will not come out correctly, 0770 -> 0750
        os.makedirs(workdir)
        os.chmod(workdir, 0770)
    except Exception, e:
        pUtil.tolog("!!WARNING!!1999!! Exception caught: %s (will try os.mkdir instead)" % str(e))
        # a bug in makedirs can attempt to create existing basedirs, try to use mkdir instead
        try:
            # change to absolute permissions, requested by QMUL
            # note: do not set permissions in makedirs since they will not come out correctly, 0770 -> 0750
            os.mkdir(workdir)
            os.chmod(workdir, 0770)
        except Exception, e:
            errorText = "Exception caught: %s" % str(e)
            pUtil.tolog("!!FAILED!!1999!! %s" % (errorText))
            ec = error.ERR_MKDIRWORKDIR
        else:
            ec = 0

            # verify permissions
            cmd = "stat %s" % (workdir)
            pUtil.tolog("(1) Executing command: %s" % (cmd))
            rc, rs = commands.getstatusoutput(cmd)
            pUtil.tolog("\n%s" % (rs))

    if ec == 0:
        path = os.path.join(env['pilot_initdir'], "CURRENT_SITEWORKDIR")
        if os.path.exists(path):
            # remove the old file
            try:
                os.remove(path)
            except Exception, e:
                pUtil.tolog("!!WARNING!!2999!! Could not remove old file: %s, %s (attempt to overwrite)" % (path, str(e)))
            else:
                pUtil.tolog("Removed old file: %s" % (path))
        pUtil.tolog("Creating file: %s" % (path))
        pUtil.writeToFile(path, workdir)

    return ec

def getMaxtime():
    """ Get the maximum time this pilot is allowed to run """

    _maxtime = pUtil.readpar('maxtime')
    if not _maxtime or _maxtime == "0":
        maxtime = 999999
    else:
        try:
            maxtime = int(_maxtime)
        except:
            maxtime = 999999

    return maxtime

def setUpdateFrequencies():
    """ Set the update frequency of user workdir etc checks """

    env['update_freq_proc'] = 5*60              # Update frequency, process checks [s], 5 minutes
    env['update_freq_space'] = 10*60            # Update frequency, space checks [s], 10 minutes

    if os.environ.has_key('NON_LOCAL_ATLAS_SCRATCH'):
        if os.environ['NON_LOCAL_ATLAS_SCRATCH'].lower() == "true":
            if os.environ.has_key('NON_LOCAL_ATLAS_SCRATCH_SPACE'):
                try:
                    space_n = int(os.environ['NON_LOCAL_ATLAS_SCRATCH_SPACE'])
                except Exception, e:
                    pUtil.tolog("!!WARNING!!1234!! Exception caught: %s" % (e))
                else:
                    if space_n > 0 and space_n < 10:
                        env['update_freq_space'] = 10*60*space_n
                    else:
                        pUtil.tolog("!!WARNING!!1234!! NON_LOCAL_ATLAS_SCRATCH_SPACE is out or range: %d (0 < n < 10)" % (space_n))
            else:
                env['update_freq_space'] = 30*60

    pUtil.tolog("Update frequencies:")
    pUtil.tolog("...Processes: %d s" % (env['update_freq_proc']))
    pUtil.tolog(".......Space: %d s" % (env['update_freq_space']))
    pUtil.tolog("......Server: %d s" % (env['update_freq_server']))

def getProdSourceLabel():
    """ determine the job type """

    prodSourceLabel = None

    # not None value; can be user (user analysis job), ddm (panda mover job, sitename should contain DDM)
    # test will return a testEvgen/testReco job, ptest will return a job sent with prodSourceLabel ptest
    if env['uflag']:
        if env['uflag'] == 'self' or env['uflag'] == 'ptest':
            if env['uflag'] == 'ptest':
                prodSourceLabel = env['uflag']
            elif env['uflag'] == 'self':
                prodSourceLabel = 'user'
        else:
            prodSourceLabel = env['uflag']

    # for PandaMover jobs the label must be ddm
    if "DDM" in env['thisSite'].sitename or (env['uflag'] == 'ddm' and env['thisSite'].sitename == 'BNL_ATLAS_test'):
        prodSourceLabel = 'ddm'
    elif "Install" in env['thisSite'].sitename:  # old, now replaced with prodSourceLabel=install
        prodSourceLabel = 'software'
    if pUtil.readpar('status').lower() == 'test' and env['uflag'] != 'ptest' and env['uflag'] != 'ddm':
        prodSourceLabel = 'test'

    # override for release candidate pilots
    if env['uflag'] != 'ptest' and env['pilot_version_tag']:
        if env['pilot_version_tag'].startswith("RC"):
            prodSourceLabel = "rc_test"
            if env['pilot_version_tag'] == 'RCM':
                prodSourceLabel = "rcm_test"
            elif env['pilot_version_tag'] == 'RCMA': # RC Mover for ANALY site: temporary fix
                prodSourceLabel = "rcm_test"
        elif env['pilot_version_tag'] == "DDM":
            prodSourceLabel = "ddm"

    return prodSourceLabel

def getDispatcherDictionary(_diskSpace, tofile):
    """ Construct a dictionary for passing to jobDispatcher """

    pilotErrorDiag = ""

    # glExec proxy key
    _getProxyKey = "False"

    nodename = env['workerNode'].nodename
    pUtil.tolog("Node name: %s" % (nodename))

    jNode = {'siteName':         env['thisSite'].sitename,
             'cpu':              env['workerNode'].cpu,
             'mem':              env['workerNode'].mem,
             'diskSpace':        _diskSpace,
             'node':             nodename,
             'computingElement': env['thisSite'].computingElement,
             'getProxyKey':      _getProxyKey,
             'workingGroup':     env['workingGroup']}

    if env['countryGroup'] == "":
        pUtil.tolog("No country group selected")
    else:
        jNode['countryGroup'] = env['countryGroup']
        pUtil.tolog("Using country group: %s" % (env['countryGroup']))

    if env['workingGroup'] == "":
        pUtil.tolog("No working group selected")
    else:
        pUtil.tolog("Using working group: %s" % (jNode['workingGroup']))

    if env['allowOtherCountry']:
        pUtil.tolog("allowOtherCountry is set to True (will be sent to dispatcher)")
        jNode['allowOtherCountry'] = env['allowOtherCountry']

    # should the job be requested for a special DN?
    if env['uflag'] == 'self':
        # get the pilot submittor DN, and only process this users jobs
        DN, pilotErrorDiag = getDN()
        if DN == "":
            return {}, "", pilotErrorDiag
        else:
            jNode['prodUserID'] = DN

        pUtil.tolog("prodUserID: %s" % (jNode['prodUserID']))
    elif env['allowSameUser'] == True and env['taskID'] != "":
        jNode['taskID'] = env['taskID']
    if env['taskID'] != "":
        pUtil.tolog("Will download a new job for taskID: %s" % (env['taskID']))

    # determine the job type
    prodSourceLabel = getProdSourceLabel()
    if prodSourceLabel:
        jNode['prodSourceLabel'] = prodSourceLabel
        pUtil.tolog("prodSourceLabel: %s" % (jNode['prodSourceLabel']), tofile=tofile)

    # send the pilot token
    # WARNING: do not print the jNode dictionary since that will expose the pilot token
    if env['pilotToken']:
        jNode['token'] = env['pilotToken']

    return jNode, prodSourceLabel, pilotErrorDiag

def getDN():
    """ Return the DN for the pilot submitter """

    DN = ""
    pilotErrorDiag = ""

    # Try to use arcproxy first since voms-proxy-info behaves poorly under SL6
    # cmd = "arcproxy -I |grep 'subject'| sed 's/.*: //'"
    cmd = "arcproxy -i subject"
    pUtil.tolog("Executing command: %s" % (cmd))
    err, out = commands.getstatusoutput(cmd)
    if "command not found" in out:
        pUtil.tolog("!!WARNING!!1234!! arcproxy is not available")
        pUtil.tolog("!!WARNING!!1235!! Defaulting to voms-proxy-info (can lead to memory problems with the command in case of low schedconfig.memory setting)")

        # Default to voms-proxy-info
        cmd = "voms-proxy-info -subject"
        pUtil.tolog("Executing command: %s" % (cmd))
        err, out = commands.getstatusoutput(cmd)

    if err == 0:
        DN = out
        pUtil.tolog("Got DN = %s" % (DN))

        CN = "/CN=proxy"
        if not DN.endswith(CN):
            pUtil.tolog("!!WARNING!!1234!! DN does not end with %s (will be added)" % (CN))
            DN += CN
    else:
        pilotErrorDiag = "User=self set but cannot get proxy: %d, %s" % (err, out)

    return DN, pilotErrorDiag

def writeDispatcherEC(EC):
    """ write the dispatcher exit code to file """
    filename = os.path.join(env['pilot_initdir'], "STATUSCODE")
    if os.path.exists(filename):
        try:
            os.remove(filename)
        except Exception, e:
            pUtil.tolog("Warning: Could not remove file: %s" % str(e))
        else:
            pUtil.tolog("Removed existing STATUSCODE file")
    pUtil.writeToFile(os.path.join(filename), str(EC))

def getStatusCode(data):
    """ get and write the dispatcher status code to file """

    pUtil.tolog("Parsed response: %s" % str(data))

    try:
        StatusCode = data['StatusCode']
    except Exception, e:
        pilotErrorDiag = "Can not receive any job from jobDispatcher: %s" % str(e)
        pUtil.tolog("!!WARNING!!1200!! %s" % (pilotErrorDiag))
        StatusCode = '45'

    # Put the StatusCode in a file (used by some pilot wrappers), erase if it already exists
    writeDispatcherEC(StatusCode)

    return StatusCode

def backupDispatcherResponse(response, tofile):
    """ Backup response (will be copied to workdir later) """
    try:
        fh = open(env['pandaJobDataFileName'], "w")
        fh.write(response)
        fh.close()
    except Exception, e:
        pUtil.tolog("!!WARNING!!1999!! Could not store job definition: %s" % str(e), tofile=tofile)
    else:
        pUtil.tolog("Job definition stored (for later backup) in file %s" % (env['pandaJobDataFileName']), tofile=tofile)

def dumpEnv():
    localEnv = {}
    localEnv['uflag'] = env['uflag']
    localEnv['pilot_version_tag'] = env ['pilot_version_tag']
    localEnv['workingGroup'] = env['workingGroup']
    localEnv['countryGroup'] = env['countryGroup']
    localEnv['allowOtherCountry'] = env['allowOtherCountry']
    localEnv['pilotToken'] = env['pilotToken']
    localEnv['pandaJobDataFileName'] = env['pandaJobDataFileName']
    localEnv['pshttpurl'] = env['pshttpurl']
    localEnv['psport'] = env['psport']
    localEnv['experiment'] = env['experiment']

    from json import dump
    with open(os.path.join(env['thisSite'].workdir, 'env.json'), 'w') as outputFile:
        dump(localEnv, outputFile)

def getNewJob(tofile=True):
    """ Get a new job definition from the jobdispatcher or from file """

    pilotErrorDiag = ""
    StatusCode = ''

    # determine which disk space to send to dispatcher (only used by dispatcher so no need to send actual available space)
    _maxinputsize = pUtil.getMaxInputSize(MB=True)
    _disk = env['workerNode'].disk
    pUtil.tolog("Available WN disk space: %d MB" % (_disk))
    _diskSpace = min(_disk, _maxinputsize)
    pUtil.tolog("Sending disk space %d MB to dispatcher" % (_diskSpace))

    # construct a dictionary for passing to jobDispatcher and get the prodSourceLabel
    jNode, prodSourceLabel, pilotErrorDiag = getDispatcherDictionary(_diskSpace, tofile)
    if jNode == {}:
        errorText = "!!FAILED!!1200!! %s" % (pilotErrorDiag)
        pUtil.tolog(errorText, tofile=tofile)
        # send to stderr
        print >> sys.stderr, errorText
        return None, pilotErrorDiag

    # should we ask the server for a job or should we read it from a file (as in the case of the test pilot)
    shouldCreateTimeStampFile = False
    if not env['jobRequestFlag']:
        # read job from file
        pUtil.tolog("Looking for a primary job (reading from file)", tofile=tofile)
        _pandaJobDataFileName = os.path.join(env['pilot_initdir'], env['pandaJobDataFileName'])
        if os.path.isfile(_pandaJobDataFileName):
            try:
                f = open(_pandaJobDataFileName)
            except Exception,e:
                pilotErrorDiag = "[pilot] Can not open the file %s: %s" % (_pandaJobDataFileName, str(e))
                errorText = "!!FAILED!!1200!! %s" % (pilotErrorDiag)
                pUtil.tolog(errorText, tofile=tofile)
                # send to stderr
                print >> sys.stderr, errorText
                return None, pilotErrorDiag
            else:
                # get the job definition from the file
                response = f.read()

                if len(response) == 0:
                    pilotErrorDiag = "[pilot] No job definition found in file: %s" % (_pandaJobDataFileName)
                    errorText = "!!FAILED!!1200!! %s" % (pilotErrorDiag)
                    pUtil.tolog(errorText, tofile=tofile)
                    # send to stderr
                    print >> sys.stderr, errorText
                    return None, pilotErrorDiag

                env['jobRequestFlag'] = True
                f.close()

                # parse response message
                dataList = cgi.parse_qsl(response, keep_blank_values=True)

                # convert to map
                data = {}
                for d in dataList:
                    data[d[0]] = d[1]

                # get and write the dispatcher status code to file
                StatusCode = getStatusCode(data)

                # create a start time file in the pilot init dir (time stamp will be read and sent to the server with the job update
                shouldCreateTimeStampFile = True

                try:
                    if env['experiment']:
                        data = pUtil.updateDispatcherData4ES(data=data, experiment=env['experiment'], path="")
                except:
                    import traceback
                    pUtil.tolog("!!WARNING!!1200!! Failed to updateDispatcherData4ES: %s" % traceback.format_exc())
        else:
            pilotErrorDiag = "[pilot] Job definition file (%s) does not exist! (will now exit)" % (_pandaJobDataFileName)
            errorText = "!!FAILED!!1200!! %s" % (pilotErrorDiag)
            pUtil.tolog(errorText, tofile=tofile)
            # send to stderr
            print >> sys.stderr, errorText
            return None, pilotErrorDiag
    else:
        # get a random server
        url = '%s:%s/server/panda' % (env['pshttpurl'], str(env['psport']))
        pUtil.tolog("Looking for a primary job (contacting server at %s)" % (url), tofile=tofile)

        # make http connection to jobdispatcher
        # format: status, parsed response (data), response
        ret = pUtil.httpConnect(jNode, url, mode = "GETJOB", path = env['pilot_initdir'], experiment = env['experiment']) # connection mode is GETJOB

        # get and write the dispatcher status code to file
        StatusCode = str(ret[0])

        # the original response will be put in a file in this function
        data = ret[1] # dictionary
        response = ret[2] # text

        # write the dispatcher exit code to file
        writeDispatcherEC(StatusCode)

        if ret[0]: # non-zero return
            return None, pUtil.getDispatcherErrorDiag(ret[0])

    if StatusCode != '0':
        pilotErrorDiag = "No job received from jobDispatcher, StatusCode: %s" % (StatusCode)
        pUtil.tolog("%s" % (pilotErrorDiag), tofile=tofile)
        return None, pilotErrorDiag

    # test if he attempt number was sent
    try:
        attemptNr = int(data['attemptNr'])
    except Exception,e:
        pUtil.tolog("!!WARNING!!1200!! Failed to get attempt number from server: %s" % str(e), tofile=tofile)
    else:
        pUtil.tolog("Attempt number from server: %d" % attemptNr)

    # should further job recovery be switched off? (for gangarobot jobs)
    if "gangarobot" in data['processingType'] and env['jobrec']:
        pUtil.tolog("Switching off further job recovery for gangarobot job")

        # get the site information object
        env['si'] = pUtil.getSiteInformation(env['experiment'])

        env['jobrec'] = False
        ec = env['si'].replaceQueuedataField("retry", "False")
    else:
        if env['jobrec']:
            pUtil.tolog("Job recovery is still switched on after job download")
        else:
            pUtil.tolog("Job recovery is still switched off after job download")

    # should there be a delay before setting running state?
    try:
        env['nSent'] = int(data['nSent'])
    except:
        env['nSent'] = 0
    else:
        pUtil.tolog("Received nSent: %d" % (env['nSent']))

    # backup response (will be copied to workdir later)
    backupDispatcherResponse(response, tofile)

    if data.has_key('taskID'):
        if env['allowSameUser'] == True and env['taskID'] == "":
            env['taskID'] = data['taskID']
            pUtil.tolog("Will only process jobs in multi-job mode that belong to taskID %s" % (env['taskID']))

    if data.has_key('prodSourceLabel'):
        if data['prodSourceLabel'] == "":
            pUtil.tolog("Setting prodSourceLabel in job def data: %s" % (prodSourceLabel))
            data['prodSourceLabel'] = prodSourceLabel
        else:
            pUtil.tolog("prodSourceLabel already set in job def data: %s" % (data['prodSourceLabel']))

            # override ptest value if install job to allow testing using dev pilot
            if prodSourceLabel == "ptest" and "atlpan/install/sw-mgr" in data['transformation']:
                pUtil.tolog("Dev pilot will run test install job (job.prodSourceLabel set to \'install\')")
                data['prodSourceLabel'] = "install"
    else:
        pUtil.tolog("Adding prodSourceLabel to job def data: %s" % (prodSourceLabel))
        data['prodSourceLabel'] = prodSourceLabel

    ## enable new sitemovers if need
    if env.get('use_newmover'):
        pUtil.tolog("INFO: Pilot has been started in special mode with use_newmover=True => Force to enable new sitemovers architecture by default")
        env['si'].replaceQueuedataField("use_newmover", "true")

    # look for special commands in the job parameters (can be set by HammerCloud jobs; --overwriteQueuedata, --disableFAX)
    # if present, queuedata needs to be updated (as well as jobParameters - special commands need to be removed from the string)

    data['jobPars'], transferType = env['si'].updateQueuedataFromJobParameters(data['jobPars'])
    if transferType != "":
        # we will overwrite whatever is in job.transferType using jobPars
        data['transferType'] = transferType

    # update the copytoolin if transferType is set to fax/xrd
    if data.has_key('transferType'):
        if data['transferType'] == 'fax' or data['transferType']== 'xrd':
            if pUtil.readpar('faxredirector') != "":
                pUtil.tolog("Encountered transferType=%s, will use FAX site mover for stage-in" % (data['transferType']))
                ec = env['si'].replaceQueuedataField("copytoolin", "fax")
                ec = env['si'].replaceQueuedataField("allowfax", "True")
                ec = env['si'].replaceQueuedataField("timefloor", "")
            else:
                pilotErrorDiag = "Cannot switch to FAX site mover for transferType=%s since faxredirector is not set" % (data['transferType'])
                pUtil.tolog("!!WARNING!!1234!! %s" % (pilotErrorDiag))
                return None, pilotErrorDiag

    nCores = env['workerNode'].getNumberOfCoresFromEnvironment()
    if nCores:
        if data['coreCount'] != nCores:
            pUtil.tolog(
                "Updating job.coreCount from %d to %d (using environment)" % (data['coreCount'], nCores))
            data['coreCount'] = nCores
    pUtil.tolog("job.coreCount is %s" % data['coreCount'])

    # convert the data into a file for child process to pick for running real job later
    try:
        f = open("Job_%s.py" % data['PandaID'], "w")
        print >>f, "job=", data
        f.close()
    except Exception,e:
        pilotErrorDiag = "[pilot] Exception caught: %s" % str(e)
        pUtil.tolog("!!WARNING!!1200!! %s" % (pilotErrorDiag), tofile=tofile)
        return None, pilotErrorDiag

    # create the new job
    newJob = Job.Job()
    newJob.setJobDef(data)  # fill up the fields with correct values now
    newJob.datadir = env['thisSite'].workdir + "/PandaJob_%s_data" % (newJob.jobId)
    newJob.experiment = env['experiment']

    # make sure that there is not already a job with this jobid in a running state
    # (due to batch system bug with aCT true pilots)
    # get job status from server
    if newJob.experiment != 'Nordugrid-ATLAS':
        jobStatus, jobAttemptNr, jobStatusCode = pUtil.getJobStatus(newJob.jobId, env['pshttpurl'], env['psport'], env['pilot_initdir'])
        if jobStatus == "running":
            pilotErrorDiag = "!!WARNING!!1200!! Job %s is already running elsewhere - aborting" % (newJob.jobId)
            pUtil.tolog("!!WARNING!!1200!! %s" % (pilotErrorDiag), tofile=tofile)
            return None, pilotErrorDiag

    if data.has_key('logGUID'):
        logGUID = data['logGUID']
        if logGUID != "NULL" and logGUID != "":
            newJob.tarFileGuid = logGUID
            pUtil.tolog("Got logGUID from server: %s" % (logGUID), tofile=tofile)
        else:
            pUtil.tolog("!!WARNING!!1200!! Server returned NULL logGUID", tofile=tofile)
            pUtil.tolog("Using generated logGUID: %s" % (newJob.tarFileGuid), tofile=tofile)
    else:
        pUtil.tolog("!!WARNING!!1200!! Server did not return logGUID", tofile=tofile)
        pUtil.tolog("Using generated logGUID: %s" % (newJob.tarFileGuid), tofile=tofile)

    if newJob.prodSourceLabel == "":
        pUtil.tolog("Giving new job prodSourceLabel=%s" % (prodSourceLabel))
        newJob.prodSourceLabel = prodSourceLabel
    else:
        pUtil.tolog("New job has prodSourceLabel=%s" % (newJob.prodSourceLabel))

    # should we use debug mode?
    if data.has_key('debug'):
        if data['debug'].lower() == "true":
            env['update_freq_server'] = 5*30
            pUtil.tolog("Debug mode requested: Updating server update frequency to %d s" % (env['update_freq_server']))

    # try to get user proxy from data['userproxy']
    if data.has_key('userProxy'):
        pUtil.tolog('Retrieving userproxy from panda-server')
        env['userProxy'] = data['userProxy']
    else:
        pUtil.tolog('no user proxy in data')
        # what do we do when there is no user proxy? Do we use the proxy that started the pilot?
        env['userProxy'] = ''

    # create a start time file in the pilot init dir (time stamp will be read and sent to the server with the job update
    if shouldCreateTimeStampFile:
        pUtil.writeTimeStampToFile(path=env['pilot_initdir'], filename='START_TIME_%s' % (newJob.jobId), overwrite=False)

    return newJob, ""

def getJob():
    """ Download a new job from the dispatcher """
    ec = 0
    job = None
    error = PilotErrors()

    # loop over getNewJob to allow for multiple attempts
    trial = 1
    t0 = time.time()
    pUtil.tolog("Pilot will attempt single job download for a maximum of %d seconds" % (env['getjobmaxtime']))
    while int(time.time() - t0) < env['getjobmaxtime']:
        job, pilotErrorDiag = getNewJob()
        if not job:
            if env['getjobmaxtime'] - int(time.time() - t0) > 60:
                pUtil.tolog("[Trial %d] Could not find a job! (will try again after 60 s)" % (trial))
                time.sleep(60)
                trial += 1
            else:
                pUtil.tolog("(less than 60 s left of the allowed %d s for job downloads, so not a good time for a nap!)" % (env['getjobmaxtime']))
                break
        else:
            env['number_of_jobs'] += 1
            pUtil.tolog("Increased job counter to %d" % (env['number_of_jobs']))
            os.environ["PanDA_TaskID"] = job.taskID
            pUtil.tolog("Task ID set to: %s" % (job.taskID))
            break

    if not job:
        if "No job received from jobDispatcher" in pilotErrorDiag or "Dispatcher has no jobs" in pilotErrorDiag:
            errorText = "!!FINISHED!!0!!Dispatcher has no jobs"
        else:
            errorText = "!!FAILED!!1999!!%s" % (pilotErrorDiag)

        # only set an error code if it's the first job
        if env['number_of_jobs'] == 0:
            ec = -1 #error.ERR_GENERALERROR
        else:
            errorText += "\nNot setting any error code since %d job(s) were already executed" % (env['number_of_jobs'])
            ec = -1 # temporary

        # send to stderr
        pUtil.tolog(errorText)
        print >> sys.stderr, errorText

    return ec, job, env['number_of_jobs']

def checkLocalDiskSpace(error):
    """ Do we have enough local disk space left to run the job? """

    ec = 0

    # Convert local space to B and compare with the space limit
    spaceleft = int(env['workerNode'].disk)*1024**2 # B (node.disk is in MB)
    _localspacelimit = env['localspacelimit0']*1024 # B
    pUtil.tolog("Local space limit: %d B" % (_localspacelimit))
    if spaceleft < _localspacelimit:
        pUtil.tolog("!!FAILED!!1999!! Too little space left on local disk to run job: %d B (need > %d B)" % (spaceleft, _localspacelimit))
        ec = error.ERR_NOLOCALSPACE
    else:
        pUtil.tolog("Remaining local disk space: %d B" % (spaceleft))

    return ec

# warning!!! duplicate with similar method in Monitor.py
def getsetWNMem(memory):
    """ Get the memory limit from queuedata or from the -k pilot option and set it """

    wn_mem = 0

    # Get the memory limit primarily from queuedata
    # Note: memory will soon be changed to maxmemory
    _maxmemory = pUtil.readpar('maxmemory')
    if _maxmemory == "":
        _maxmemory = pUtil.readpar('memory')

    if _maxmemory != "":
        try:
            maxmemory = int(_maxmemory) # Should already be an int
        except Exception, e:
            pUtil.tolog("Could not convert maxmemory to an int: %s" % (e))
            maxmemory = -1
        else:
            pUtil.tolog("Got max memory limit: %d MB (from queuedata)" % (maxmemory))
    else:
        maxmemory = -1

    # Get the max memory limit from the -k pilot option if specified
    if maxmemory == -1 and memory:
        try:
            maxmemory = int(memory)
        except Exception, e:
            pUtil.tolog("Could not convert memory to an int: %s" % (e))
            maxmemory = -1
        else:
            pUtil.tolog("Got max memory limit: %d MB (from pilot option -k)" % (maxmemory))

    # Set the memory limit
    if maxmemory > 0:

        # Convert MB to Bytes for the setrlimit function
        _maxmemory = maxmemory*1024**2

        # Only proceed if not a CGROUPS site
#        if not isCGROUPSSite():
#            pUtil.tolog("Not a CGROUPS site, proceeding with setting the memory limit")
#            try:
#                import resource
#                resource.setrlimit(resource.RLIMIT_AS, [_maxmemory, _maxmemory])
#            except Exception, e:
#                pUtil.tolog("!!WARNING!!3333!! resource.setrlimit failed: %s" % (e))
#            else:
#                pUtil.tolog("Max memory limit set to: %d B" % (_maxmemory))
#        else:
#            pUtil.tolog("Detected a CGROUPS site, will not set the memory limit")

        cmd = "ulimit -a"
        pUtil.tolog("Executing command: %s" % (cmd))
        out = commands.getoutput(cmd)
        pUtil.tolog("\n%s" % (out))
    else:
        pUtil.tolog("Max memory will not be set")

    return maxmemory

def isAVirtualMachine():
    """ Are we running inside a virtual machine? """

    status = False

    cmd = "grep -q ^flags.*\ hypervisor /proc/cpuinfo"
    pUtil.tolog("Executing command: %s" % cmd)
    ec, out = commands.getstatusoutput(cmd)
    pUtil.tolog(ec)
    pUtil.tolog(out)

    cmd = "grep ^flags.*\ hypervisor /proc/cpuinfo"
    pUtil.tolog("Executing command: %s" % cmd)
    ec, out = commands.getstatusoutput(cmd)
    pUtil.tolog(ec)
    pUtil.tolog(out)

    cmd = "grep hypervisor /proc/cpuinfo"
    pUtil.tolog("Executing command: %s" % cmd)
    ec, out = commands.getstatusoutput(cmd)
    pUtil.tolog(ec)
    pUtil.tolog(out)

    cmd = "dmidecode -s system-product-name"
    pUtil.tolog("Executing command: %s" % cmd)
    ec, out = commands.getstatusoutput(cmd)
    pUtil.tolog(ec)
    pUtil.tolog(out)

    return status


# main process starts here
def runMain(runpars):

    global env
    # keep track of when the pilot was started
    env['pilot_startup'] = int(time.time())

    # get error handler
    error = PilotErrors()

    # protect the bulk of the pilot code with exception handling
    env['isJobDownloaded'] = False
    env['isServerUpdated'] = False
    try:
        # dump some pilot info, version id, etc to stdout
        pUtil.dumpPilotInfo(env['version'], env['pilot_version_tag'], env['pilotId'], env['jobSchedulerId'], env['pilot_initdir'], tofile=True)

        # read the pilot token
        global pilotToken
        pilotToken = pUtil.getPilotToken(tofile=False)

        # extend PYTHONPATH to include the local workdir path
        sys.path.insert(1, env['pilot_initdir'])

        # add the current dir to the path to make sure pilot modules can be found
        sys.path.append(os.path.abspath(os.curdir))

        # parse the pilot argument list (e.g. queuename is updated)
        argParser(runpars)
        args = [env['sitename'], env['appdir'], env['workdir'], env['queuename']]

        # fill in the site information by parsing the argument list
        env['thisSite'] = Site.Site()
        env['thisSite'].setSiteInfo(args)

        # verify inputDir and outputDir
        getInOutDirs()

        ec, env['thisSite'], env['jobrec'], env['hasQueuedata'] = pUtil.handleQueuedata(env['queuename'], env['schedconfigURL'], error, env['thisSite'], env['jobrec'],
                                                                                        env['experiment'], forceDownload = False, forceDevpilot = env['force_devpilot'])
        if ec != 0:
            return pUtil.shellExitCode(ec)

        # the maximum time this pilot is allowed to run
        env['maxtime'] = getMaxtime()

        # get the experiment object
        thisExperiment = pUtil.getExperiment(env['experiment'])
        if thisExperiment:
            pUtil.tolog("Pilot will serve experiment: %s" % (thisExperiment.getExperiment()))

            # set the cache if necessary (e.g. for LSST)
            if env['cache']:
                thisExperiment.setCache(env['cache'])
        else:
            pUtil.tolog("!!FAILED!!1234!! Did not get an experiment object from the factory")
            return pUtil.shellExitCode(error.ERR_GENERALERROR)

        # perform special checks for given experiment
        if not thisExperiment.specialChecks():
            return pUtil.shellExitCode(error.ERR_GENERALERROR)

        if not env['jobrec']:
            env['errorLabel'] = "FAILED"

        # set node info
        env['workerNode'] = Node.Node()
        env['workerNode'].setNodeName(getProperNodeName(os.uname()[1]))

        # collect WN info .........................................................................................

        # do not include the basename in the path since it has not been created yet
        # i.e. remove Panda_Pilot* from the workdir path
        # pUtil.tolog("Collecting WN info from: %s" % (os.path.dirname(thisSite.workdir)))
        # env['workerNode'].collectWNInfo(os.path.dirname(env['thisSite'].workdir))

        # overwrite mem since this should come from either pilot argument or queuedata
        # workerNode.mem = getWNMem(env['hasQueuedata'])

        # update the globals used in the exception handler
        globalSite = env['thisSite']
        globalWorkNode = env['workerNode']

        # get the site information object
        env['si'] = pUtil.getSiteInformation(env['experiment'])
        if env['si']:
            pUtil.tolog("Using site information for experiment: %s" % (env['si'].getExperiment()))
        else:
            pUtil.tolog("!!FAILED!!1234!! Did not get an experiment object from the factory")
            return pUtil.shellExitCode(error.ERR_GENERALERROR)

        # create the initial pilot workdir
        ec = createSiteWorkDir(env['thisSite'].workdir, error)
        if ec != 0:
            return pUtil.shellExitCode(ec)

        # create the watch dog
        wdog = WatchDog()

        # register cleanup function
        atexit.register(pUtil.cleanup, wdog, env['pilot_initdir'], env['wrapperFlag'], env['rmwkdir'])

        # check special environment variables
        ec = thisExperiment.checkSpecialEnvVars(env['thisSite'].sitename)
        if ec != 0:
            return pUtil.shellExitCode(ec)

        signal.signal(signal.SIGTERM, pUtil.sig2exc)
        signal.signal(signal.SIGQUIT, pUtil.sig2exc)
        signal.signal(signal.SIGSEGV, pUtil.sig2exc)
        signal.signal(signal.SIGXCPU, pUtil.sig2exc)
        signal.signal(signal.SIGUSR1, pUtil.sig2exc)
        signal.signal(signal.SIGBUS, pUtil.sig2exc)

        # perform job recovery ....................................................................................

        if env['jobrec']:
            runJobRecovery(env['thisSite'], env['psport'], pUtil.readpar('wntmpdir'))
            if env['jobRecoveryMode']:
                pUtil.tolog("Pilot is in Job Recovery Mode, no payload will be downloaded, will now finish")
                return pUtil.shellExitCode(0)

        # perform disk cleanup ....................................................................................
        diskCleanup(env['thisSite'].wntmpdir, env['uflag'])

        # multi job loop will begin here...........................................................................

        # master job counter
        env['number_of_jobs'] = 0

        # set the update frequency for process monitoring and output file size and user workdir size checks
        setUpdateFrequencies()

        # get the timefloor from the queuedata, the pilot is allowed to run multi-jobs within this limit
        # if set to zero, only one job will be executed
        env['timefloor'] = pUtil.getTimeFloor(env['timefloor_default'])

        # loop until pilot has run out of time (defined by timefloor)
        env['multijob_startup'] = int(time.time())
        env['hasMultiJob'] = False

        while True:

<<<<<<< HEAD
            _a=isAVirtualMachine()

=======
>>>>>>> 118a7bbf
            # create the pilot workdir (if it was not created before, needed for the first job)
            if env['number_of_jobs'] > 0:
                # update the workdir (i.e. define a new workdir and create it)
                env['thisSite'].workdir = env['thisSite'].getWorkDir()
                ec = createSiteWorkDir(env['thisSite'].workdir, error)
                if ec != 0:
                    return pUtil.shellExitCode(ec)
                globalSite = env['thisSite']

            # make sure we are in the current work dir
            pUtil.chdir(env['thisSite'].workdir)
            dumpVars(env['thisSite'])

            # do we have a valid proxy?
            if env['proxycheckFlag']:
                ec, pilotErrorDiag = thisExperiment.verifyProxy(envsetup="")
                if ec != 0:
                    pUtil.fastCleanup(env['thisSite'].workdir, env['pilot_initdir'], env['rmwkdir'])
                    return pUtil.shellExitCode(ec)

            pUtil.tolog("Collecting WN info from: %s" % (os.path.dirname(env['thisSite'].workdir)))
            env['workerNode'].collectWNInfo(os.path.dirname(env['thisSite'].workdir))
            env['workerNode'].mem = getsetWNMem(env['memory'])

            vm = env['workerNode'].isAVirtualMachine()
            if vm:
                pUtil.tolog("Pilot is running in a virtual machine")
            else:
                pUtil.tolog("Pilot is not running in a virtual machine")

            # do we have enough local disk space to run the job?
            # (skip this test for ND true pilots - job will be failed in Monitor::monitor_job() instead)
            if not (env['updateServerFlag'] == True and env['jobRequestFlag'] == False):
                ec = checkLocalDiskSpace(error)
                if ec != 0:
                    pUtil.tolog("Pilot was executed on host: %s" % (env['workerNode'].nodename))
                    pUtil.fastCleanup(env['thisSite'].workdir, env['pilot_initdir'], env['rmwkdir'])
                    return pUtil.shellExitCode(ec)

            # getJob begins here....................................................................................

            # create the first job, usually a production job, but analysis job is ok as well
            # we just use the first job as a MARKER of the "walltime" of the pilot
            env['isJobDownloaded'] = False # (reset in case of multi-jobs)
            ec, env['job'], env['number_of_jobs'] = getJob()
            if ec != 0:
                # remove the site workdir before exiting
                # pUtil.writeExitCode(thisSite.workdir, error.ERR_GENERALERROR)
                # raise SystemError(1111)
                pUtil.fastCleanup(env['thisSite'].workdir, env['pilot_initdir'], env['rmwkdir'])
                if ec == -1: # reset temporary error code (see getJob)
                    ec = 0
                return pUtil.shellExitCode(ec)
            else:
                env['isJobDownloaded'] = True
                pUtil.tolog("Using job definition id: %s" % (env['job'].jobDefinitionID))

            # verify any contradicting job definition parameters here
            try:
                ec, pilotErrorDiag = thisExperiment.postGetJobActions(env['job'])
                if ec == 0:
                    pUtil.tolog("postGetJobActions: OK")
                else:
                    pUtil.tolog("!!WARNING!!1231!! Post getJob() actions encountered a problem - job will fail")

                    try:
                        # job must be failed correctly
                        pUtil.tolog("Updating PanDA server for the failed job (error code %d)" % (ec))
                        env['job'].result[0] = 'failed'
                        env['job'].currentState = env['job'].result[0]
                        env['job'].result[2] = ec
                        # note: job.workdir has not been created yet so cannot create log file
                        env['pilotErrorDiag'] = "Post getjob actions failed - workdir does not exist, cannot create job log, see batch log"
                        pUtil.tolog("!!WARNING!!2233!! Work dir has not been created yet so cannot create job log in this case - refer to batch log")
                        updatePandaServer(env['job'], env['thisSite'], env['psport'], schedulerID = env['jobSchedulerId'], pilotID = env['pilotId'])
#                        pUtil.postJobTask(env['job'], env['thisSite'], env['workerNode'], env['experiment'], jr=False)
                        pUtil.fastCleanup(env['thisSite'].workdir, env['pilot_initdir'], env['rmwkdir'])
                        return pUtil.shellExitCode(ec)
                    except Exception, e:
                        pUtil.tolog("Caught exception: %s" % (e))

            except Exception, e:
                pUtil.tolog("Caught exception: %s" % (e))

            dumpEnv()
            if env['glexec'] == 'False':
                monitor = Monitor(env)
                monitor.monitor_job()
            elif env['glexec'] == 'test':
                pUtil.tolog('glexec is set to test, we will hard-fail miserably in case of errors')
                payload = 'python -m glexec_aux'
                my_proxy_interface_instance = glexec_utils.MyProxyInterface(env['userProxy'])
                glexec_interface = glexec_utils.GlexecInterface(my_proxy_interface_instance, payload=payload)
                glexec_interface.setup_and_run()
            else:
                # Try to ping the glexec infrastructure to test if it is ok.
                # If it is ok, go ahead with glexec, if not, use the normal pilot mode without glexec.

                if os.environ.has_key('OSG_GLEXEC_LOCATION'):
                    if os.environ['OSG_GLEXEC_LOCATION'] != '':
                        glexec_path = os.environ['OSG_GLEXEC_LOCATION']
                    else:
                        glexec_path = '/usr/sbin/glexec'
                        os.environ['OSG_GLEXEC_LOCATION'] = '/usr/sbin/glexec'
                elif os.environ.has_key('GLEXEC_LOCATION'):
                    if os.environ['GLEXEC_LOCATION'] != '':
                        glexec_path = os.path.join(os.environ['GLEXEC_LOCATION'],'sbin/glexec')
                    else:
                        glexec_path = '/usr/sbin/glexec'
                        os.environ['GLEXEC_LOCATION'] = '/usr'
                elif os.path.exists('/usr/sbin/glexec'):
                    glexec_path = '/usr/sbin/glexec'
                    os.environ['GLEXEC_LOCATION'] = '/usr'
                elif os.environ.has_key('GLITE_LOCATION'):
                    glexec_path = os.path.join(os.environ['GLITE_LOCATION'],'sbin/glexec')
                else:
                    pUtil.tolog("!!WARNING!! gLExec is probably not installed at the WN!")
                    glexec_path = '/usr/sbin/glexec'

                cmd = 'export GLEXEC_CLIENT_CERT=$X509_USER_PROXY;'+glexec_path + ' /bin/true'
                stdout, stderr, status = execute(cmd)
                pUtil.tolog('cmd: %s' % cmd)
                pUtil.tolog('status: %s' % status)
                if not (status or stderr):
                    pUtil.tolog('glexec infrastructure seems to be working fine. Running in glexec mode!')
                    payload = 'python -m glexec_aux'
                    my_proxy_interface_instance = glexec_utils.MyProxyInterface(env['userProxy'])
                    glexec_interface = glexec_utils.GlexecInterface(my_proxy_interface_instance, payload=payload)
                    glexec_interface.setup_and_run()
                else:
                    pUtil.tolog('!!WARNING!! Problem with the glexec infrastructure! Will run the pilot in normal mode')
                    monitor = Monitor(env)
                    monitor.monitor_job()

            #Get the return code (Should be improved)
            if env['return'] == 'break':
                break
            elif env['return'] == 'continue':
                continue
            elif env['return'] != 0:
                return pUtil.shellExitCode(env['return'])

        pUtil.tolog("No more jobs to execute")

        # wait for the stdout to catch up (otherwise the full log is cut off in the batch stdout dump)
        time.sleep(10)
        pUtil.tolog("End of the pilot")

        # flush buffers
        sys.stdout.flush()
        sys.stderr.flush()

    # catch any uncaught pilot exceptions
    except Exception, errorMsg:

        error = PilotErrors()

        if len(str(errorMsg)) == 0:
            errorMsg = "(empty error string)"

        import traceback
        if 'format_exc' in traceback.__all__:
            pilotErrorDiag = "Exception caught in pilot: %s, %s" % (str(errorMsg), traceback.format_exc())
        else:
            pUtil.tolog("traceback.format_exc() not available in this python version")
            pilotErrorDiag = "Exception caught in pilot: %s" % (str(errorMsg))
        pUtil.tolog("!!FAILED!!1999!! %s" % (pilotErrorDiag))

        if env['isJobDownloaded']:
            if env['isServerUpdated']:
                pUtil.tolog("Do a full cleanup since job was downloaded and server updated")

                # was the process id added to env['jobDic']?
                bPID = False
                try:
                    for k in env['jobDic'].keys():
                        pUtil.tolog("Found process id in env['jobDic']: %d" % (env['jobDic'][k][0]))
                except:
                    pUtil.tolog("Process id not added to env['jobDic']")
                else:
                    bPID = True

                if bPID:
                    pUtil.tolog("Cleanup using env['jobDic']")
                    for k in env['jobDic'].keys():
                        env['jobDic'][k][1].result[0] = "failed"
                        env['jobDic'][k][1].currentState = env['jobDic'][k][1].result[0]
                        if env['jobDic'][k][1].result[2] == 0:
                            env['jobDic'][k][1].result[2] = error.ERR_PILOTEXC
                        if env['jobDic'][k][1].pilotErrorDiag == "":
                            env['jobDic'][k][1].pilotErrorDiag = pilotErrorDiag
                        if globalSite:
                            pUtil.postJobTask(env['jobDic'][k][1], globalSite, globalWorkNode, env['experiment'], jr=False)
                            env['logTransferred'] = True
                        pUtil.tolog("Killing process: %d" % (env['jobDic'][k][0]))
                        killProcesses(env['jobDic'][k][0], env['jobDic'][k][1].pgrp)
                        # move this job from env['jobDic'] to zombieJobList for later collection
                        env['zombieJobList'].append(env['jobDic'][k][0]) # only needs pid of this job for cleanup
                        del env['jobDic'][k]

                    # collect all the zombie processes
                    wdog.collectZombieJob(tn=10)
                else:
                    pUtil.tolog("Cleanup using globalJob")
                    env['globalJob'].result[0] = "failed"
                    env['globalJob'].currentState = env['globalJob'].result[0]
                    env['globalJob'].result[2] = error.ERR_PILOTEXC
                    env['globalJob'].pilotErrorDiag = pilotErrorDiag
                    if globalSite:
                        pUtil.postJobTask(env['globalJob'], globalSite, globalWorkNode, env['experiment'], jr=False)
            else:
                if globalSite:
                    pUtil.tolog("Do a fast cleanup since server was not updated after job was downloaded (no log)")
                    pUtil.fastCleanup(globalSite.workdir, env['pilot_initdir'], env['rmwkdir'])
        else:
            if globalSite:
                pUtil.tolog("Do a fast cleanup since job was not downloaded (no log)")
                pUtil.fastCleanup(globalSite.workdir, env['pilot_initdir'], env['rmwkdir'])
        return pUtil.shellExitCode(error.ERR_PILOTEXC)

    # end of the pilot
    else:
        return pUtil.shellExitCode(0)

# main
if __name__ == "__main__":
    runMain(sys.argv[1:])<|MERGE_RESOLUTION|>--- conflicted
+++ resolved
@@ -2508,37 +2508,6 @@
 
     return maxmemory
 
-def isAVirtualMachine():
-    """ Are we running inside a virtual machine? """
-
-    status = False
-
-    cmd = "grep -q ^flags.*\ hypervisor /proc/cpuinfo"
-    pUtil.tolog("Executing command: %s" % cmd)
-    ec, out = commands.getstatusoutput(cmd)
-    pUtil.tolog(ec)
-    pUtil.tolog(out)
-
-    cmd = "grep ^flags.*\ hypervisor /proc/cpuinfo"
-    pUtil.tolog("Executing command: %s" % cmd)
-    ec, out = commands.getstatusoutput(cmd)
-    pUtil.tolog(ec)
-    pUtil.tolog(out)
-
-    cmd = "grep hypervisor /proc/cpuinfo"
-    pUtil.tolog("Executing command: %s" % cmd)
-    ec, out = commands.getstatusoutput(cmd)
-    pUtil.tolog(ec)
-    pUtil.tolog(out)
-
-    cmd = "dmidecode -s system-product-name"
-    pUtil.tolog("Executing command: %s" % cmd)
-    ec, out = commands.getstatusoutput(cmd)
-    pUtil.tolog(ec)
-    pUtil.tolog(out)
-
-    return status
-
 
 # main process starts here
 def runMain(runpars):
@@ -2683,11 +2652,6 @@
 
         while True:
 
-<<<<<<< HEAD
-            _a=isAVirtualMachine()
-
-=======
->>>>>>> 118a7bbf
             # create the pilot workdir (if it was not created before, needed for the first job)
             if env['number_of_jobs'] > 0:
                 # update the workdir (i.e. define a new workdir and create it)
