--- conflicted
+++ resolved
@@ -530,70 +530,6 @@
 
 ////////////////////////////////////////////////////////////////////////////////////////////////////////////////////////////////////////////////////////////////////
 
-<<<<<<< HEAD
-72.7
-
-PoolFileCatalog simplification
-- Removed useless overrideLogical from PFC creation (pUtil)
-- Removed forceLogical option in PFC creation calls (Mover)
-- Now extracting LFN from PFN in getFileInfoFromXML() (Mover)
-
-Subprocess killing
-- Added session id to Popen() to allow for killing of entire process group should it be necessary, in getSubprocess() (Experiment)
-- Changed proc.kill() to os.killpg(os.getpgid(proc.pid), signal.SIGTERM) for process group kill, for all relevant processes (RunJobEvent)
-
-Updates from Alexander Bogdanchikov
-
-  https://github.com/PanDAWMS/pilot/pull/197
-
-a) gfal_sitemover: support of dynafed+cloud ddmendpont was added.
-The definition of such ddmendpoints (is_mkdir=True and se_flavour == "WEBDAV") may be the matter of change.
-
-b) more accurate time HH:MM calculation for command "grid-proxy-info -exists -valid HH:MM"
-previous version failed on short time limits.
-
-Commit Summary
-
-more accurate calculation of the time limit in HH:MM format
-mutiple changes in gfal_sitemover to support ES workflow with Dynafed+cloud storage
-
-File Changes
-
-M ATLASExperiment.py (7)
-M movers/gfalcopy_sitemover.py (101)
-
-Updates from Nicolo Magini:
-
-  https://github.com/PanDAWMS/pilot/pull/199
-
-Commit Summary
-
-RunJobUtilities.addFullPathsAsInput : do not replace the same LFN
-
-File Changes
-
-M RunJobUtilities.py (3)
-
-  https://github.com/PanDAWMS/pilot/pull/200
-
-Commit Summary
-
-Now extracting LFN from PFN in getReplicaDictionaryFromXML()
-
-File Changes
-
-M FileHandling.py (3)
-
-  https://github.com/PanDAWMS/pilot/pull/201
-
-Commit Summary
-
-Use different message server after Prefetcher restart
-
-File Changes
-
-M RunJobEvent.py (10)
-=======
 72.7 - HOTFIX
 
 Comment from Cedric Serfon:
@@ -615,7 +551,71 @@
 File Changes
 
 M movers/rucio_sitemover.py (9)
->>>>>>> 62fb4018
+
+////////////////////////////////////////////////////////////////////////////////////////////////////////////////////////////////////////////////////////////////////
+
+72.8
+
+PoolFileCatalog simplification
+- Removed useless overrideLogical from PFC creation (pUtil)
+- Removed forceLogical option in PFC creation calls (Mover)
+- Now extracting LFN from PFN in getFileInfoFromXML() (Mover)
+
+Subprocess killing
+- Added session id to Popen() to allow for killing of entire process group should it be necessary, in getSubprocess() (Experiment)
+- Changed proc.kill() to os.killpg(os.getpgid(proc.pid), signal.SIGTERM) for process group kill, for all relevant processes (RunJobEvent)
+
+Updates from Alexander Bogdanchikov
+
+  https://github.com/PanDAWMS/pilot/pull/197
+
+a) gfal_sitemover: support of dynafed+cloud ddmendpont was added.
+The definition of such ddmendpoints (is_mkdir=True and se_flavour == "WEBDAV") may be the matter of change.
+
+b) more accurate time HH:MM calculation for command "grid-proxy-info -exists -valid HH:MM"
+previous version failed on short time limits.
+
+Commit Summary
+
+more accurate calculation of the time limit in HH:MM format
+mutiple changes in gfal_sitemover to support ES workflow with Dynafed+cloud storage
+
+File Changes
+
+M ATLASExperiment.py (7)
+M movers/gfalcopy_sitemover.py (101)
+
+Updates from Nicolo Magini:
+
+  https://github.com/PanDAWMS/pilot/pull/199
+
+Commit Summary
+
+RunJobUtilities.addFullPathsAsInput : do not replace the same LFN
+
+File Changes
+
+M RunJobUtilities.py (3)
+
+  https://github.com/PanDAWMS/pilot/pull/200
+
+Commit Summary
+
+Now extracting LFN from PFN in getReplicaDictionaryFromXML()
+
+File Changes
+
+M FileHandling.py (3)
+
+  https://github.com/PanDAWMS/pilot/pull/201
+
+Commit Summary
+
+Use different message server after Prefetcher restart
+
+File Changes
+
+M RunJobEvent.py (10)
 
 ////////////////////////////////////////////////////////////////////////////////////////////////////////////////////////////////////////////////////////////////////
 
