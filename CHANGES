Complete change log for PanDA Pilot version PICARD 59a
------------------------------------------------------

<<<<<<< HEAD
Merge between 59a and 58i (Feb 7)

Experiment                 : diff verified
ATLASExperiment            : diff verified
SiteInformation            : diff verified
ATLASSiteInformation       : diff verified
SiteMover                  : diff verified
Mover                      : diff verified
pUtil                      : diff verified
runJob                     : diff verified
RunJobUtilities            : diff verified
Job                        : diff verified
JobLog                     : differences, to be tested

Merge between 59a and Eddie's version (Feb 10)

pilot                      : done
pUtil                      : done
runJob                     : done
Mover                      : done
SiteMover                  : done
Monitor                    : done
glexec_aux                 : done
my_proxy_utils             : done

Feature tests, final version

Proxy check                : OK
Disk space check           : OK
Pilot init dir in pUtil    : OK
Cleaner                    : ? test at UTA, lots of old tmp garbage there
Looping job killer         : BROKEN - fixed? Make sure no more 1112 pilot exceptions due to looping jobs
User analysis job          : Testing at ANALY_MWT2_SL6 (FAX test below) OK
prun                       : Test with Hello World example, then via HC?
Multi-job loop             : Testing at UTA_PAUL_TEST, two queued jobs: OK (problems fixed, monitor_job() now returns exit info properly)
Job recovery               : Test at UTA_PAUL_TEST
FAX                        : Testing at ANALY_MWT2_SL6, broken LSM: OK (real test with RC jobs)
Alt stage-out              : Repeat GoeGrid test
Secondary log transfer     : Repeat object-store test
Multi-trf                  : Ask Andrej, combine with Nordugrid test? see http://panda.cern.ch/server/pandamon/query?job=2136530336
Nordugrid test             : Ask Andrej when all other tests are done
RC tests                   : As soon as possible when a few more of the other tests are done
PanDA mover                : OK
glExec                     : Hand over preliminary code when a few more of the other tests are done
RC tests, glExec           : Ask HC team to prepare RC tests when Eddie has confirmed that glExec still works
Subprocess selection       : (is runEvent selected properly after last merge?), test with testEventService-UTA.py
No TCP connection          : If a TCP server cannot be setup in Monitor, make sure the job is failed correctly (it isn't)
lineno()                   : Usage of function lineno() is not correct; line number is not the same as process id..
Are kill signals forwarded : ? Verify new signal handlers in RunJob and RunJobEvent
maxmemory                  : Fixed

Additional test of recently added features

Job def download for a maximum of N seconds : (set getjobmaxtime)


#### add new error codes 1217-1219 to proddb
Update prodDB for ERR_RUNJOBEXC : "Exception caught by runJob" -> "Exception caught by RunJob*" ? not necessary??

////////////////////////////////////////////////////////////////////////////////////////////////////////////////////////////////////////////////////////////////////

59a:

Replaced global fileList with function getFileList(), used in stageInPyModules() and removePyModules() (pUtil)
Simplified file removal in removePyModules() (pUtil)
Created dumpPilotInfo() (pUtil)
Added initdir argument to getPilotVersion() (pUtil)
Verifying that inFiles is set before checking its size in __killLoopingJob(), __checkPayloadStdout(), __checkWorkDir(), __checkLocalSpace() (Monitor)
Added ERR_NOSUCHFILE to file corruption report in mover_get_data(), requested by Cedric Serfon (Mover)
Created runEvent module
Added new pilot error code 1218, ERR_RUNEVENTEXC, used by runEvent (PilotErrors)
Created getSubprocessArguments() used by Monitor (Experiment)
Created verifySoftwareDirectory() used by extractAppdir() (SiteInformation)
Skipping some checks in specialChecks() for HPC systems, assuming schedconfig.resourcetype is set (ATLASExperiment)
Added new environment variable 'verifySoftwareDirectory'. Normally the softwre directory should be verified, but potentially not on an HPC system (environment)
Suggest to add new schedconfig field "resourcetype" (?) set to hpc for HPCs. Assumed for now, in *Experiment specialChecks()
Removed the call to pUtil.setHTTPProxies() run runMain(), since it is no longer necessary to set http*_proxy at SLAC (pilot)
Moved sleep call until end of each monitoring loop iteration, in monitor_job() (Monitor)
Removed setHTTPProxies() which is no longer needed (for setting http[s]_proxy for SLAC) (pUtil)
Removed call to setHTTPProxies() (pilot)
Removed env variable settings from the top of runEvent, runJob (runEvent, runJob)
Removed http[s]_proxy from env variable list (atlasProdPilot)
Added timedCommand() to testCVMFS(), requested by Rodney Walker (ATLASExperiment)
Created interpretProxyInfo() (SiteMover)
Updated verifyProxy() to primarily use arcproxy instead of voms-proxy-info (SiteMover)
Renamed all s11 to exitcode and o11 to output (SiteMover)
Created getDN() (pilot)
Trying to use arcproxy before voms-proxy-info in getDN() used in getDispatcherDictionary() (pilot)
Added appdir to fields list in evaluateQueuedata() to be able to handle environmental variables (SiteInformation)
Now handling |-signs in appdir, in evaluateQueuedata() (SiteInformation)
Added new pilot option -G <getJobMaxTime> in usage(), argParser() (pilot)
Reading -G option in argParser() (pilot)
Added exception handling to int conversions in argParser() (pilot)
Added getjobmaxtime to list of globals in set_environment() (environment)
Rewrote getJob() to download jobs for a maximum time instead of maximum number of trials (pilot)
Created *EventService* classes
Created getEventService() (pUtil)
Added event service variables to Job definition (Job)
Created getSubprocessName() used in Monitor before spawning subprocess (Experiment)
Removed useless experiment variable in transferLogFile() (JobLog)
Renamed transferLogFile() to transferActualLogFile() (JobLog)
Created new transferLogFile() acting as a wrapper to transferActualLogFile() (JobLog)
Created doSpecialLogFileTransfer() (Experiment, ATLASExperiment)
Added alt option for getFinalLCGPaths(), getPreDestination(), getFullPath() (SiteMover)
Sending alt to getPreDestination() in getFinalLCGPaths(), getFullPath() (SiteMover)
Sending alt to getFinalLCGPaths() in getProperPaths() (ATLASSiteInformation)
Sending alt to five readpar() calls in getPreDestination() (SiteMover)
Sending alt to three getMatchingDestinationPath() calls in getPreDestination() (SiteMover)
Sending alt to getFullPath() in getProperPaths() (ATLASSiteInformation)
Sending alt to readpar() in getFullPath() (SiteMover)
Added specialTransfer option [used for secondary log transfer] in transferActualLogFile() (JobLog)
Using specialTransfer option to avoid transfer check in transferActualLogFile() (JobLog)
Added logPath to sitemover_put_data() in mover_put_data() which is set for special log transfers (Mover)
Created getLogPath(), constructPathFromJobid() (JobLog)
Now using getLogPath() from transferActualLogFile() (JobLog)
Sending logPath to mover_put_data() call in transferActualLogFile() (JobLog)
Receiving logPath in put_data() (FAXSiteMover)
Added code for transferring log file to special SE in put_data (FAXSiteMover)
Sending sitename to getProdCmd2() from getJobExecutionCommand(), added sitename option to getProdCmd2() (ATLASExperiment)
Changed HLT if-statements to use CERN-RELEASE instead of HLT (ATLASExperiment) DOESNT WORK
Added eventService boolean to Job class (Job)
Receiving eventService boolean in setJobDef() (Job)
Using eventService boolean in getSubprocessName() and its call in monitor_job() (Experiment, Monitor)
Added prodDBlockTokenForOutput list to Job class (Job)
Added prodDBlockTokenForOutput list to displayJob() (Job)
Added prodDBlockTokenForOutput to setJobDef() (Job)
Created extractInputOption() and updateJobParameters4Input() (ATLASExperiment)
Will use the above methods from getJobExecutionCommand() [currently outcommented] (ATLASExperiment)
Moved back verifyProxyValidity() definition (pilot)
Moved back checkLocalDiskSpace() definition (pilot)
Now using env['workerNode'].disk in checkLocalDiskSpace() instead of sending disk as function argument (pilot)
Put back calls to verifyProxyValidity() and checkLocalDiskSpace() in runMain() (pilot)
Now doing fastCleanup() after verifyProxyValidity() failure in runMain() (pilot)
Created storePilotInitdir() used in pilot and environment
Added PILOTVERSION to getFileList() (pUtil)
Created getGlobalFilePaths() (SiteMover)
Redefined convertSURLtoTURLUsingDataset() so that getGlobalFilePaths() could come from any site mover - needed by aria2cSiteMover (Mover)
Calling convertSURLtoTURLUsingDataset() for FAX and aria2c in convertSURLtoTURL() (Mover)
Renamed getReplicaDictionaryRucio() to getReplicaDictionaryFromRucio(), used in getReplicaDictionary() (Mover)
Renamed all analJob to analyJob (SiteMover)
Only running VmPeak script for production jobs (interpretPayloadStdout()) (ATLASExperiment)
Now using decode_string() on pilotErrorDiag in handle() to prevent garbled error messages (UpdateHandler)
Removed lfchost from getFileInfoFromMetadata() and its call in getFileInfo() (Mover)
Removed lfchost from getFileInfo() and its call in mover_get_data() (Mover)
Removed lfchost from mover_get_data() (Mover)
Replaced usage of lfc_host with _lfcregister in file catalog registration decision in mover_put_data() (Mover)
Removed setting of lfc_host and LFC_HOST env variable in mover_get_data() (Mover)
Renamed lfc_hosts_list to host_list, lfc_host to host, in getPoolFileCatalog() (Mover)
Renamed lfchost to host in getCatalogFileList() (Mover)
Renamed lfc_hosts_list to hosts_list in getFileCatalogHosts() (Mover)
Created optional getPanDAServerURL() (Experiment)
Cleared argument url in getQueuedata() definition (SiteInformation)
Importing getExperiment as getExperimentObject from pUtil (SiteInformation)
Using getExperimentObject in getQueuedata() (SiteInformation)
Renamed my_proxy_utils to glexec_utils (glexec_utils, pilot)
Created getSubprocess() which creates and returns a process started with Popen() (Experiment)
Created getJobExecutionCommand4EventService() (Experiment, ATLASExperiment)
Switching to FAX site mover for transferType xrd/fax in getNewJob() (pilot)
Renamed kids to children in checkProcesses, killProcesses() (processes)
Added coreCount plus handling to job definition. Requested by Rodney Walker et al (Job)
Created postGetJobActions() (Experiment, ATLASExperiment)
Added rel_N to path if possible in getInstallDir() (ATLASExperiment)
Only adding 'atlas_app/atlas_rel' to appdir if dir actually exists (pUtil)
Added missing declaration of strXML in createFinalMetadata() (JobLog)
Corrected ERR_NOATHENAMETADATA -> ERR_NOPAYLOADMETADATA in updatePandaServer() (PandaServerClient)
Sending eventService boolean to mover_get_data() from get_data() (Mover)
Added eventService argument to mover_get_data() (Mover)
Sending eventService boolean to PFC4TURLs() from mover_get_data() (Mover)
Added eventService argument to PFC4TURLs() (Mover)
Sending eventService boolean to shouldPFC4TURLsBeCreated() from PFC4TURLs() (Mover)
Added eventService argument to shouldPFC4TURLsBeCreated() (Mover)
Overriding status boolean for event service in shouldPFC4TURLsBeCreated() (Mover)
Added new logic for old/newPrefix in getPrefices() affected jobs using TURLs - make sure this doesn't affect FAX jobs (Mover)
Checking if dbh exists before using it in isDBReleaseFile(). Needed for event service (i.e. runEvent will use code that uses isDBReleaseFile()
but there is no dbh in that case) (Mover)
Corrected fastCleanup() calls with too few arguments (two times in runMain()) (pilot)
Added get/updateEventRanges to httpConnect() (pUtil)
Added scopeIn, scopeOut, scopeLog to displayJob() (Job)
Renamed logFile to filename, siteWorkdir to workdir in createFinalMetadata() (JobLog)
Renamed createFinalMetadata() to createMetadataForOutput() (JobLog)
Supporting TURL based PFCs in getOutFilesGuids() (RunJobUtilities)
Created a new createFileMetadata() function for Event Service output files (runEvent)
Added objectStorePath argument and handling to PFCxml() (pUtil)
Removed call to backupPFC4Mover() in mover_get_data() (Mover)
Now using default name PFC.xml instead of PoolFileCatalog.xml in getFileInfo() and mover_get_data() (Mover)
Created getFileListFromXML(), getFileInfoFromXML(), getFileInfoDictionaryFromXML() to be used from runEvent (Mover)
Corrected wrong variables names in updatePandaServer() causing job recovery to fail (pilot)
Using new setup of asetup in getVerifiedAtlasSetupPath() for nightlies and skipping path verification (ATLASExperiment)
Updated verifySetupCommand() to handle modern asetup verification (pUtil)
Updated setJobDef() to handle swRelease cases like "Atlas-19.0.X.Y-VAL"
Removed runJob.py from distribution. Replaced by RunJob.py
Removed UberftpSiteMover.py from distribution (and updated SiteMoverFarm.py, my_proxy_utils.py, glexec_utils.py)
Removed atlasProdPilot.py from distribution (and updated SiteMoverFarm.py, my_proxy_utils.py, glexec_utils.py)
Removed dq2SiteMover from distribution (and updated SiteMoverFarm.py, my_proxy_utils.py, glexec_utils.py)
Removed SRMSiteMover from distribution (and updated SiteMoverFarm.py, my_proxy_utils.py, glexec_utils.py)
Removed COGSiteMover from distribution (and updated SiteMoverFarm.py, my_proxy_utils.py, glexec_utils.py)
Removed GOSiteMover from distribution (andupdated SiteMoverFarm.py and glexec_utils.py)
Created __allowLoopingJobKiller(), used by __check_looping_jobs() (Monitor)
Removed number of hosts limitation in getPoolFileCatalog() related to FAX jobs, requested by Johannes Elmsheuser (Mover)
Created getGUID() and isValidGUID() (pUtil)
Now using getGUID() instead of explicit uuidgen in Job, JobLog, pUtil, pilot
Added new error code 1219, ERR_UUIDGEN, "Command uuidgen failed" to PilotErrors
Moved getSwbase() from pUtil to ATLASExperiment
Renamed createJobSetupScript() to updateJobSetupScript() (pUtil)
Moved updateJobSetupScript() from pUtil to Experiment, method used by Monitor
Added updateJobSetupScript() to ATLASExperiment
Updated RunJob for updateJobSetupScript(), added thisExperiment to executePayload (RunJob)
Removed addToJobSetupScript import and added getExperiment (curlSiteMover, aria2cSiteMover, xrdcpSiteMover, lcgcpSiteMover, stormSiteMover)
Extracting experiment variable in get_data(), forwarding it to core_get_data() which uses it to get thisExperiment (curlSiteMover, lcgcpSiteMover)
Extracting experiment variable in get_data() which uses it to get thisExperiment (xrdcpSiteMover)
Now using updateJobSetupScript() instead of addToJobSetupScript() (curlSiteMover, xrdcpSiteMover, lcgcpSiteMover, stormSiteMover)
Created purgeTokenExtractorDirs(), used by cleanup() (Cleaner)
Moved verifyProxy() and interpretProxyInfo() from SiteMover to Experiment
Removed function verifyProxyValidity(), no longer needed (pilot, pUtil)
Removed function __verifyProxyValidity(), no longer needed (Monitor)
Now using Experiment::verifyProxy() (pilot, Monitor, castorSiteMover, GFAL2SiteMover, aria2cSiteMover, curlSiteMover, lcgcpSiteMover, lcgcp2SiteMover)
Added new argument -H <cache> used by LSST (pilot)
Added new environment field, cache (environment)
Added new argument -I to argParser() (pilot)
Now using schedconfigURL instead of pshttpurl in handleQueuedata() calls (pilot, Monitor)
Removed getPanDAServerURL(), not needed (Experiment)
Renamed atlasRelease to release (Job, ATLASExperiment, JEMstub, NordugridATLASExperiment, RunJob, runEvent)
Removed import of unused function getAtlasRelease() (PandaServerClient)
Renamed getAtlasRelease() to getRelease() (pUtil)
Moved getRelease() from pUtil to Experiment, ATLASExperiment, CMSExperiment
Updated convertSURLtoTURLUsingHTTP() to use new schedconfig fields allowhttp and httpredirector. Code from Johannes Elmsheuser (Mover)
Created setCache(), getCache() and added new data member __cache (Experiment)
Added -H option to getSubprocessArguments() (Experiment)
Added cache option to argumentParser() (RunJob)
Added __cache data member (RunJob)
Now sending __cache to setCache() in __main__() (RunJob)
Removed unused dsname from getPoolFileCatalog() call in getPoolFileCatalog() (runEvent)
Removed unused dsname from getPoolFileCatalog() call in createPFC4TRF() (EventService)
Removed unused dsname from getPoolFileCatalog() call in getFileInfo(), (Mover)
Removed unused dsname from getPoolFileCatalog() (Mover)
Improved exception handling in getFileCatalog() (ATLASExperiment)
Removed outdated code related to LRC and FileRegistration usage in transferActualLogFile() (JobLog)
Removed outdated code related to LRC and FileRegistration usage in stageOut() (RunJob)
Removed outdated code related to LRC and FileRegistration usage in moveLostOutputFiles() (pilot)
Removed dq2url argument from transferLogFile() (JobLog)
Removed dq2url usages related to transferLogFile() (pilot)
Removed dq2url from RunJobEvent
Removed dq2url usage in getAnalysisRunCommand() (Experiment)
Removed dq2url usage for RunJobEvent in getSubprocessArguments() (Experiment)
Renamed lfcRegistration to fileCatalogRegistration in RunJob
Increased the maximum allowed LFN string length from 150 to 255 characters. Requested by Asoka de Silva et al (pUtil)
Added scope_dict to sitemover_get_all_data() call in mover_get_data(), requested by Cedric Serdon (Mover)
Added scope_dict argument to sitemover_get_all_data(), requested by Cedric Serdon (Mover)
Added scope_dict to get_data() call in sitemover_get_all_data(), requested by Cedric Serdon (Mover)
Added scope_dict to get_data() (aria2cSiteMover)
Created extractHPCInfo() (pUtil)
getSubprocessName() is now using extractHPCInfo() (Experiment)
Updated getSubprocessName() for HPCs and event service jobs (Experiment)
Added support for catchall field in allowAlternativeStageOut() (ATLASSiteInformation)
Created getCVMFSPath(), used by testCVMFS(), verifyProxy() (ATLASExperiment)
Created getFileSystemRootPath(), used by getLocalROOTSetup() (ATLASSiteInformation)
Created getLocalROOTSetup(), used by site movers (ATLASSiteInformation)
Sending si object to getLocalROOTSetup() from get_data(), put_data() (objectstoreSiteMover, FAXSiteMover)
Added experiment variable to put_data() (objectstoreSiteMover, FAXSiteMover)
Updated getLocalROOTSetup() to use si object to get path (objectstoreSiteMover, FAXSiteMover)
Simplified verifySetupCommand() used by site movers. Moved longer version to ATLASExperiment (pUtil, ATLASExperiment)
Updated doSpecialLogFileTransfer() to use catchall field for log to objectstore activation (ATLASExperiment)
transferLogFile() is now using doSpecialLogFileTransfer() and the objectstoreSiteMover (JobLog)
Removed outdated URLBASE from Mover, including its usage in mover_get/put_data() (Mover)
Added aria2c to exception for file not being local in getCatalogFileList(), requested by Johannes Elmsheuser (Mover)
Added pfc_name argument to get_data() (Mover)
Sending inputpoolfcstring variable to mover_get_data() in get_data() (Mover)
Added pfc_name argument to stageIn(), and sending it to Mover::get_data() (RunJob)
Replaced analJob with analysisJob in RunJob
Updated "Exception caught by runJob" -> "Exception caught by RunJob*" (PilotErrors)
Updated comments in several modules; runJob -> RunJob
Added the new classes to glexec_utils.py (see 'Added to distribution below')
Corrected a missing argument (experiment) in call to pUtil.postJobTask() in runMain() (pilot)
Created verifyJobState() used by toServer() (pUtil)
Added jobsetID data member plus handling in Job class (Job)
Added convertToLFNs() used by createFileMetadata() (RunJobEvent)
Took back missing getsetWNMem(), duplicate from Monitor for now (pilot)
Created updateDispatcherData4ES() and added a call to it from toServer() (pUtil)
Created createEventRangeFileDictionary(), writeToInputFile(), getEventRangeInputFiles() used by updateDispatcherData4ES() (pUtil)
Added exception for FAX failover jobs when sending info to PandaLogger from updatePandaServer(). Requested by
Ilija Vukotic (PandaServerClient)
Created getPrimaryRucioReplica() used by getCatalogFileList() to only select replicas with rucio paths in FAX mode. Requested
by Ilija Vukotic (Mover)
Updated doFileVerifications() for mv, used by Mover::verifyAvailableSpace() (SiteMover)
Skipping input file size verification for mv site mover in verifyAvailableSpace(). Requested by Andrej Filipcic (Mover)
Now sending env['experiment'] to httpConnect from getNewJob(), needed for updating copytoolin for merge jobs (pilot)
Added experiment argument to httpConnect() and using it in toServer() call (pUtil)
Added experiment argument to toServer() and sending it to updateDispatcherData4ES() (pUtil)
Added missing signal.SIGUSR1 to __init__() (Monitor)
Added missing signal.SIGUSR1 to __main__() (RunJob, RunJobEvent)
Increased time limit from 24 to 48 h in purgeFiles(), added mod time to log message (Cleaner)
Changed replicas_dict != {} to replicas_dict != None which caused a problem on ND, in getPoolFileCatalog() (Mover)
Added missing killProcesses import (pUtil)
Added exception for cvmfs2 in killOrphans(). Requested by David Lesny (processes)
Created writeToFileWithStatus(), used by writeToFile() (pUtil)
Added additional protection against non rucio paths in getCatalogFileList() (Mover)
Created getInitialDirs() (pUtil)
Updated getModernASetup() to handle nightlies correctly. Sending swbase to getModernASetup() from two places (ATLASExperiment)
Corrected LastTimeFilesWereModified -> lastTimeFilesWereModified in monitor_job() (Monitor)
Created EventRanges functino module, used by RunJobEvent (EventRanges)
Added file path to payload stdout to stdout_dictionary dictionary in getStdoutDictionary() (pUtil)
Added stdout_path entry to global environment (environment)
Setting the stdout_path in __updateJobs() and __cleanUpEndedJobs() (Monitor)
Sending stdout_path to updatePandaServer() from postJobTask() (JobLog)
Added stdout_path argument to updatePandaServer() (JobLog)
Sending stdout_path to client.updatePandaServer() from updatePandaServer() (JobLog) 
Added stdout_path argument to updatePandaServer() (PandaServerClient)
Added sitename argument etc to getEnvVars2Cmd() and addEnvVars2Cmd() and sent sitename to their calls from getJobExecutionCommand() (ATLASExperiment)
Created extractSEPath() used by getGroupDiskPath() (SiteMover)
Created getGroupDiskPath() used by getPreDestination() (SiteMover, ATLASSiteInformation)
Moved getPreDestination() and getGroupDiskPath() to SiteMover (SiteMover, ATLASSiteInformation)
Created getDateDirs() used by updatePandaServer() (PandaServerClient)
Updated getSpaceTokenForFile() for GROUPDISK special case (Mover)
Added dst: handling for GROUPDISK in stageOutFile() (LocalSiteMover)
Added dst: handling for GROUPDISK in put_data() (lcgcpSiteMover, lcgcp2SiteMover, xrootdSiteMover, GFAL2SiteMover, curlSiteMover)
Created SysLog module, used by Mover
Created getStdoutFilename(), used by getStdoutDictionary() (pUtil)
Created getPayloadMetadataFilename() used by updatePandaServer() (PandaServerClient)
Moved tryint(), isAGreaterThanB() and splittedname() from ATLASExperiment to PandaServerClient
Updated and renamed isAGreaterThanB() to isAGreaterOrEqualToB() (PandaServerClient)
Created AMSTaiwan experiment and site information classes. Added to factories and to distribution.
Added patch from Edward Karavis for glexec_utils
Created createTAGFile(), prependMakeRunEventCollectionScript() and getMakeRunEventCollectionScript() (RunJob)
Now using ATHENA_PROC_NUMBER before defaulting to job.coreCount, in getJobExecutionCommand() (ATLASExperiment)
Added ROOT_TTREECACHE_SIZE to addEnvVars2Cmd(), getEnvVars2Cmd(). Requested by Alessandro de Salvo (ATLASExperiment)
Added ROOTCORE_NCPUS to addEnvVars2Cmd(), getEnvVars2Cmd(). Requested by Asoka de Silva et al (ATLASExperiment)
Removed reset of exeErrorDiag/Code in postJobTask() (JobLog)
Corrected wrong method name, SchedconfigURL() -> getSchedconfigURL() in getQueuedata() (SiteInformation)
Removed ATHENA_PROC_NUMBER environment variable since merge job cannot run with AthenaMP, in updateDispatcherData4ES() (pUtil)
Removed '--postInclude=RecJobTransforms/UseFrontierFallbackDBRelease.py' from jobPars in updateDispatcherData4ES() for ES merge jobs (pUtil)
Added unsetting of ATHENA_PROC_NUMBER for Merge jobs in addEnvVars2Cmd() (ATLASExperiment)
Resetting space token descriptor to ATLASGROUPDISK for when space token contains dst: in put_data() (GFAL2SiteMover, lcgcpSiteMover, lcgcp2SiteMover, 
xrootdSiteMover, LocalSiteMover, curlSiteMover)

Code contribution from Edward Karavakis, September 5, 2014:

Simplified module copying code in glexec_utils.py

Code contributions from Danila Oleynik, August 12, 2014:

ATLASExperiment        : Added forks for different structure of 'command line' for Titan, and excluded some checks
ATLASSiteInformation   : lines 437-438 shifted under 'if'
Monitor		       : Fixed misprint line 435
pUtil		       : 'getFileList' - fixed, 'stageInPyModules' - extended for copying of directories, 'removePyModules' small fix, '_Curl' - _verifyHost = False for Titan
RunJobUtilities	       : 'getSourceSetup' - small fix
RunJob		       : Missed 'region' variable, line 816
RunJobHPC	       : Added HPC specific variables
RunJobTitan	       : redefined 'executePayload' method, implemented methods for collecting information about resources and walltime gaps.

Code contributions from Wen Guan, September 26-29, 2014:

Patches for the following site movers, due to problem with setup string:
FAXSiteMover.py*
GFAL2SiteMover.py
LocalSiteMover.py
S3ObjectstoreSiteMover.py
xrdcpSiteMover.py*
xrootdObjectstoreSiteMover.py

Code contributions from Wen Guan, May 30, 2014:

Added GFAL2SiteMover
Updated SiteMoverFarm for GFAL2SiteMover
Added new error code 1218, ERR_FILEEXIST (PilotErrors)
Added several new methods to SiteInformation as part of site mover refactoring: getCopySetup(), getCopyTool(), getCopyPrefix(), 
getCopyFileAccessInfo(), getDirectInAccessMode() [currently used by GFAL2SiteMover only]
objectstoreSiteMover

Code contributions from Wen Guan, July 24, 2014

update GFAL2SiteMover add getLocalEMISetup which uses ATLASSiteInformation to get setup command
Add TimerCommand 
update PilotErros add ERR_GETKEYPAIR
update PilotErros add function getErrorName which get the error name from the error code
add S3ObjectstoreSiteMover
update ATLASSiteInformation add __securityKeys dict
update ATLASSiteInformation add getSecurityKey function
update ATLASSiteInformation update getLocalEMISetup to add --force in cvmfs
update SiteInformation add getCopyPrefixList, getCopyPrefixPath, getSecurityKey, setSecurityKey
rename ObjectstoreSiteMover to xrootdObjectstoreSiteMover
refactor xrootdObjectstoreSiteMover, xrdcpSiteMover, FAXSiteMover
add S3ObjectstoreSiteMover
create new ObjectstoreSiteMover which will use implementation of xrootdObjectstoreSiteMover or S3ObjectstoreSiteMover
refactor LocalSiteMover
update SiteMover add useTracingService variable and update function sendTrace to add "if not self.useTracingService"
update pUtil to fix extractFilePaths which can replace multiple environment variables in setup
update xrdcpSiteMover add "thisExperiment.updateJobSetupScript" in stageInFiles
fix bug in S3ObjectstoreSiteMover to add "create=True" when stageOutFile

Code contributions from Wen Guan, August 14, 2014

Created getFileScope() used with tracing report (Mover)

Code contribution from Vincenzo Lavorini, July 29, 2014

Added the subprocess method Popen and Call, for managing CURL calls;
Added filename and scope to the replica class
In the __init__ phase of aria2cSiteMover class a rucio token is taken by a CURL call; the token is then saved to a file. N.B. The CURL call
expect to have the $X509_USER_PROXY and the $RUCIO_ACCOUNT defined; the self.getSurl2httpsMap is deleted;
In th surls2metalink method, the rucio token on the file i open, and the metalink is retrieved by a CURL call;
get_data() now accepts a scope
and last, in order to get the mover to work, I had to initialize the srmhost=None in surls2metalink method. But maybe this row must be deleted

------------------------------------------------------

Added to distribution:
CHANGES                       : This file
Configuration.py              : Singleton dictionary that can be read from JSON file
CustomEncoder.py              : Convert configuration object to JSON
Monitor.py                    : Monitoring loop of the pilot
UpdateHandler.py              : Utility class
WatchDog.py                   : Process cleanup
environment.py                : Defaults for global variables
glexec_aux.py                 : Entry point for glExec sandbox [merge with pilot.py?]
glexec_utils.py               : glExec utilities, renamed from my_proxy_utils.py
processes.py                  : Process handling
runEvent.py                   : Subprocess module for Event Service use (replaced by RunJobEvent, runEvent removed from SVN)
EventServiceFactory.py        : Factory for generating Event Service objects that can be experiment specific
EventService.py               : Main class for Event Service classes (can be extended with ATLASEventService e.g.)
ATLASEventService.py          : ATLAS specific event service class
PilotYamplServer.py           : Yampl server class used by runEvent
StoppableThread.py            : Threading class for threads that need a stop() method
GFAL2SiteMover.py             : New site mover for GFAL2
objectstoreSiteMover.py       : New site mover for Object Stores
RunJob*.py                    : New RunJob classes
TimerCommand.py               : New timer module
xrootdObjectstoreSiteMover.py : Object store class using xrootd
S3ObjectstoreSiteMover.py     : Object store class using S3 API
EventRanges.py                : Server communication module for event ranges
SysLog.py                     : syslog functions
AMSTaiwanExperiment.py        : Experiment class for AMS Taiwan
AMSTaiwanSiteInformation.py   : SiteInformation class for AMS Taiwan

////////////////////////////////////////////////////////////////////////////////////////////////////////////////////////////////////////////////////////////////////

59b:
Sending readpar('appdir') to extractAppdir instead of thisSite.appdir which might not be updated correctly, in monitor_job (Monitor)
Added debug info to extractAppdir (SiteInformation, ATLASSiteInformation)
New version of aria2c site mover from Vincenzo Lavorini (aria2cSiteMover)
Looking for metadata file in alternative location (pilot init dir), in getPayloadMetadataFilename() (PandaServerClient)
Sending altpath (filenamePayloadMetadata) to getMetadata() from updatePandaServer() (PandaServerClient)
Added altpath argument to getMetadata() (pUtil)
Updated getMetadata() for using altpath when possible. Replaced 'id' with 'jobId' (pUtil)
Added special case for AtlasDerivation in getProperASetup() (ATLASExperiment)
Changed %d to %s for jobId conversion in cleanup() (Cleaner)
Removed repr() around jobId in put(), rename(), remove() (JobState)
Changed default jobId=0 to jobId='0' in Job class definition (Job)
Changed PandaID=%d to PandaID=%s in displayJob() (Job)
Removed int() conversion from jobId in setJobDef() (Job)
Removed str() from jobId in setJobDef() (Job)
Changed %d to %s in jobId conversion in getLogFileGuid(), postJobTask() (JobLog)
Removed str() around jobId in transferActualLogFile(), createMetadataForOutput(), addWantedFiles() (JobLog)
Removed repr() around jobId in createMetadataForOutput(), transferAdditionalCERNVMFiles() (JobLog)
Changed %d to %s for jobId in run(), updateServer(), recoverWithServer() (JobRecovery)
Changed %d to %s for jobId in __killLoopingJob(), __updateJobs(), __createJobWorkdir() (Monitor)
Removed str() from jobId in monitor_job() (Monitor)
Removed str() from jobId in getXML() (PandaServerClient)
Removed repr() from jobId in updatePandaServer() (PandaServerClient)
Changed %d to %s for jobId in cleanup(), createFileMetadata(), __main__() (RunJob)
Removed repr() from jobId in moveTrfMetadata() (RunJob)
Changed %d to %s for jobId in cleanup(), createFileMetadata(), __main__() (RunJobEvent)
Changed %d to %s for jobId in __main__() (RunJobTitan)
Removed int conversion from jobinfo["jobid"] in handle() (UpdateHandler)
Removed str conversion for jobId in __run_glexec() (glexec_utils)
Removed repr() from jobId in getMetadata() (pUtil)
Changed %d to %s in makeJobReport(), moveToExternal() (pUtil)
Removed str() from jobId in moveLostOutputFiles() (pilot)
Changed %d to %s in RecoverLostJobs(), getNewJob() (pilot)
Updated extractAppdir() for allowing AtlasP1HLT and AtlasHLT jobs anywhere (ATLASSiteInformation
Only using special setup for HLT for AFS, ie if $VO_ATLAS_RELEASE_DIR exists, in getProperSiterootAndCmtconfig(), getProperASetup() (ATLASExperiment)
Verifying that atlasProject is not already added to cmd1 in updateCmd1WithProject() (ATLASExperiment)
Updated getProperPaths() to handle non-rucio SURL properly (ATLASSiteInformation)

////////////////////////////////////////////////////////////////////////////////////////////////////////////////////////////////////////////////////////////////////

59c:

Bug fixes in S3OjectstoreSiteMover
Skipping TURL based PFC in shouldPFC4TURLsBeCreated() if copyprefixin does not contain oldPrefix (Mover)
Added eventService argument to doSpecialLogFileTransfer() (Experiment, ATLASExperiment)
Sending job.eventService to doSpecialLogFileTransfer() from transferLogFile() (JobLog)
Updated RunJobFactory for Hopper and Edison (RunJobFactory)
Cleaned up some debugging log messages from PandaServerClient related to PandaID (PandaServerClient)
Added stage-out error handling to RunJobEvent
Created get/setErrorCode() used by stageOut() and main function (RunJobEvent)
Printing the job definition backup filename instead of the full dispatcher response in backupDispatcherResponse() (pilot)
Avoiding duplicated of "Put error: " at the beginning of pilotErrorDiag in stageOut() (RunJob, RunJobEvent)
Updated run command for special homePackage (AthAnalysisBase) in getJobExecutionCommand() (ATLASExperiment)
Created getTiersOfATLASSE() used by getGroupDiskPath() (SiteMover)
Created getDefaultDQ2SiteName() used by getGroupDiskPath() (SiteMover)
Updated getPreDestination() for resetting groupdisk space token (SiteMover)

Code from Danila Oleynik:

RunJobHopper and RunJobEdison (added to SVN)
Updated to RunJobTitan

Code from Edward Karavakis:
glExec bug fixes (pilot, pUtil)

Code from Vincenzo Lavorini
Bug fix related to missing X509_CERT_DIR (aria2SiteMover)

////////////////////////////////////////////////////////////////////////////////////////////////////////////////////////////////////////////////////////////////////

59d:
Corrected runJob.getGlobalErrorCode -> runJob.getGlobalErrorCode() in sig2exc(), leading to wrong error code labelling (RunJob, RunJobEvent)
New code from Vincenzo Lavorini; e.g. removed explicit https:// from command line in surls2metalink() (aria2cSiteMover)
Replaced all four occurances of 'https://voatlasrucio-redirect-prod-01.cern.ch' with 'https://rucio-lb-prod.cern.ch' (Mover)
Updated nightlies setup, fixing a problem with potentially repeated cacheVer strings in the asetup options list (seen with an SLC5 user job), in getProperASetup() (ATLASExperiment)
New version of aria2c site mover using -1 curl option. Code from Vincenzo Lavorini (aria2cSiteMover)
Changed time-out from 3600 s to 600 s (xrootdObjectstoreSiteMover)
glExec update from Edward Karavakis to resolve issues at two Canadian sites that do not have the $GLEXEC_LOCATION env var set (pilot, glexec_utils)
Skipping nCore checks for install jobs, in postGetJobActions() (ATLASExperiment)
Getting JSON instead of XML in getPayloadMetadataFilename() (PandaServerClient)
Updated TimerCommand to handle function time outs (Wen Guan)
Added time-outs to S3ObjectstoreSiteMover (Wen Guan)

////////////////////////////////////////////////////////////////////////////////////////////////////////////////////////////////////////////////////////////////////

59e:

Added altloc argument to getPayloadMetadataFilename() and its call in updatePandaServer() (PandaServerClient)
Looking for jobReport in alt location, improved log messages in getPayloadMetadataFilename() (PandaServerClient)
Setting GLEXEC_LOCATION in case this is not already set to solve issues seen at Canadian sites. Code from Edward Karavakis (pilot, glexec_utils)
Changed the max stage-out time to 10 h in __main__() (RunJobEvent)
Added rucio_test to argParser() to allow this prodSourceLabel to run user jobs (pilot)
Created sendTraceToRucio() used from sendTrace(). Code from Wen Guan (SiteMover)
Improved boto addition to PYTHONPATH. Code from Wen Guan (S3ObjectstoreSiteMover)
Updated getDefaultDQ2SiteName() to handle complex se[prod]paths to fix a problem with GROUPDISK jobs (SiteMover)
New version of aria2cSiteMover from Vincenzo Lavorini
Corrected ['pilotId'] -> env['pilotId'] in argParser() (pilot)
Now returning pilotErrorDiag from verifyReplicasDictionary(), received in getPoolFileCatalog() (Mover)
Improved error message for replica missing in Rucio catalog, in getPoolFileCatalog() (Mover)
Added missing return objects in stageOut() (S3ObjectstoreSiteMover)
Added debugging info to S3 key download in getSecurityKey() (ATLASSiteInformation)
Changed aipanda007 to pandaserver.cern.ch in getSecurityKey() (ATLASSiteInformation)
Updated process handling. Code from Wen Guan (TimerCommand)
Removed unwanted log messages (aria2cSiteMover)
  
////////////////////////////////////////////////////////////////////////////////////////////////////////////////////////////////////////////////////////////////////

59f:

Put a try-statement around the rucio.client import in aria2cSiteMover, not always available. Caused problem om Nordugrid HPC sites
Added missing 'self' to isAGreaterOrEqualToB() in getPayloadMetadataFilename() (PandaServerClient)
Copying jobReport to pilots workdir to make it available for PandaServerClient at the end of the job (RunJob, RunJobEvent)

////////////////////////////////////////////////////////////////////////////////////////////////////////////////////////////////////////////////////////////////////

59g:

Using default metadata XML file if reportVersion is not found in jobReport.json, in getPayloadMetadataFilename() (PandaServerClient)
Now sending jobReport.json if report version >= 1.0.0 in getPayloadMetadataFilename() (PandaServerClient)
Created getMaxMemoryUsageFromCGroups() [to be used by Monitor.py] (processes)
Removed misleading log messages related to process killing ('Going to kill pid ..') (Monitor)
Added curtime_mem in monitor_job() (Monitor)
Created __verify_memory_limits(), called from monitor_job() (Monitor)
Created isCGROUPSSite(), used by __getsetWNMem() and its duplicate getsetWNMem() (Monitor, pilot)
New version of aria2c Site Mover from Vincenzo Lavorini, e.g. updating the auth cluster (to rucio-auth-prod.cern.ch)
__getsetWNMem() now using getMaxMemoryUsageFromCGroups() for testing purposes (Monitor)
Corrected error message 'cmtside command was timed out' -> 'cmtsite command was timed out' in verifyCmtsiteCmd() (ATLASExperiment, TaiwanExperiment)
Now using ATLAS_CGROUPS_BASE in isCGROUPSSite() (processes)
Replaced globalSite with thisSite, and added a try-statement, in sig2exc() (pUtil)
Added protection for non-allowed server states in verifyJobState() (pUtil)
Updates from Edward Karavakis for glexec (pilot, glexec_utils)
Corrected undefined variable, t -> timeUsed, in errorToReport() (LocalSiteMover, FAXSiteMover, GFAL2SiteMover, xrdcpSiteMover, xrootdObjectstoreSiteMover)

////////////////////////////////////////////////////////////////////////////////////////////////////////////////////////////////////////////////////////////////////

59h:

Updated the xrdcp setup in getLocalROOTSetup() (ATLASSiteInformation)
Created getTimeOut() to be used by site movers (SiteMover)
Sending sourceSize to stageInFile() from stageIn() (FAXSiteMover)
Added sourceSize argument to stageInFile() (FAXSiteMover)
Using getTimeOut() from stageInFile() (FAXSiteMover)
Added -f to xrdcp command in stageOutFile(), requested by Alessandro di Girolamo (xrdcpSiteMover)

////////////////////////////////////////////////////////////////////////////////////////////////////////////////////////////////////////////////////////////////////

59i:

Now making sure that exeErrorCode is properly set in getNodeStructure() (PandaServerClient)

////////////////////////////////////////////////////////////////////////////////////////////////////////////////////////////////////////////////////////////////////

59j:
New version of aria2c site mover from Vincenzo Lavorini
Updates for ES merge by Wen Guan (Job, pUtil, RunJob)
<<<<<<< HEAD
New error code ErR_BADALLOC, 1223, "TRF failed due to bad_alloc" (PilotErrors)
Added new methods to ErrorDiagnosis; will be moved to separate module later
Added exception for runargs in removePyModules() (pUtil)

////////////////////////////////////////////////////////////////////////////////////////////////////////////////////////////////////////////////////////////////////

59k:

Ignoring failed stage-in of log files from objectstores in mover_get_data(). Update from Wen (Mover)

////////////////////////////////////////////////////////////////////////////////////////////////////////////////////////////////////////////////////////////////////
=======
New error code ERR_BADALLOC, 1223, "TRF failed due to bad_alloc" (PilotErrors)
Added new methods to ErrorDiagnosis; will be moved to separate module later
Added exception for runargs in removePyModules() (pUtil)
>>>>>>> main-dev

////////////////////////////////////////////////////////////////////////////////////////////////////////////////////////////////////////////////////////////////////

59k:

Ignoring failed stage-in of log files from objectstores in mover_get_data(). Update from Wen (Mover)

////////////////////////////////////////////////////////////////////////////////////////////////////////////////////////////////////////////////////////////////////
=======
>>>>>>> a6a80e1a

60a:

Removed the old outdated sendTrace() and renamed sendTraceToRucio() to sendTrace() (SiteMover)
Added new data member prodDBlocks to Job class, which will contain the correct container or dataset name for traces  (Job)
Created getProperDatasetNames() (Mover)
Sending rucio_dataset_dictionary to mover_get_data() (Mover)
Now sending the proper container/dataset name to the tracing server (Mover)
Added fileList argument to getPrefices and from its call in (Mover)
Created matchCopyprefixReplica(), used by getPrefices() (Mover)
Added prefix_dictionary argument to convertSURLtoTURL() and from its call in getTURLs() (Mover)
Now overwriting old/newPrefix if prefix_dictionary has an entry for key value 'surl' in convertSURLtoTURL() (Mover)
Created getSurlTokenDictionary() used from mover_get_data() (Mover)
Sending tokens_dictionary to PFC4TURLs() from mover_get_data() (Mover)
Added tokens_dictionary argument to PFC4TURLs() (Mover)
Sending tokens_dictionary to createPFC4TURLs() from PFC4TURLs() (Mover)
Added tokens_dictionary argument to createPFC4TURLs() (Mover)
Sending tokens_dictionary to getTURLs() from createPFC4TURLs() (Mover)
Added tokens_dictionary argument to getTURLs() (Mover)
Sending the space token corresponding to the LFN to convertSURLtoTURL() from getTURLs(), requested by Johannes Elmsheuser (Mover)
Added token argument to convertSURLtoTURL() (Mover)
Sending token to convertSURLtoTURLUsingHTTP() from convertSURLtoTURL() (Mover)
Added token argument to convertSURLtoTURLUsingHTTP() requested by Johannes Elmsheuser (Mover)
Support for event index, removed usage and handling of tag files (RunJobEvent)
Always setting MAKEFLAGS for analysis jobs in getJobExecutionCommand() (ATLASExperiment)
Always setting ROOTCORE_NCPUS in addEnvVars2Cmd() (ATLASExperiment)
Removed unnecessary import of Popen from RunJobEvent
Created getPlainCopyPrefices() used by shouldPFC4TURLsBeCreated() (Mover)
Added exception for dummy in shouldPFC4TURLsBeCreated() (Mover)
getMaxMemoryUsageFromCGroups() now uses ATLAS_CGROUPS_BASE if available (to support older cgroups installations), otherwise defaults to /var/cgroups/memory (processes)
Added trf name to extractSetup() to improve source extraction (bug fix for token extractor usage) (EventService)
Now sending trf name to extractSetup() (bug fix for token extractor usage) (RunJobEvent)
Added sourceSite to Job class, useful for overflow jobs to get to the proper FAX redirector (Job)
Sending job.sourceSite to mover_get_data() from get_data() (Mover)
Added sourceSite argument to mover_get_data(), sitemover_get_data() (Mover)
Sending sourceSite to sitemover_get_data() from mover_get_data() (Mover)
Sending sourceSite to get_data() from sitemover_get_data() (Mover)
Sending sourceSite to sitemover.findGlobalFilePath() from mover_get_data() (Mover)
Receiving sourceSite in get_data() (FAXSiteMover)
Sending sourceSite to findGlobalFilePath() from get_data() (FAXSiteMover)
Sending sitename (as computingSite) to findGlobalFilePath() from mover_get_data() (Mover)
Getting computingSite (from sitename) in get_data() (FAXSiteMover)
Sending sitename (as computingSite) to findGlobalFilePath() from mover_get_data() (Mover)
Added computingSite argument to findGlobalFilePath() (FAXSiteMover)
Sending computingSite to findGlobalFilePath() from get_data() (FAXSiteMover)
Created getFAXRedirectors(), used by getGlobalFilePaths() (FAXSiteMover)
Sending computingSite, sourceSite to getGlobalFilePaths() from findGlobalFilePath() (FAXSiteMover)
Added computingSite, sourceSite arguments to getGlobalFilePaths() (FAXSiteMover, SiteMover)
Added computingSite, sourceSite arguments to convertSURLtoTURLUsingDataset() (Mover)
Added computingSite, sourceSite arguments to convertSURLtoTURL() (Mover)
Added computingSite, sourceSite arguments to convertSURLtoTURL() call in getTURLs() (Mover)
Added computingSite, sourceSite arguments to getTURLs() (Mover)
Added computingSite, sourceSite arguments to getTURLs() call in createPFC4TURLs() (Mover)
Added computingSite, sourceSite arguments to createPFC4TURLs() (Mover)
Added computingSite, sourceSite arguments to createPFC4TURLs() call in PFC4TURLs() (Mover)
Added computingSite, sourceSite arguments to PFC4TURLs() (Mover)
Added sitename, sourceSite arguments to PFC4TURLs() call in mover_get_data() (Mover)
Added computingSite, sourceSite arguments to getGlobalFilePaths() call in convertSURLtoTURLUsingDataset() (Mover)
Added computingSite, sourceSite arguments to convertSURLtoTURLUsingDataset() call in convertSURLtoTURL() (Mover)
Now selecting fax redirector depending on file type (read: lib vs no lib file) using in getGlobalFilePaths() (FAXSiteMover)
Added pwg*, pwhg*, *PROC* to removeRedundantFiles() (ATLASexperiment)
Added switching between three access modes for davix/webdav input access. Code from Johannes Elmsheuser (Mover)
Avoiding fax fallback for transferType and copyCommand fax in mover_get_data() (Mover)
Added option -np (no progress bar) to xrdcp command in stageInFile() and stageOutFile() (xrdcpSiteMover, FAXSiteMover)
Created useEventIndex(), setUseEventIndex() (RunJobEvent)
Now supporting both event index and TAG file creation (RunJobEvent)
Added exception for exit code 66 (TRF_EXEC_VALIDATION_FAIL) in getTrfExitInfo() (RunJobEvent)
Added support for copyprefix lists in getPrefices() (Mover)

Code merge: Code from Wen Guan:
Added Hpc identifier in getSubprocessName() (Experiment)
Added new data members to Job class: eventServiceMerge, mode, hpcStatus, refreshNow (Job)
Added new setter methods for the data members above; setMode(), getMode(), setHpcStatus(), getHpcStatus() (Job)
Setting new variables mentioned above (Job)
Added HPC directory to distribution
Added HPC directory to file list in getFileList() (pUtil)
Corrected for HPC environment in curl command in _Curl::get(),post(),put() (pUtil)
Outcommented the pwd part in createESFileDictionary() (pUtil)
Replacing .pool.root. with .txt. in writeToInputFile() (pUtil)
Updated the inputHitsFile handling in writeToInputFile(), updateJobPars() (pUtil)
Added exception for catchall = HPC_HPC in shouldPFC4TURLsBeCreated() (Mover)
Getting the coreCount primarily from job.coreCount in getJobMetrics() (PandaServerClient)
Forwarding HPC parameters mode and HPCStatus to jobMetrics in getJobMetrics() (PandaServerClient)
Setting jobSubStatus to job.hpcStatus in getNodeStructure() (PandaServerClient)
Making the makeHTTPUpdate() call in the job.workdir instead of __pilot_initdir in updatePandaServer()
Adding --tls to curl command in post(),put(),get() (pUtil)
Added new error codes; 1224 (ERR_ESRECOVERABLE), 1225 (ERR_ESMERGERECOVERABLE) (PilotErrors)U
sing ERR_ESRECOVERABLE in failJob() (RunJob)
Now importing RunJobHpcEvent (RunJobFactory)
New files added to distribution (ThreadPool.py, RunJobHpcEvent.py)
Sending mode,hpcStatus,refreshNow,coreCount to pilot from updateJobInfo() (RunJobUtilities)
Receiving mode,hpcStatus,refreshNow,coreCount in handle() (UpdateHandler)
Added exception for S3 objectstore for merge jobs/log files, in mover_get_data() (Mover)
Bug fix in TimerCommand, including correction of variable with wrong name - previously time-outs did not fully work (TimerCOmmand)
Added log messages to stageInFile() and stageOutFile() (xrootdObjectstoreSiteMover)

Code merge: Code from Danila Oleynik:
Updated ATLASExperiment
Returning None if token not set in verifyGroupSpaceToken() (SiteMover)
Updated processes
New versions of many of the HPC classes

Code merge: Code from Luke Wayne (AMS):
New version of AMSTaiwanExperiment
New version of AMSTaiwanSiteInformation



////////////////////////////////////////////////////////////////////////////////////////////////////////////////////////////////////////////////////////////////////

60b:

Taking a 5s nap before copying and opening the jobReport.json file to make sure it is finished, in getTrfExitInfo(). Problem seen with some jobs, e.g. 2397783893
where the jobReport.json file was cut off, indicating that it was not finished writing to (RunJob)
Added radical and HPC to directories to be copied to sandbox, in __ship_queue_data() (glexec_utils)
Fixed curl handling in getFAXRedirectors(). Previously 'None' was not handled correctly (FAXSiteMover)
Now sending jobId to findGlobalFilePath() from get_data() (FAXSiteMover)
Added optional jobId argument to findGlobalFilePath(), getGlobalFilePaths() (FAXSiteMover)
Sending jobId to getGlobalFilePaths() from findGlobalFilePath() (FAXSiteMover)
Sending jobId to getFAXRedirectors() from getGlobalFilePaths() (FAXSiteMover)
Added jobId argument to getFAXRedirectors() (FAXSiteMover)
Added new module that will contain functions related to file handling (FileHandling)
getStdoutFilename() now using function from FileHandling to find last updated log file to be used in debug mode (pUtil)
Added debug info to createLogFile() (JobLog)
Now setting pilotErrorDiag if there is no path to the object store in getDDMStorage() (Mover)
Added new error code: ERR_ESATHENAMPDIED = 1227, "AthenaMP ended Event Service job prematurely" (RunJobEvent)
Added error handling of event service failures in __main__() (RunJobEvent)
Stopping threads after various failures in __main__() (RunJobEvent)
Using pandaserver instead of dev server aipanda007 in updateEventRange() and downloadEventRanges() (EventRanges)
Using pandaserver instead of dev server aipanda007 in downloadEventRanges() (RunJobEvent)

Update info from Edward Karavakis:
- Added a retry mechanism with a sleep and if glexec fails, don't break the pilot
- Update panda server when glexec infrastructure fails
- Added a new pilot error code for glexec related failures: 1226
- List dirs and copy them instead of having them hardcoded (that's why glexec broke with HPC, radical)
- Corrected glexec_utils 2>&1 instead of 2>1
- Do not copy pilot proxy to /tmp when pinging glexec infrastructure, use X509_USER_PROXY instead

Update info from Wen:
- getCopyPrefixPath() updated for ..
- Added new site mover for S3 and added it to the site mover farm (S3SiteMover, SiteMoverFarm)
- Updates to S3ObjectstoreSiteMover related to checksum handling
- Added missing setting of stdout in run() (TimerCommand)

Update info from Vincenzo Lavorini:
- Some error handling added to aria2c site mover
- Added some protections around file open (aria2cSiteMover)

////////////////////////////////////////////////////////////////////////////////////////////////////////////////////////////////////////////////////////////////////


TODO:

Prior to file registration (i.e. for US sites that still uses the pilot for file registrations), the pilot sets the LFC_HOST env variable; no longer needed for file 
registrations using DQ2 functions test with a job run in the US, BNL e.g. which still uses the pilot for file registrations

todo: remove the explicit usages of schedconfig.lfchost and replace with an experiment specific method (getFileCatalog())
todo: rename pUtil.getExperiment to pUtil.getExperimentObject, correct import in SiteInformation

#### add new error codes 1217-1219 to proddb
Update prodDB for ERR_RUNJOBEXC : "Exception caught by runJob" -> "Exception caught by RunJob*" ? not necessary??
Added new error codes; 1224 (ERR_ESRECOVERABLE), 1225 (ERR_ESMERGERECOVERABLE) (PilotErrors)<|MERGE_RESOLUTION|>--- conflicted
+++ resolved
@@ -1,624 +1,6 @@
 Complete change log for PanDA Pilot version PICARD 59a
 ------------------------------------------------------
 
-<<<<<<< HEAD
-Merge between 59a and 58i (Feb 7)
-
-Experiment                 : diff verified
-ATLASExperiment            : diff verified
-SiteInformation            : diff verified
-ATLASSiteInformation       : diff verified
-SiteMover                  : diff verified
-Mover                      : diff verified
-pUtil                      : diff verified
-runJob                     : diff verified
-RunJobUtilities            : diff verified
-Job                        : diff verified
-JobLog                     : differences, to be tested
-
-Merge between 59a and Eddie's version (Feb 10)
-
-pilot                      : done
-pUtil                      : done
-runJob                     : done
-Mover                      : done
-SiteMover                  : done
-Monitor                    : done
-glexec_aux                 : done
-my_proxy_utils             : done
-
-Feature tests, final version
-
-Proxy check                : OK
-Disk space check           : OK
-Pilot init dir in pUtil    : OK
-Cleaner                    : ? test at UTA, lots of old tmp garbage there
-Looping job killer         : BROKEN - fixed? Make sure no more 1112 pilot exceptions due to looping jobs
-User analysis job          : Testing at ANALY_MWT2_SL6 (FAX test below) OK
-prun                       : Test with Hello World example, then via HC?
-Multi-job loop             : Testing at UTA_PAUL_TEST, two queued jobs: OK (problems fixed, monitor_job() now returns exit info properly)
-Job recovery               : Test at UTA_PAUL_TEST
-FAX                        : Testing at ANALY_MWT2_SL6, broken LSM: OK (real test with RC jobs)
-Alt stage-out              : Repeat GoeGrid test
-Secondary log transfer     : Repeat object-store test
-Multi-trf                  : Ask Andrej, combine with Nordugrid test? see http://panda.cern.ch/server/pandamon/query?job=2136530336
-Nordugrid test             : Ask Andrej when all other tests are done
-RC tests                   : As soon as possible when a few more of the other tests are done
-PanDA mover                : OK
-glExec                     : Hand over preliminary code when a few more of the other tests are done
-RC tests, glExec           : Ask HC team to prepare RC tests when Eddie has confirmed that glExec still works
-Subprocess selection       : (is runEvent selected properly after last merge?), test with testEventService-UTA.py
-No TCP connection          : If a TCP server cannot be setup in Monitor, make sure the job is failed correctly (it isn't)
-lineno()                   : Usage of function lineno() is not correct; line number is not the same as process id..
-Are kill signals forwarded : ? Verify new signal handlers in RunJob and RunJobEvent
-maxmemory                  : Fixed
-
-Additional test of recently added features
-
-Job def download for a maximum of N seconds : (set getjobmaxtime)
-
-
-#### add new error codes 1217-1219 to proddb
-Update prodDB for ERR_RUNJOBEXC : "Exception caught by runJob" -> "Exception caught by RunJob*" ? not necessary??
-
-////////////////////////////////////////////////////////////////////////////////////////////////////////////////////////////////////////////////////////////////////
-
-59a:
-
-Replaced global fileList with function getFileList(), used in stageInPyModules() and removePyModules() (pUtil)
-Simplified file removal in removePyModules() (pUtil)
-Created dumpPilotInfo() (pUtil)
-Added initdir argument to getPilotVersion() (pUtil)
-Verifying that inFiles is set before checking its size in __killLoopingJob(), __checkPayloadStdout(), __checkWorkDir(), __checkLocalSpace() (Monitor)
-Added ERR_NOSUCHFILE to file corruption report in mover_get_data(), requested by Cedric Serfon (Mover)
-Created runEvent module
-Added new pilot error code 1218, ERR_RUNEVENTEXC, used by runEvent (PilotErrors)
-Created getSubprocessArguments() used by Monitor (Experiment)
-Created verifySoftwareDirectory() used by extractAppdir() (SiteInformation)
-Skipping some checks in specialChecks() for HPC systems, assuming schedconfig.resourcetype is set (ATLASExperiment)
-Added new environment variable 'verifySoftwareDirectory'. Normally the softwre directory should be verified, but potentially not on an HPC system (environment)
-Suggest to add new schedconfig field "resourcetype" (?) set to hpc for HPCs. Assumed for now, in *Experiment specialChecks()
-Removed the call to pUtil.setHTTPProxies() run runMain(), since it is no longer necessary to set http*_proxy at SLAC (pilot)
-Moved sleep call until end of each monitoring loop iteration, in monitor_job() (Monitor)
-Removed setHTTPProxies() which is no longer needed (for setting http[s]_proxy for SLAC) (pUtil)
-Removed call to setHTTPProxies() (pilot)
-Removed env variable settings from the top of runEvent, runJob (runEvent, runJob)
-Removed http[s]_proxy from env variable list (atlasProdPilot)
-Added timedCommand() to testCVMFS(), requested by Rodney Walker (ATLASExperiment)
-Created interpretProxyInfo() (SiteMover)
-Updated verifyProxy() to primarily use arcproxy instead of voms-proxy-info (SiteMover)
-Renamed all s11 to exitcode and o11 to output (SiteMover)
-Created getDN() (pilot)
-Trying to use arcproxy before voms-proxy-info in getDN() used in getDispatcherDictionary() (pilot)
-Added appdir to fields list in evaluateQueuedata() to be able to handle environmental variables (SiteInformation)
-Now handling |-signs in appdir, in evaluateQueuedata() (SiteInformation)
-Added new pilot option -G <getJobMaxTime> in usage(), argParser() (pilot)
-Reading -G option in argParser() (pilot)
-Added exception handling to int conversions in argParser() (pilot)
-Added getjobmaxtime to list of globals in set_environment() (environment)
-Rewrote getJob() to download jobs for a maximum time instead of maximum number of trials (pilot)
-Created *EventService* classes
-Created getEventService() (pUtil)
-Added event service variables to Job definition (Job)
-Created getSubprocessName() used in Monitor before spawning subprocess (Experiment)
-Removed useless experiment variable in transferLogFile() (JobLog)
-Renamed transferLogFile() to transferActualLogFile() (JobLog)
-Created new transferLogFile() acting as a wrapper to transferActualLogFile() (JobLog)
-Created doSpecialLogFileTransfer() (Experiment, ATLASExperiment)
-Added alt option for getFinalLCGPaths(), getPreDestination(), getFullPath() (SiteMover)
-Sending alt to getPreDestination() in getFinalLCGPaths(), getFullPath() (SiteMover)
-Sending alt to getFinalLCGPaths() in getProperPaths() (ATLASSiteInformation)
-Sending alt to five readpar() calls in getPreDestination() (SiteMover)
-Sending alt to three getMatchingDestinationPath() calls in getPreDestination() (SiteMover)
-Sending alt to getFullPath() in getProperPaths() (ATLASSiteInformation)
-Sending alt to readpar() in getFullPath() (SiteMover)
-Added specialTransfer option [used for secondary log transfer] in transferActualLogFile() (JobLog)
-Using specialTransfer option to avoid transfer check in transferActualLogFile() (JobLog)
-Added logPath to sitemover_put_data() in mover_put_data() which is set for special log transfers (Mover)
-Created getLogPath(), constructPathFromJobid() (JobLog)
-Now using getLogPath() from transferActualLogFile() (JobLog)
-Sending logPath to mover_put_data() call in transferActualLogFile() (JobLog)
-Receiving logPath in put_data() (FAXSiteMover)
-Added code for transferring log file to special SE in put_data (FAXSiteMover)
-Sending sitename to getProdCmd2() from getJobExecutionCommand(), added sitename option to getProdCmd2() (ATLASExperiment)
-Changed HLT if-statements to use CERN-RELEASE instead of HLT (ATLASExperiment) DOESNT WORK
-Added eventService boolean to Job class (Job)
-Receiving eventService boolean in setJobDef() (Job)
-Using eventService boolean in getSubprocessName() and its call in monitor_job() (Experiment, Monitor)
-Added prodDBlockTokenForOutput list to Job class (Job)
-Added prodDBlockTokenForOutput list to displayJob() (Job)
-Added prodDBlockTokenForOutput to setJobDef() (Job)
-Created extractInputOption() and updateJobParameters4Input() (ATLASExperiment)
-Will use the above methods from getJobExecutionCommand() [currently outcommented] (ATLASExperiment)
-Moved back verifyProxyValidity() definition (pilot)
-Moved back checkLocalDiskSpace() definition (pilot)
-Now using env['workerNode'].disk in checkLocalDiskSpace() instead of sending disk as function argument (pilot)
-Put back calls to verifyProxyValidity() and checkLocalDiskSpace() in runMain() (pilot)
-Now doing fastCleanup() after verifyProxyValidity() failure in runMain() (pilot)
-Created storePilotInitdir() used in pilot and environment
-Added PILOTVERSION to getFileList() (pUtil)
-Created getGlobalFilePaths() (SiteMover)
-Redefined convertSURLtoTURLUsingDataset() so that getGlobalFilePaths() could come from any site mover - needed by aria2cSiteMover (Mover)
-Calling convertSURLtoTURLUsingDataset() for FAX and aria2c in convertSURLtoTURL() (Mover)
-Renamed getReplicaDictionaryRucio() to getReplicaDictionaryFromRucio(), used in getReplicaDictionary() (Mover)
-Renamed all analJob to analyJob (SiteMover)
-Only running VmPeak script for production jobs (interpretPayloadStdout()) (ATLASExperiment)
-Now using decode_string() on pilotErrorDiag in handle() to prevent garbled error messages (UpdateHandler)
-Removed lfchost from getFileInfoFromMetadata() and its call in getFileInfo() (Mover)
-Removed lfchost from getFileInfo() and its call in mover_get_data() (Mover)
-Removed lfchost from mover_get_data() (Mover)
-Replaced usage of lfc_host with _lfcregister in file catalog registration decision in mover_put_data() (Mover)
-Removed setting of lfc_host and LFC_HOST env variable in mover_get_data() (Mover)
-Renamed lfc_hosts_list to host_list, lfc_host to host, in getPoolFileCatalog() (Mover)
-Renamed lfchost to host in getCatalogFileList() (Mover)
-Renamed lfc_hosts_list to hosts_list in getFileCatalogHosts() (Mover)
-Created optional getPanDAServerURL() (Experiment)
-Cleared argument url in getQueuedata() definition (SiteInformation)
-Importing getExperiment as getExperimentObject from pUtil (SiteInformation)
-Using getExperimentObject in getQueuedata() (SiteInformation)
-Renamed my_proxy_utils to glexec_utils (glexec_utils, pilot)
-Created getSubprocess() which creates and returns a process started with Popen() (Experiment)
-Created getJobExecutionCommand4EventService() (Experiment, ATLASExperiment)
-Switching to FAX site mover for transferType xrd/fax in getNewJob() (pilot)
-Renamed kids to children in checkProcesses, killProcesses() (processes)
-Added coreCount plus handling to job definition. Requested by Rodney Walker et al (Job)
-Created postGetJobActions() (Experiment, ATLASExperiment)
-Added rel_N to path if possible in getInstallDir() (ATLASExperiment)
-Only adding 'atlas_app/atlas_rel' to appdir if dir actually exists (pUtil)
-Added missing declaration of strXML in createFinalMetadata() (JobLog)
-Corrected ERR_NOATHENAMETADATA -> ERR_NOPAYLOADMETADATA in updatePandaServer() (PandaServerClient)
-Sending eventService boolean to mover_get_data() from get_data() (Mover)
-Added eventService argument to mover_get_data() (Mover)
-Sending eventService boolean to PFC4TURLs() from mover_get_data() (Mover)
-Added eventService argument to PFC4TURLs() (Mover)
-Sending eventService boolean to shouldPFC4TURLsBeCreated() from PFC4TURLs() (Mover)
-Added eventService argument to shouldPFC4TURLsBeCreated() (Mover)
-Overriding status boolean for event service in shouldPFC4TURLsBeCreated() (Mover)
-Added new logic for old/newPrefix in getPrefices() affected jobs using TURLs - make sure this doesn't affect FAX jobs (Mover)
-Checking if dbh exists before using it in isDBReleaseFile(). Needed for event service (i.e. runEvent will use code that uses isDBReleaseFile()
-but there is no dbh in that case) (Mover)
-Corrected fastCleanup() calls with too few arguments (two times in runMain()) (pilot)
-Added get/updateEventRanges to httpConnect() (pUtil)
-Added scopeIn, scopeOut, scopeLog to displayJob() (Job)
-Renamed logFile to filename, siteWorkdir to workdir in createFinalMetadata() (JobLog)
-Renamed createFinalMetadata() to createMetadataForOutput() (JobLog)
-Supporting TURL based PFCs in getOutFilesGuids() (RunJobUtilities)
-Created a new createFileMetadata() function for Event Service output files (runEvent)
-Added objectStorePath argument and handling to PFCxml() (pUtil)
-Removed call to backupPFC4Mover() in mover_get_data() (Mover)
-Now using default name PFC.xml instead of PoolFileCatalog.xml in getFileInfo() and mover_get_data() (Mover)
-Created getFileListFromXML(), getFileInfoFromXML(), getFileInfoDictionaryFromXML() to be used from runEvent (Mover)
-Corrected wrong variables names in updatePandaServer() causing job recovery to fail (pilot)
-Using new setup of asetup in getVerifiedAtlasSetupPath() for nightlies and skipping path verification (ATLASExperiment)
-Updated verifySetupCommand() to handle modern asetup verification (pUtil)
-Updated setJobDef() to handle swRelease cases like "Atlas-19.0.X.Y-VAL"
-Removed runJob.py from distribution. Replaced by RunJob.py
-Removed UberftpSiteMover.py from distribution (and updated SiteMoverFarm.py, my_proxy_utils.py, glexec_utils.py)
-Removed atlasProdPilot.py from distribution (and updated SiteMoverFarm.py, my_proxy_utils.py, glexec_utils.py)
-Removed dq2SiteMover from distribution (and updated SiteMoverFarm.py, my_proxy_utils.py, glexec_utils.py)
-Removed SRMSiteMover from distribution (and updated SiteMoverFarm.py, my_proxy_utils.py, glexec_utils.py)
-Removed COGSiteMover from distribution (and updated SiteMoverFarm.py, my_proxy_utils.py, glexec_utils.py)
-Removed GOSiteMover from distribution (andupdated SiteMoverFarm.py and glexec_utils.py)
-Created __allowLoopingJobKiller(), used by __check_looping_jobs() (Monitor)
-Removed number of hosts limitation in getPoolFileCatalog() related to FAX jobs, requested by Johannes Elmsheuser (Mover)
-Created getGUID() and isValidGUID() (pUtil)
-Now using getGUID() instead of explicit uuidgen in Job, JobLog, pUtil, pilot
-Added new error code 1219, ERR_UUIDGEN, "Command uuidgen failed" to PilotErrors
-Moved getSwbase() from pUtil to ATLASExperiment
-Renamed createJobSetupScript() to updateJobSetupScript() (pUtil)
-Moved updateJobSetupScript() from pUtil to Experiment, method used by Monitor
-Added updateJobSetupScript() to ATLASExperiment
-Updated RunJob for updateJobSetupScript(), added thisExperiment to executePayload (RunJob)
-Removed addToJobSetupScript import and added getExperiment (curlSiteMover, aria2cSiteMover, xrdcpSiteMover, lcgcpSiteMover, stormSiteMover)
-Extracting experiment variable in get_data(), forwarding it to core_get_data() which uses it to get thisExperiment (curlSiteMover, lcgcpSiteMover)
-Extracting experiment variable in get_data() which uses it to get thisExperiment (xrdcpSiteMover)
-Now using updateJobSetupScript() instead of addToJobSetupScript() (curlSiteMover, xrdcpSiteMover, lcgcpSiteMover, stormSiteMover)
-Created purgeTokenExtractorDirs(), used by cleanup() (Cleaner)
-Moved verifyProxy() and interpretProxyInfo() from SiteMover to Experiment
-Removed function verifyProxyValidity(), no longer needed (pilot, pUtil)
-Removed function __verifyProxyValidity(), no longer needed (Monitor)
-Now using Experiment::verifyProxy() (pilot, Monitor, castorSiteMover, GFAL2SiteMover, aria2cSiteMover, curlSiteMover, lcgcpSiteMover, lcgcp2SiteMover)
-Added new argument -H <cache> used by LSST (pilot)
-Added new environment field, cache (environment)
-Added new argument -I to argParser() (pilot)
-Now using schedconfigURL instead of pshttpurl in handleQueuedata() calls (pilot, Monitor)
-Removed getPanDAServerURL(), not needed (Experiment)
-Renamed atlasRelease to release (Job, ATLASExperiment, JEMstub, NordugridATLASExperiment, RunJob, runEvent)
-Removed import of unused function getAtlasRelease() (PandaServerClient)
-Renamed getAtlasRelease() to getRelease() (pUtil)
-Moved getRelease() from pUtil to Experiment, ATLASExperiment, CMSExperiment
-Updated convertSURLtoTURLUsingHTTP() to use new schedconfig fields allowhttp and httpredirector. Code from Johannes Elmsheuser (Mover)
-Created setCache(), getCache() and added new data member __cache (Experiment)
-Added -H option to getSubprocessArguments() (Experiment)
-Added cache option to argumentParser() (RunJob)
-Added __cache data member (RunJob)
-Now sending __cache to setCache() in __main__() (RunJob)
-Removed unused dsname from getPoolFileCatalog() call in getPoolFileCatalog() (runEvent)
-Removed unused dsname from getPoolFileCatalog() call in createPFC4TRF() (EventService)
-Removed unused dsname from getPoolFileCatalog() call in getFileInfo(), (Mover)
-Removed unused dsname from getPoolFileCatalog() (Mover)
-Improved exception handling in getFileCatalog() (ATLASExperiment)
-Removed outdated code related to LRC and FileRegistration usage in transferActualLogFile() (JobLog)
-Removed outdated code related to LRC and FileRegistration usage in stageOut() (RunJob)
-Removed outdated code related to LRC and FileRegistration usage in moveLostOutputFiles() (pilot)
-Removed dq2url argument from transferLogFile() (JobLog)
-Removed dq2url usages related to transferLogFile() (pilot)
-Removed dq2url from RunJobEvent
-Removed dq2url usage in getAnalysisRunCommand() (Experiment)
-Removed dq2url usage for RunJobEvent in getSubprocessArguments() (Experiment)
-Renamed lfcRegistration to fileCatalogRegistration in RunJob
-Increased the maximum allowed LFN string length from 150 to 255 characters. Requested by Asoka de Silva et al (pUtil)
-Added scope_dict to sitemover_get_all_data() call in mover_get_data(), requested by Cedric Serdon (Mover)
-Added scope_dict argument to sitemover_get_all_data(), requested by Cedric Serdon (Mover)
-Added scope_dict to get_data() call in sitemover_get_all_data(), requested by Cedric Serdon (Mover)
-Added scope_dict to get_data() (aria2cSiteMover)
-Created extractHPCInfo() (pUtil)
-getSubprocessName() is now using extractHPCInfo() (Experiment)
-Updated getSubprocessName() for HPCs and event service jobs (Experiment)
-Added support for catchall field in allowAlternativeStageOut() (ATLASSiteInformation)
-Created getCVMFSPath(), used by testCVMFS(), verifyProxy() (ATLASExperiment)
-Created getFileSystemRootPath(), used by getLocalROOTSetup() (ATLASSiteInformation)
-Created getLocalROOTSetup(), used by site movers (ATLASSiteInformation)
-Sending si object to getLocalROOTSetup() from get_data(), put_data() (objectstoreSiteMover, FAXSiteMover)
-Added experiment variable to put_data() (objectstoreSiteMover, FAXSiteMover)
-Updated getLocalROOTSetup() to use si object to get path (objectstoreSiteMover, FAXSiteMover)
-Simplified verifySetupCommand() used by site movers. Moved longer version to ATLASExperiment (pUtil, ATLASExperiment)
-Updated doSpecialLogFileTransfer() to use catchall field for log to objectstore activation (ATLASExperiment)
-transferLogFile() is now using doSpecialLogFileTransfer() and the objectstoreSiteMover (JobLog)
-Removed outdated URLBASE from Mover, including its usage in mover_get/put_data() (Mover)
-Added aria2c to exception for file not being local in getCatalogFileList(), requested by Johannes Elmsheuser (Mover)
-Added pfc_name argument to get_data() (Mover)
-Sending inputpoolfcstring variable to mover_get_data() in get_data() (Mover)
-Added pfc_name argument to stageIn(), and sending it to Mover::get_data() (RunJob)
-Replaced analJob with analysisJob in RunJob
-Updated "Exception caught by runJob" -> "Exception caught by RunJob*" (PilotErrors)
-Updated comments in several modules; runJob -> RunJob
-Added the new classes to glexec_utils.py (see 'Added to distribution below')
-Corrected a missing argument (experiment) in call to pUtil.postJobTask() in runMain() (pilot)
-Created verifyJobState() used by toServer() (pUtil)
-Added jobsetID data member plus handling in Job class (Job)
-Added convertToLFNs() used by createFileMetadata() (RunJobEvent)
-Took back missing getsetWNMem(), duplicate from Monitor for now (pilot)
-Created updateDispatcherData4ES() and added a call to it from toServer() (pUtil)
-Created createEventRangeFileDictionary(), writeToInputFile(), getEventRangeInputFiles() used by updateDispatcherData4ES() (pUtil)
-Added exception for FAX failover jobs when sending info to PandaLogger from updatePandaServer(). Requested by
-Ilija Vukotic (PandaServerClient)
-Created getPrimaryRucioReplica() used by getCatalogFileList() to only select replicas with rucio paths in FAX mode. Requested
-by Ilija Vukotic (Mover)
-Updated doFileVerifications() for mv, used by Mover::verifyAvailableSpace() (SiteMover)
-Skipping input file size verification for mv site mover in verifyAvailableSpace(). Requested by Andrej Filipcic (Mover)
-Now sending env['experiment'] to httpConnect from getNewJob(), needed for updating copytoolin for merge jobs (pilot)
-Added experiment argument to httpConnect() and using it in toServer() call (pUtil)
-Added experiment argument to toServer() and sending it to updateDispatcherData4ES() (pUtil)
-Added missing signal.SIGUSR1 to __init__() (Monitor)
-Added missing signal.SIGUSR1 to __main__() (RunJob, RunJobEvent)
-Increased time limit from 24 to 48 h in purgeFiles(), added mod time to log message (Cleaner)
-Changed replicas_dict != {} to replicas_dict != None which caused a problem on ND, in getPoolFileCatalog() (Mover)
-Added missing killProcesses import (pUtil)
-Added exception for cvmfs2 in killOrphans(). Requested by David Lesny (processes)
-Created writeToFileWithStatus(), used by writeToFile() (pUtil)
-Added additional protection against non rucio paths in getCatalogFileList() (Mover)
-Created getInitialDirs() (pUtil)
-Updated getModernASetup() to handle nightlies correctly. Sending swbase to getModernASetup() from two places (ATLASExperiment)
-Corrected LastTimeFilesWereModified -> lastTimeFilesWereModified in monitor_job() (Monitor)
-Created EventRanges functino module, used by RunJobEvent (EventRanges)
-Added file path to payload stdout to stdout_dictionary dictionary in getStdoutDictionary() (pUtil)
-Added stdout_path entry to global environment (environment)
-Setting the stdout_path in __updateJobs() and __cleanUpEndedJobs() (Monitor)
-Sending stdout_path to updatePandaServer() from postJobTask() (JobLog)
-Added stdout_path argument to updatePandaServer() (JobLog)
-Sending stdout_path to client.updatePandaServer() from updatePandaServer() (JobLog) 
-Added stdout_path argument to updatePandaServer() (PandaServerClient)
-Added sitename argument etc to getEnvVars2Cmd() and addEnvVars2Cmd() and sent sitename to their calls from getJobExecutionCommand() (ATLASExperiment)
-Created extractSEPath() used by getGroupDiskPath() (SiteMover)
-Created getGroupDiskPath() used by getPreDestination() (SiteMover, ATLASSiteInformation)
-Moved getPreDestination() and getGroupDiskPath() to SiteMover (SiteMover, ATLASSiteInformation)
-Created getDateDirs() used by updatePandaServer() (PandaServerClient)
-Updated getSpaceTokenForFile() for GROUPDISK special case (Mover)
-Added dst: handling for GROUPDISK in stageOutFile() (LocalSiteMover)
-Added dst: handling for GROUPDISK in put_data() (lcgcpSiteMover, lcgcp2SiteMover, xrootdSiteMover, GFAL2SiteMover, curlSiteMover)
-Created SysLog module, used by Mover
-Created getStdoutFilename(), used by getStdoutDictionary() (pUtil)
-Created getPayloadMetadataFilename() used by updatePandaServer() (PandaServerClient)
-Moved tryint(), isAGreaterThanB() and splittedname() from ATLASExperiment to PandaServerClient
-Updated and renamed isAGreaterThanB() to isAGreaterOrEqualToB() (PandaServerClient)
-Created AMSTaiwan experiment and site information classes. Added to factories and to distribution.
-Added patch from Edward Karavis for glexec_utils
-Created createTAGFile(), prependMakeRunEventCollectionScript() and getMakeRunEventCollectionScript() (RunJob)
-Now using ATHENA_PROC_NUMBER before defaulting to job.coreCount, in getJobExecutionCommand() (ATLASExperiment)
-Added ROOT_TTREECACHE_SIZE to addEnvVars2Cmd(), getEnvVars2Cmd(). Requested by Alessandro de Salvo (ATLASExperiment)
-Added ROOTCORE_NCPUS to addEnvVars2Cmd(), getEnvVars2Cmd(). Requested by Asoka de Silva et al (ATLASExperiment)
-Removed reset of exeErrorDiag/Code in postJobTask() (JobLog)
-Corrected wrong method name, SchedconfigURL() -> getSchedconfigURL() in getQueuedata() (SiteInformation)
-Removed ATHENA_PROC_NUMBER environment variable since merge job cannot run with AthenaMP, in updateDispatcherData4ES() (pUtil)
-Removed '--postInclude=RecJobTransforms/UseFrontierFallbackDBRelease.py' from jobPars in updateDispatcherData4ES() for ES merge jobs (pUtil)
-Added unsetting of ATHENA_PROC_NUMBER for Merge jobs in addEnvVars2Cmd() (ATLASExperiment)
-Resetting space token descriptor to ATLASGROUPDISK for when space token contains dst: in put_data() (GFAL2SiteMover, lcgcpSiteMover, lcgcp2SiteMover, 
-xrootdSiteMover, LocalSiteMover, curlSiteMover)
-
-Code contribution from Edward Karavakis, September 5, 2014:
-
-Simplified module copying code in glexec_utils.py
-
-Code contributions from Danila Oleynik, August 12, 2014:
-
-ATLASExperiment        : Added forks for different structure of 'command line' for Titan, and excluded some checks
-ATLASSiteInformation   : lines 437-438 shifted under 'if'
-Monitor		       : Fixed misprint line 435
-pUtil		       : 'getFileList' - fixed, 'stageInPyModules' - extended for copying of directories, 'removePyModules' small fix, '_Curl' - _verifyHost = False for Titan
-RunJobUtilities	       : 'getSourceSetup' - small fix
-RunJob		       : Missed 'region' variable, line 816
-RunJobHPC	       : Added HPC specific variables
-RunJobTitan	       : redefined 'executePayload' method, implemented methods for collecting information about resources and walltime gaps.
-
-Code contributions from Wen Guan, September 26-29, 2014:
-
-Patches for the following site movers, due to problem with setup string:
-FAXSiteMover.py*
-GFAL2SiteMover.py
-LocalSiteMover.py
-S3ObjectstoreSiteMover.py
-xrdcpSiteMover.py*
-xrootdObjectstoreSiteMover.py
-
-Code contributions from Wen Guan, May 30, 2014:
-
-Added GFAL2SiteMover
-Updated SiteMoverFarm for GFAL2SiteMover
-Added new error code 1218, ERR_FILEEXIST (PilotErrors)
-Added several new methods to SiteInformation as part of site mover refactoring: getCopySetup(), getCopyTool(), getCopyPrefix(), 
-getCopyFileAccessInfo(), getDirectInAccessMode() [currently used by GFAL2SiteMover only]
-objectstoreSiteMover
-
-Code contributions from Wen Guan, July 24, 2014
-
-update GFAL2SiteMover add getLocalEMISetup which uses ATLASSiteInformation to get setup command
-Add TimerCommand 
-update PilotErros add ERR_GETKEYPAIR
-update PilotErros add function getErrorName which get the error name from the error code
-add S3ObjectstoreSiteMover
-update ATLASSiteInformation add __securityKeys dict
-update ATLASSiteInformation add getSecurityKey function
-update ATLASSiteInformation update getLocalEMISetup to add --force in cvmfs
-update SiteInformation add getCopyPrefixList, getCopyPrefixPath, getSecurityKey, setSecurityKey
-rename ObjectstoreSiteMover to xrootdObjectstoreSiteMover
-refactor xrootdObjectstoreSiteMover, xrdcpSiteMover, FAXSiteMover
-add S3ObjectstoreSiteMover
-create new ObjectstoreSiteMover which will use implementation of xrootdObjectstoreSiteMover or S3ObjectstoreSiteMover
-refactor LocalSiteMover
-update SiteMover add useTracingService variable and update function sendTrace to add "if not self.useTracingService"
-update pUtil to fix extractFilePaths which can replace multiple environment variables in setup
-update xrdcpSiteMover add "thisExperiment.updateJobSetupScript" in stageInFiles
-fix bug in S3ObjectstoreSiteMover to add "create=True" when stageOutFile
-
-Code contributions from Wen Guan, August 14, 2014
-
-Created getFileScope() used with tracing report (Mover)
-
-Code contribution from Vincenzo Lavorini, July 29, 2014
-
-Added the subprocess method Popen and Call, for managing CURL calls;
-Added filename and scope to the replica class
-In the __init__ phase of aria2cSiteMover class a rucio token is taken by a CURL call; the token is then saved to a file. N.B. The CURL call
-expect to have the $X509_USER_PROXY and the $RUCIO_ACCOUNT defined; the self.getSurl2httpsMap is deleted;
-In th surls2metalink method, the rucio token on the file i open, and the metalink is retrieved by a CURL call;
-get_data() now accepts a scope
-and last, in order to get the mover to work, I had to initialize the srmhost=None in surls2metalink method. But maybe this row must be deleted
-
-------------------------------------------------------
-
-Added to distribution:
-CHANGES                       : This file
-Configuration.py              : Singleton dictionary that can be read from JSON file
-CustomEncoder.py              : Convert configuration object to JSON
-Monitor.py                    : Monitoring loop of the pilot
-UpdateHandler.py              : Utility class
-WatchDog.py                   : Process cleanup
-environment.py                : Defaults for global variables
-glexec_aux.py                 : Entry point for glExec sandbox [merge with pilot.py?]
-glexec_utils.py               : glExec utilities, renamed from my_proxy_utils.py
-processes.py                  : Process handling
-runEvent.py                   : Subprocess module for Event Service use (replaced by RunJobEvent, runEvent removed from SVN)
-EventServiceFactory.py        : Factory for generating Event Service objects that can be experiment specific
-EventService.py               : Main class for Event Service classes (can be extended with ATLASEventService e.g.)
-ATLASEventService.py          : ATLAS specific event service class
-PilotYamplServer.py           : Yampl server class used by runEvent
-StoppableThread.py            : Threading class for threads that need a stop() method
-GFAL2SiteMover.py             : New site mover for GFAL2
-objectstoreSiteMover.py       : New site mover for Object Stores
-RunJob*.py                    : New RunJob classes
-TimerCommand.py               : New timer module
-xrootdObjectstoreSiteMover.py : Object store class using xrootd
-S3ObjectstoreSiteMover.py     : Object store class using S3 API
-EventRanges.py                : Server communication module for event ranges
-SysLog.py                     : syslog functions
-AMSTaiwanExperiment.py        : Experiment class for AMS Taiwan
-AMSTaiwanSiteInformation.py   : SiteInformation class for AMS Taiwan
-
-////////////////////////////////////////////////////////////////////////////////////////////////////////////////////////////////////////////////////////////////////
-
-59b:
-Sending readpar('appdir') to extractAppdir instead of thisSite.appdir which might not be updated correctly, in monitor_job (Monitor)
-Added debug info to extractAppdir (SiteInformation, ATLASSiteInformation)
-New version of aria2c site mover from Vincenzo Lavorini (aria2cSiteMover)
-Looking for metadata file in alternative location (pilot init dir), in getPayloadMetadataFilename() (PandaServerClient)
-Sending altpath (filenamePayloadMetadata) to getMetadata() from updatePandaServer() (PandaServerClient)
-Added altpath argument to getMetadata() (pUtil)
-Updated getMetadata() for using altpath when possible. Replaced 'id' with 'jobId' (pUtil)
-Added special case for AtlasDerivation in getProperASetup() (ATLASExperiment)
-Changed %d to %s for jobId conversion in cleanup() (Cleaner)
-Removed repr() around jobId in put(), rename(), remove() (JobState)
-Changed default jobId=0 to jobId='0' in Job class definition (Job)
-Changed PandaID=%d to PandaID=%s in displayJob() (Job)
-Removed int() conversion from jobId in setJobDef() (Job)
-Removed str() from jobId in setJobDef() (Job)
-Changed %d to %s in jobId conversion in getLogFileGuid(), postJobTask() (JobLog)
-Removed str() around jobId in transferActualLogFile(), createMetadataForOutput(), addWantedFiles() (JobLog)
-Removed repr() around jobId in createMetadataForOutput(), transferAdditionalCERNVMFiles() (JobLog)
-Changed %d to %s for jobId in run(), updateServer(), recoverWithServer() (JobRecovery)
-Changed %d to %s for jobId in __killLoopingJob(), __updateJobs(), __createJobWorkdir() (Monitor)
-Removed str() from jobId in monitor_job() (Monitor)
-Removed str() from jobId in getXML() (PandaServerClient)
-Removed repr() from jobId in updatePandaServer() (PandaServerClient)
-Changed %d to %s for jobId in cleanup(), createFileMetadata(), __main__() (RunJob)
-Removed repr() from jobId in moveTrfMetadata() (RunJob)
-Changed %d to %s for jobId in cleanup(), createFileMetadata(), __main__() (RunJobEvent)
-Changed %d to %s for jobId in __main__() (RunJobTitan)
-Removed int conversion from jobinfo["jobid"] in handle() (UpdateHandler)
-Removed str conversion for jobId in __run_glexec() (glexec_utils)
-Removed repr() from jobId in getMetadata() (pUtil)
-Changed %d to %s in makeJobReport(), moveToExternal() (pUtil)
-Removed str() from jobId in moveLostOutputFiles() (pilot)
-Changed %d to %s in RecoverLostJobs(), getNewJob() (pilot)
-Updated extractAppdir() for allowing AtlasP1HLT and AtlasHLT jobs anywhere (ATLASSiteInformation
-Only using special setup for HLT for AFS, ie if $VO_ATLAS_RELEASE_DIR exists, in getProperSiterootAndCmtconfig(), getProperASetup() (ATLASExperiment)
-Verifying that atlasProject is not already added to cmd1 in updateCmd1WithProject() (ATLASExperiment)
-Updated getProperPaths() to handle non-rucio SURL properly (ATLASSiteInformation)
-
-////////////////////////////////////////////////////////////////////////////////////////////////////////////////////////////////////////////////////////////////////
-
-59c:
-
-Bug fixes in S3OjectstoreSiteMover
-Skipping TURL based PFC in shouldPFC4TURLsBeCreated() if copyprefixin does not contain oldPrefix (Mover)
-Added eventService argument to doSpecialLogFileTransfer() (Experiment, ATLASExperiment)
-Sending job.eventService to doSpecialLogFileTransfer() from transferLogFile() (JobLog)
-Updated RunJobFactory for Hopper and Edison (RunJobFactory)
-Cleaned up some debugging log messages from PandaServerClient related to PandaID (PandaServerClient)
-Added stage-out error handling to RunJobEvent
-Created get/setErrorCode() used by stageOut() and main function (RunJobEvent)
-Printing the job definition backup filename instead of the full dispatcher response in backupDispatcherResponse() (pilot)
-Avoiding duplicated of "Put error: " at the beginning of pilotErrorDiag in stageOut() (RunJob, RunJobEvent)
-Updated run command for special homePackage (AthAnalysisBase) in getJobExecutionCommand() (ATLASExperiment)
-Created getTiersOfATLASSE() used by getGroupDiskPath() (SiteMover)
-Created getDefaultDQ2SiteName() used by getGroupDiskPath() (SiteMover)
-Updated getPreDestination() for resetting groupdisk space token (SiteMover)
-
-Code from Danila Oleynik:
-
-RunJobHopper and RunJobEdison (added to SVN)
-Updated to RunJobTitan
-
-Code from Edward Karavakis:
-glExec bug fixes (pilot, pUtil)
-
-Code from Vincenzo Lavorini
-Bug fix related to missing X509_CERT_DIR (aria2SiteMover)
-
-////////////////////////////////////////////////////////////////////////////////////////////////////////////////////////////////////////////////////////////////////
-
-59d:
-Corrected runJob.getGlobalErrorCode -> runJob.getGlobalErrorCode() in sig2exc(), leading to wrong error code labelling (RunJob, RunJobEvent)
-New code from Vincenzo Lavorini; e.g. removed explicit https:// from command line in surls2metalink() (aria2cSiteMover)
-Replaced all four occurances of 'https://voatlasrucio-redirect-prod-01.cern.ch' with 'https://rucio-lb-prod.cern.ch' (Mover)
-Updated nightlies setup, fixing a problem with potentially repeated cacheVer strings in the asetup options list (seen with an SLC5 user job), in getProperASetup() (ATLASExperiment)
-New version of aria2c site mover using -1 curl option. Code from Vincenzo Lavorini (aria2cSiteMover)
-Changed time-out from 3600 s to 600 s (xrootdObjectstoreSiteMover)
-glExec update from Edward Karavakis to resolve issues at two Canadian sites that do not have the $GLEXEC_LOCATION env var set (pilot, glexec_utils)
-Skipping nCore checks for install jobs, in postGetJobActions() (ATLASExperiment)
-Getting JSON instead of XML in getPayloadMetadataFilename() (PandaServerClient)
-Updated TimerCommand to handle function time outs (Wen Guan)
-Added time-outs to S3ObjectstoreSiteMover (Wen Guan)
-
-////////////////////////////////////////////////////////////////////////////////////////////////////////////////////////////////////////////////////////////////////
-
-59e:
-
-Added altloc argument to getPayloadMetadataFilename() and its call in updatePandaServer() (PandaServerClient)
-Looking for jobReport in alt location, improved log messages in getPayloadMetadataFilename() (PandaServerClient)
-Setting GLEXEC_LOCATION in case this is not already set to solve issues seen at Canadian sites. Code from Edward Karavakis (pilot, glexec_utils)
-Changed the max stage-out time to 10 h in __main__() (RunJobEvent)
-Added rucio_test to argParser() to allow this prodSourceLabel to run user jobs (pilot)
-Created sendTraceToRucio() used from sendTrace(). Code from Wen Guan (SiteMover)
-Improved boto addition to PYTHONPATH. Code from Wen Guan (S3ObjectstoreSiteMover)
-Updated getDefaultDQ2SiteName() to handle complex se[prod]paths to fix a problem with GROUPDISK jobs (SiteMover)
-New version of aria2cSiteMover from Vincenzo Lavorini
-Corrected ['pilotId'] -> env['pilotId'] in argParser() (pilot)
-Now returning pilotErrorDiag from verifyReplicasDictionary(), received in getPoolFileCatalog() (Mover)
-Improved error message for replica missing in Rucio catalog, in getPoolFileCatalog() (Mover)
-Added missing return objects in stageOut() (S3ObjectstoreSiteMover)
-Added debugging info to S3 key download in getSecurityKey() (ATLASSiteInformation)
-Changed aipanda007 to pandaserver.cern.ch in getSecurityKey() (ATLASSiteInformation)
-Updated process handling. Code from Wen Guan (TimerCommand)
-Removed unwanted log messages (aria2cSiteMover)
-  
-////////////////////////////////////////////////////////////////////////////////////////////////////////////////////////////////////////////////////////////////////
-
-59f:
-
-Put a try-statement around the rucio.client import in aria2cSiteMover, not always available. Caused problem om Nordugrid HPC sites
-Added missing 'self' to isAGreaterOrEqualToB() in getPayloadMetadataFilename() (PandaServerClient)
-Copying jobReport to pilots workdir to make it available for PandaServerClient at the end of the job (RunJob, RunJobEvent)
-
-////////////////////////////////////////////////////////////////////////////////////////////////////////////////////////////////////////////////////////////////////
-
-59g:
-
-Using default metadata XML file if reportVersion is not found in jobReport.json, in getPayloadMetadataFilename() (PandaServerClient)
-Now sending jobReport.json if report version >= 1.0.0 in getPayloadMetadataFilename() (PandaServerClient)
-Created getMaxMemoryUsageFromCGroups() [to be used by Monitor.py] (processes)
-Removed misleading log messages related to process killing ('Going to kill pid ..') (Monitor)
-Added curtime_mem in monitor_job() (Monitor)
-Created __verify_memory_limits(), called from monitor_job() (Monitor)
-Created isCGROUPSSite(), used by __getsetWNMem() and its duplicate getsetWNMem() (Monitor, pilot)
-New version of aria2c Site Mover from Vincenzo Lavorini, e.g. updating the auth cluster (to rucio-auth-prod.cern.ch)
-__getsetWNMem() now using getMaxMemoryUsageFromCGroups() for testing purposes (Monitor)
-Corrected error message 'cmtside command was timed out' -> 'cmtsite command was timed out' in verifyCmtsiteCmd() (ATLASExperiment, TaiwanExperiment)
-Now using ATLAS_CGROUPS_BASE in isCGROUPSSite() (processes)
-Replaced globalSite with thisSite, and added a try-statement, in sig2exc() (pUtil)
-Added protection for non-allowed server states in verifyJobState() (pUtil)
-Updates from Edward Karavakis for glexec (pilot, glexec_utils)
-Corrected undefined variable, t -> timeUsed, in errorToReport() (LocalSiteMover, FAXSiteMover, GFAL2SiteMover, xrdcpSiteMover, xrootdObjectstoreSiteMover)
-
-////////////////////////////////////////////////////////////////////////////////////////////////////////////////////////////////////////////////////////////////////
-
-59h:
-
-Updated the xrdcp setup in getLocalROOTSetup() (ATLASSiteInformation)
-Created getTimeOut() to be used by site movers (SiteMover)
-Sending sourceSize to stageInFile() from stageIn() (FAXSiteMover)
-Added sourceSize argument to stageInFile() (FAXSiteMover)
-Using getTimeOut() from stageInFile() (FAXSiteMover)
-Added -f to xrdcp command in stageOutFile(), requested by Alessandro di Girolamo (xrdcpSiteMover)
-
-////////////////////////////////////////////////////////////////////////////////////////////////////////////////////////////////////////////////////////////////////
-
-59i:
-
-Now making sure that exeErrorCode is properly set in getNodeStructure() (PandaServerClient)
-
-////////////////////////////////////////////////////////////////////////////////////////////////////////////////////////////////////////////////////////////////////
-
-59j:
-New version of aria2c site mover from Vincenzo Lavorini
-Updates for ES merge by Wen Guan (Job, pUtil, RunJob)
-<<<<<<< HEAD
-New error code ErR_BADALLOC, 1223, "TRF failed due to bad_alloc" (PilotErrors)
-Added new methods to ErrorDiagnosis; will be moved to separate module later
-Added exception for runargs in removePyModules() (pUtil)
-
-////////////////////////////////////////////////////////////////////////////////////////////////////////////////////////////////////////////////////////////////////
-
-59k:
-
-Ignoring failed stage-in of log files from objectstores in mover_get_data(). Update from Wen (Mover)
-
-////////////////////////////////////////////////////////////////////////////////////////////////////////////////////////////////////////////////////////////////////
-=======
-New error code ERR_BADALLOC, 1223, "TRF failed due to bad_alloc" (PilotErrors)
-Added new methods to ErrorDiagnosis; will be moved to separate module later
-Added exception for runargs in removePyModules() (pUtil)
->>>>>>> main-dev
-
-////////////////////////////////////////////////////////////////////////////////////////////////////////////////////////////////////////////////////////////////////
-
-59k:
-
-Ignoring failed stage-in of log files from objectstores in mover_get_data(). Update from Wen (Mover)
-
-////////////////////////////////////////////////////////////////////////////////////////////////////////////////////////////////////////////////////////////////////
-=======
->>>>>>> a6a80e1a
 
 60a:
 
