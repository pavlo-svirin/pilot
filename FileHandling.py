--- conflicted
+++ resolved
@@ -1016,27 +1016,7 @@
     times = []
     failed = False
     path = os.path.join(workdir, 't0_times.txt')
-<<<<<<< HEAD
-    if not os.path.exists(path):
-        tolog("!!WARNING!!1222!! t0_times.txt doesn't exist.")
-        return None
-
-    with open(path, 'r') as f:
-        for t in f.read().split():
-            # remove any initial (, trailing ) or ,
-            a = t.strip('(').strip(')').strip(',')
-            try:
-                times.append(float(a))
-            except ValueError as e:
-                tolog("!!WARNING!!1212!! Exception caught: offending value=%s (cannot convert to float)" % (e))
-                failed = True
-                break
-
-        if not failed:
-            # consistency check
-            if len(times) == 5:
-                return tuple(times)
-=======
+
     if os.path.exists(path):
         with open(path, 'r') as f:
             for t in f.read().split():
@@ -1055,7 +1035,6 @@
                     return tuple(times)
                 else:
                     tolog("!!WARNING!!1222!! os.times() tuple has wrong length (not 5): %s" % str(times))
->>>>>>> 22afe535
             else:
                 tolog("!!WARNING!!1222!! Failed to convert os.times() txt file to tuple - CPU consumption meausurement cannot be done")
                 return None
