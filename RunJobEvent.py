# Class definition:
#   RunJobEvent:  module for receiving and processing events from the Event Service
#   Instances are generated with RunJobFactory via pUtil::getRunJob()
#   Implemented as a singleton class
#   http://stackoverflow.com/questions/42558/python-and-the-singleton-pattern

# Import relevant python/pilot modules
from RunJob import RunJob                        # Parent RunJob class
from pUtil import tolog, writeToFileWithStatus   # Logging method that sends text to the pilot log

# Standard python modules
import os
import re
import sys
import time
import stat
import atexit
import signal
import commands
import traceback
from optparse import OptionParser
from json import loads
from shutil import copy2
from xml.dom import minidom

# Pilot modules
import Job
import Node
import Site
import pUtil
import RunJobUtilities
import Mover as mover
from JobRecovery import JobRecovery
from FileStateClient import dumpFileStates, getFilesOfState
from ErrorDiagnosis import ErrorDiagnosis # import here to avoid issues seen at BU with missing module
from PilotErrors import PilotErrors
from StoppableThread import StoppableThread
from pUtil import debugInfo, tolog, isAnalysisJob, readpar, createLockFile, getDatasetDict,\
     tailPilotErrorDiag, getCmtconfig, getExperiment, getEventService,\
     getSiteInformation, getGUID, isAGreaterOrEqualToB
from FileHandling import getExtension, addToOSTransferDictionary, getCPUTimes, getReplicaDictionaryFromXML
from EventRanges import downloadEventRanges, updateEventRange, updateEventRanges

try:
    from PilotYamplServer import PilotYamplServer as MessageServer
except Exception, e:
    MessageServer = None
    tolog("RunJobEvent caught exception: %s" % str(e))

class RunJobEvent(RunJob):

    # private data members
    __runjob = "RunJobEvent"                     # String defining the sub class
    __instance = None                            # Boolean used by subclasses to become a Singleton
    __error = PilotErrors()                      # PilotErrors object
    __errorCode = 0                              # Error code, e.g. set by stage-out method
    __experiment = "ATLAS"                       # Current experiment (can be set with pilot option -F <experiment>)
    __pilotserver = "localhost"                  # Default server
    __pilotport = 88888                          # Default port
    __failureCode = None                         # Set by signal handler when user/batch system kills the job
    __pworkdir = "/tmp"                          # Site work dir used by the parent
    __logguid = None                             # GUID for the log file
    __pilotlogfilename = "pilotlog.txt"          # Default pilotlog filename
    __stageinretry = None                        # Number of stage-in tries
    __stageoutretry = None                       # Number of stage-out tries
    __pilot_initdir = ""                         # location of where the pilot is untarred and started
    __proxycheckFlag = True                      # True (default): perform proxy validity checks, False: no check
    __globalPilotErrorDiag = ""                  # Global pilotErrorDiag used with signal handler (only)
    __globalErrorCode = 0                        # Global error code used with signal handler (only)
    __inputDir = ""                              # Location of input files (source for mv site mover)
    __outputDir = ""                             # Location of output files (destination for mv site mover)
    __taskID = ""                                # TaskID (needed for OS transfer file and eventually for job metrics)
    __event_loop_running = False                 # Is the event loop running?
    __output_files = []                          # A list of all files that have been successfully staged-out, used by createFileMetadata()
    __guid_list = []                             # Keep track of downloaded GUIDs
    __lfn_list = []                              # Keep track of downloaded LFNs
    __eventRange_dictionary = {}                 # eventRange_dictionary[event_range_id] = [path, cpu, wall]
    __eventRangeID_dictionary = {}               # eventRangeID_dictionary[event_range_id] = True (corr. output file has been transferred)
    __stageout_queue = []                        # Queue for files to be staged-out; files are added as they arrive and removed after they have been staged-out
    __pfc_path = ""                              # The path to the pool file catalog
    __message_server_payload = None              # Message server for the payload
    __message_server_prefetcher = None           # Message server for Prefetcher
    __message_thread_payload = None              # Thread for listening to messages from the payload
    __message_thread_prefetcher = None           # Thread for listening to messages from the Prefetcher
    __status = True                              # Global job status; will be set to False if an event range or stage-out fails
    __athenamp_is_ready = False                  # True when an AthenaMP worker is ready to process an event range
    __prefetcher_is_ready = False                # True when Prefetcher is ready to receive an event range
    __prefetcher_has_finished = False            # True when Prefetcher has updated an event range which then should be sent to AthenaMP
    __asyncOutputStager_thread = None            #
    __asyncOutputStager_thread_sleep_time = 600  #
    __analysisJob = False                        # True for analysis job
    __jobSite = None                             # Site object
    __siteInfo = None                            # site information
    __node = None
    __job = None                                 # Job object
    __cache = ""                                 # Cache URL, e.g. used by LSST
    __metadata_filename = ""                     # Full path to the metadata file
    __yamplChannelNamePayload = None             # Yampl channel name used by the payload (AthenaMP)
    __yamplChannelNamePrefetcher = None          # Yampl channel name used by the Prefetcher
    __useEventIndex = True                       # Should Event Index be used? If not, a TAG file will be created
    __tokenextractor_input_list_filenane = ""    #
    __sending_event_range = False                # True while event range is being sent to payload
    __current_event_range = ""                   # Event range being sent to payload
    __updated_lfn = ""                           # Updated LFN sent from the Prefetcher
    __useTokenExtractor = False                  # Should the TE be used?
    __usePrefetcher = False                      # Should the Prefetcher be user
    __pandaserver = ""                   # Full PanDA server url incl. port and sub dirs

    # ES zip
    __esToZip = True
    __multipleBuckets = None
    __numBuckets = 1
    __stageOutDDMEndpoint = None
    __stageOutStorageId = None

    # calculate cpu time, os.times() doesn't report correct value for preempted jobs
    __childProcs = []
    __child_cpuTime = {}

    # record processed events
    __nEvents = 0
    __nEventsW = 0
    __nEventsFailed = 0
    __nEventsFailedStagedOut = 0
    __nStageOutFailures = 0
    __nStageOutSuccessAfterFailure = 0

    # error fatal code
    __esFatalCode = None

    # external stagout time(time after athenaMP terminated)
    __external_stagout_time = 0

    # allow read/download remote inputs if closest RSE is in downtime
    __allow_remote_inputs = False

    # input files
    __input_files = {}

    # Getter and setter methods

    def getNEvents(self):
        return self.__nEvents, self.__nEventsW, self.__nEventsFailed, self.__nEventsFailedStagedOut

    def getSubStatus(self):
        if not self.__eventRangeID_dictionary:
            return 'no_events'
        if self.__esFatalCode:
            return 'pilot_fatal'
        if self.__nEventsFailed:
            if self.__nEventsFailed < self.__nEventsW:
                return 'partly_failed'
            elif self.__nEventsW == 0:
                return 'all_failed' # 'all_failed'
            else:
                return 'mostly_failed'
        else:
            return 'all_success'

    def setFinalESStatus(self, job):
        if self.__nEventsW < 1 and self.__nStageOutFailures >= 3:
            job.subStatus = 'pilot_failed'
            job.pilotErrorDiag = "Too many stageout failures"
            job.result[0] = "failed"
            job.result[2] = self.__error.ERR_ESRECOVERABLE
            job.jobState = "failed"
        elif not self.__eventRangeID_dictionary:
            job.subStatus = 'pilot_failed'  # 'no_events'
            job.pilotErrorDiag = "Pilot got no events"
            job.result[0] = "failed"
            job.result[2] = self.__error.ERR_NOEVENTS
            job.jobState = "failed"
        elif self.__esFatalCode:
            job.subStatus = 'pilot_failed'
            job.pilotErrorDiag = "AthenaMP fatal error happened"
            job.result[0] = "failed"
            job.result[2] = self.__esFatalCode
            job.jobState = "failed"
        elif self.__nEventsFailed:
            if self.__nEventsW == 0:
                job.subStatus = 'pilot_failed' # all failed
                job.pilotErrorDiag = "All events failed(stageout failure: %s, other failure: %s)" % (self.__nEventsFailedStagedOut, self.__nEventsFailed - self.__nEventsFailedStagedOut)
                job.result[0] = "failed"
                job.result[2] = self.__error.ERR_ESRECOVERABLE
                job.jobState = "failed"
            elif self.__nEventsFailed < self.__nEventsW:
                job.subStatus = 'partly_failed'
                job.pilotErrorDiag = "Part of events failed(stageout failure: %s, other failure: %s)" % (self.__nEventsFailedStagedOut, self.__nEventsFailed - self.__nEventsFailedStagedOut)
                job.result[0] = "failed"
                job.result[2] = self.__error.ERR_ESRECOVERABLE
                job.jobState = "failed"
            else:
                job.subStatus = 'mostly_failed' 
                job.pilotErrorDiag = "Most of events failed(stageout failure: %s, other failure: %s)" % (self.__nEventsFailedStagedOut, self.__nEventsFailed - self.__nEventsFailedStagedOut)
                job.result[0] = "failed"
                job.result[2] = self.__error.ERR_ESRECOVERABLE
                job.jobState = "failed"
        else:
            job.subStatus = 'all_success'
            job.jobState = "finished"

    def getESFatalCode(self):
        return self.__esFatalCode

    def getExperiment(self):
        """ Getter for __experiment """

        return self.__experiment

    def setExperiment(self, experiment):
        """ Setter for __experiment """

        self.__experiment = experiment

    def getPilotServer(self):
        """ Getter for __pilotserver """

        return self.__pilotserver

    def setPilotServer(self, pilotserver):
        """ Setter for __pilotserver """

        self.__pilotserver = pilotserver

    def getPilotPort(self):
        """ Getter for __pilotport """

        return self.__pilotport

    def setPilotPort(self, pilotport):
        """ Setter for __pilotport """

        self.__pilotport = pilotport

    def getFailureCode(self):
        """ Getter for __failureCode """

        return self.__failureCode

    def setFailureCode(self, code):
        """ Setter for __failureCode """

        self.__failureCode = code

    def getParentWorkDir(self):
        """ Getter for __pworkdir """

        return self.__pworkdir

    def setParentWorkDir(self, pworkdir):
        """ Setter for __pworkdir """

        self.__pworkdir = pworkdir
        super(RunJobEvent, self).setParentWorkDir(pworkdir)

    def getLogGUID(self):
        """ Getter for __logguid """

        return self.__logguid

    def setLogGUID(self, logguid):
        """ Setter for __logguid """

        self.__logguid = logguid

    def getPilotLogFilename(self):
        """ Getter for __pilotlogfilename """

        return self.__pilotlogfilename

    def setPilotLogFilename(self, pilotlogfilename):
        """ Setter for __pilotlogfilename """

        self.__pilotlogfilename = pilotlogfilename

    def getStageInRetry(self):
        """ Getter for __stageinretry """

        return self.__stageinretry

    def setStageInRetry(self, stageinretry):
        """ Setter for __stageinretry """

        self.__stageinretry = stageinretry
        super(RunJobEvent, self).setStageInRetry(stageinretry)

    def getStageOutRetry(self):
        """ Getter for __stageoutretry """

        return self.__stageoutretry

    def setStageOutRetry(self, stageoutretry):
        """ Setter for __stageoutretry """

        self.__stageoutretry = stageoutretry

    def getPilotInitDir(self):
        """ Getter for __pilot_initdir """

        return self.__pilot_initdir

    def setPilotInitDir(self, pilot_initdir):
        """ Setter for __pilot_initdir """

        self.__pilot_initdir = pilot_initdir
        super(RunJobEvent, self).setPilotInitDir(pilot_initdir)

    def getProxyCheckFlag(self):
        """ Getter for __proxycheckFlag """

        return self.__proxycheckFlag

    def setProxyCheckFlag(self, proxycheckFlag):
        """ Setter for __proxycheckFlag """

        self.__proxycheckFlag = proxycheckFlag

    def getGlobalPilotErrorDiag(self):
        """ Getter for __globalPilotErrorDiag """

        return self.__globalPilotErrorDiag

    def setGlobalPilotErrorDiag(self, pilotErrorDiag):
        """ Setter for __globalPilotErrorDiag """

        self.__globalPilotErrorDiag = pilotErrorDiag

    def getGlobalErrorCode(self):
        """ Getter for __globalErrorCode """

        return self.__globalErrorCode

    def setGlobalErrorCode(self, code):
        """ Setter for __globalErrorCode """

        self.__globalErrorCode = code

    def getErrorCode(self):
        """ Getter for __errorCode """

        return self.__errorCode

    def setErrorCode(self, code):
        """ Setter for __errorCode """

        self.__errorCode = code

    def getInputDir(self):
        """ Getter for __inputDir """

        return self.__inputDir

    def setInputDir(self, inputDir):
        """ Setter for __inputDir """

        self.__inputDir = inputDir
        super(RunJobEvent, self).setInputDir(inputDir)

    def getOutputDir(self):
        """ Getter for __outputDir """

        return self.__outputDir

    def setOutputDir(self, outputDir):
        """ Setter for __outputDir """

        self.__outputDir = outputDir

    def getEventLoopRunning(self):
        """ Getter for __event_loop_running """

        return self.__event_loop_running

    def setEventLoopRunning(self, event_loop_running):
        """ Setter for __event_loop_running """

        self.__event_loop_running = event_loop_running

    def getOutputFiles(self):
        """ Getter for __output_files """

        return self.__output_files

    def setOutputFiles(self, output_files):
        """ Setter for __output_files """

        self.__output_files = output_files

    def getGUIDList(self):
        """ Getter for __guid_list """

        return self.__guid_list

    def setGUIDList(self, guid_list):
        """ Setter for __guid_list """

        self.__guid_list = guid_list

    def getLFNList(self):
        """ Getter for __lfn_list """

        return self.__lfn_list

    def setLFNList(self, lfn_list):
        """ Setter for __lfn_list """

        self.__lfn_list = lfn_list

    def getUpdatedLFN(self):
        """ Getter for __updated_lfn """

        return self.__updated_lfn

    def setUpdatedLFN(self, updated_lfn):
        """ Setter for __updated_lfn """

        self.__updated_lfn = updated_lfn

    def getEventRangeDictionary(self):
        """ Getter for __eventRange_dictionary """

        return self.__eventRange_dictionary

    def setEventRangeDictionary(self, eventRange_dictionary):
        """ Setter for __eventRange_dictionary """

        self.__eventRange_dictionary = eventRange_dictionary

    def getEventRangeIDDictionary(self):
        """ Getter for __eventRangeID_dictionary """

        return self.__eventRangeID_dictionary

    def setEventRangeIDDictionary(self, eventRangeID_dictionary):
        """ Setter for __eventRangeID_dictionary """

        self.__eventRangeID_dictionary = eventRangeID_dictionary

    def getStageOutQueue(self):
        """ Getter for __stageout_queue """

        return self.__stageout_queue

    def setStageOutQueue(self, stageout_queue):
        """ Setter for __stageout_queue """

        self.__stageout_queue = stageout_queue

    def getPoolFileCatalogPath(self):
        """ Getter for __pfc_path """

        return self.__pfc_path

    def setPoolFileCatalogPath(self, pfc_path):
        """ Setter for __pfc_path """

        self.__pfc_path = pfc_path

    def getMessageServerPayload(self):
        """ Getter for __message_server_payload """

        return self.__message_server_payload

    def setMessageServerPayload(self, message_server):
        """ Setter for __message_server_payload """

        self.__message_server_payload = message_server

    def getMessageServerPrefetcher(self):
        """ Getter for __message_server_prefetcher """

        return self.__message_server_prefetcher

    def setMessageServerPrefetcher(self, message_server):
        """ Setter for __message_server_prefetcher """

        self.__message_server_prefetcher = message_server

    def getMessageThreadPayload(self):
        """ Getter for __message_thread_payload """

        return self.__message_thread_payload

    def setMessageThreadPayload(self, message_thread_payload):
        """ Setter for __message_thread_payload """

        self.__message_thread_payload = message_thread_payload

    def getMessageThreadPrefetcher(self):
        """ Getter for __message_thread_prefetcher """

        return self.__message_thread_prefetcher

    def setMessageThreadPrefetcher(self, message_thread_prefetcher):
        """ Setter for __message_thread_prefetcher """

        self.__message_thread_prefetcher = message_thread_prefetcher

    def isAthenaMPReady(self):
        """ Getter for __athenamp_is_ready """

        return self.__athenamp_is_ready

    def setAthenaMPIsReady(self, athenamp_is_ready):
        """ Setter for __athenamp_is_ready """

        self.__athenamp_is_ready = athenamp_is_ready

    def isPrefetcherReady(self):
        """ Getter for __prefetcher_is_ready """

        return self.__prefetcher_is_ready

    def setPrefetcherIsReady(self, prefetcher_is_ready):
        """ Setter for __prefetcher_is_ready """

        self.__prefetcher_is_ready = prefetcher_is_ready

    def prefetcherHasFinished(self):
        """ Getter for __prefetcher_has_finished """

        return self.__prefetcher_has_finished

    def setPrefetcherHasFinished(self, prefetcher_has_finished):
        """ Setter for __prefetcher_has_finished """

        self.__prefetcher_has_finished = prefetcher_has_finished

    def getAsyncOutputStagerThread(self):
        """ Getter for __asyncOutputStager_thread """

        return self.__asyncOutputStager_thread

    def setAsyncOutputStagerThread(self, asyncOutputStager_thread):
        """ Setter for __asyncOutputStager_thread """

        self.__asyncOutputStager_thread = asyncOutputStager_thread

    def getAnalysisJob(self):
        """ Getter for __analysisJob """

        return self.__analysisJob

    def setAnalysisJob(self, analysisJob):
        """ Setter for __analysisJob """

        self.__analysisJob = analysisJob

    def getCache(self):
        """ Getter for __cache """

        return self.__cache

    def setCache(self, cache):
        """ Setter for __cache """

        self.__cache = cache

    def getMetadataFilename(self):
        """ Getter for __cache """

        return self.__metadata_filename

    def setMetadataFilename(self, event_range_id):
        """ Setter for __metadata_filename """

        self.__metadata_filename = os.path.join(self.__job.workdir, "metadata-%s.xml" % (event_range_id))

    def getJobSite(self):
        """ Getter for __jobSite """

        return self.__jobSite

    def setJobSite(self, jobSite):
        """ Setter for __jobSite """

        self.__jobSite = jobSite

    def setJobNode(self, node):
        self.__node = node

    def getYamplChannelNamePayload(self):
        """ Getter for __yamplChannelNamePayload """

        return self.__yamplChannelNamePayload

    def setYamplChannelNamePayload(self, yamplChannelNamePayload):
        """ Setter for __yamplChannelNamePayload """

        self.__yamplChannelNamePayload = yamplChannelNamePayload

    def getYamplChannelNamePrefetcher(self):
        """ Getter for __yamplChannelNamePrefetcher """

        return self.__yamplChannelNamePrefetcher

    def setYamplChannelNamePrefetcher(self, yamplChannelNamePrefetcher):
        """ Setter for __yamplChannelNamePrefetcher """

        self.__yamplChannelNamePrefetcher = yamplChannelNamePrefetcher

    def getStatus(self):
        """ Getter for __status """

        return self.__status

    def setStatus(self, status):
        """ Setter for __status """

        self.__status = status

    def isSendingEventRange(self):
        """ Getter for __sending_event_range """

        return self.__sending_event_range

    def setSendingEventRange(self, sending_event_range):
        """ Setter for __sending_event_range """

        self.__sending_event_range = sending_event_range

    def getCurrentEventRange(self):
        """ Getter for __current_event_range """

        return self.__current_event_range

    def setCurrentEventRange(self, current_event_range):
        """ Setter for __current_event_range """

        self.__current_event_range = current_event_range

    def shouldBeAborted(self):
        """ Should the job be aborted? """

        if os.path.exists(os.path.join(self.__job.workdir, "ABORT")):
            return True
        else:
            return False

    def setAbort(self):
        """ Create the ABORT lock file """

        createLockFile(False, self.__job.workdir, lockfile="ABORT")

    def shouldBeKilled(self):
        """ Does the TOBEKILLED lock file exist? """

        path = os.path.join(self.__job.workdir, "TOBEKILLED")
        if os.path.exists(path):
            tolog("path exists: %s" % (path))
            return True
        else:
            tolog("path does not exist: %s" % (path))
            return False

    def setToBeKilled(self):
        """ Create the TOBEKILLED lock file"""

        createLockFile(False, self.__job.workdir, lockfile="TOBEKILLED")

    # Get/setters for the job object

    def getJob(self):
        """ Getter for __job """

        return self.__job

    def setJob(self, job):
        """ Setter for __job """

        self.__job = job

        # Reset the outFilesGuids list since guids will be generated by this module
        self.__job.outFilesGuids = []

    def getJobWorkDir(self):
        """ Getter for workdir """

        return self.__job.workdir

    def setJobWorkDir(self, workdir):
        """ Setter for workdir """

        self.__job.workdir = workdir

    def getJobID(self):
        """ Getter for jobId """

        return self.__job.jobId

    def setJobID(self, jobId):
        """ Setter for jobId """

        self.__job.jobId = jobId

    def getJobDataDir(self):
        """ Getter for datadir """

        return self.__job.datadir

    def setJobDataDir(self, datadir):
        """ Setter for datadir """

        self.__job.datadir = datadir

    def getJobTrf(self):
        """ Getter for trf """

        return self.__job.trf

    def setJobTrf(self, trf):
        """ Setter for trf """

        self.__job.trf = trf

    def getJobResult(self):
        """ Getter for result """

        return self.__job.result

    def setJobResult(self, result, pilot_failed=False):
        """ Setter for result """

        self.__job.result = result
        if pilot_failed:
            self.setFinalESStatus(self.__job)

    def getJobState(self):
        """ Getter for jobState """

        return self.__job.jobState

    def setJobState(self, jobState):
        """ Setter for jobState """

        self.__job.jobState = jobState

    def getJobStates(self):
        """ Getter for job states """

        return self.__job.result

    def setJobStates(self, states):
        """ Setter for job states """

        self.__job.result = states
        self.__job.currentState = states[0]

    def getTaskID(self):
        """ Getter for TaskID """

        return self.__taskID

    def setTaskID(self, taskID):
        """ Setter for taskID """

        self.__taskID = taskID

    def getJobOutFiles(self):
        """ Getter for outFiles """

        return self.__job.outFiles

    def setJobOutFiles(self, outFiles):
        """ Setter for outFiles """

        self.__job.outFiles = outFiles

    def getTokenExtractorInputListFilename(self):
        """ Getter for __tokenextractor_input_list_filenane """

        return self.__tokenextractor_input_list_filenane

    def setTokenExtractorInputListFilename(self, tokenextractor_input_list_filenane):
        """ Setter for __tokenextractor_input_list_filenane """

        self.__tokenextractor_input_list_filenane = tokenextractor_input_list_filenane

    def useEventIndex(self):
        """ Should the Event Index be used? """

        return self.__useEventIndex

    def setUseEventIndex(self, jobPars):
        """ Set the __useEventIndex variable to a boolean value """

        if "--createTAGFileForES" in jobPars:
            value = False
        else:
            value = True
        self.__useEventIndex = value

    def useTokenExtractor(self):
        """ Should the Token Extractor be used? """

        return self.__useTokenExtractor

    def setUseTokenExtractor(self, setup):
        """ Set the __useTokenExtractor variable to a boolean value """
        # Decision is based on info in the setup string

        self.__useTokenExtractor = 'TokenScatterer' in setup or 'UseTokenExtractor=True' in setup.replace("  ","").replace(" ","")

        if self.__useTokenExtractor:
            tolog("Token Extractor is needed")
        else:
            tolog("Token Extractor is not needed")

    def usePrefetcher(self):
        """ Should the Prefetcher be used? """

        return self.__usePrefetcher

    def setUsePrefetcher(self, release, use=True):
        """ Set the __usePrefetcher variable to a boolean value """
        # Decision is based on if the release is new enough to support Prefetcher
        # Note that 'use' can be be used to override any setup string activation

        if "Atlas-" in release:
            release = release.strip('Atlas-')

        if use:
            # Verify that the release version is new enough, otherwise switch off Prefetcher since it is not included in the [old] release
            if release != "":
                # Can only use Prefetcher for releases >= 21.0.21 or for non-numerical releases (e.g. 'master')
                _release = release.replace('.','')
                if (isAGreaterOrEqualToB(release, "21.0.21") or not _release.isdigit()) and 'useprefetcher' in readpar('catchall'):
                    tolog("Prefetcher will be used for release %s" % (release))
                    self.__usePrefetcher = True
            else:
                tolog("Prefetcher will not be used")
                self.__usePrefetcher = False
        else:
            tolog("Prefetcher will/cannot not be used")
            self.__usePrefetcher = False

    def getPanDAServer(self):
        """ Getter for __pandaserver """

        return self.__pandaserver

    def setPanDAServer(self, pandaserver):
        """ Setter for __pandaserver """

        self.__pandaserver = pandaserver

    def init_guid_list(self):
        """ Init guid and lfn list for staged in files"""

        for guid in self.__job.inFilesGuids:
            self.__guid_list.append(guid)
        for lfn in self.__job.inFiles:
            self.__lfn_list.append(lfn)

    def init_input_files(self, job):
        """ Init input files list"""
        self.__input_files = job.get_stagedIn_files()

    def add_input_file(self, scope, name, pfn):
        """ Add a file to input files """
        self.__input_files['%s:%s' % (scope, name)] = pfn

    def get_input_files(self):
        return self.__input_files

    def addPFNsToEventRanges(self, eventRanges):
        """ Add the pfn's to the event ranges """
        # If an event range is file related, we need to add the pfn to the event range

        for eventRange in eventRanges:
            if 'inFilePosEvtNum' in eventRange and (eventRange['inFilePosEvtNum'] == True or str(eventRange['inFilePosEvtNum']).lower() == 'true') or self.__usePrefetcher:
                key = '%s:%s' % (eventRange['scope'], eventRange['LFN'])
                if key in self.__input_files:
                    eventRange['pfn'] = self.__input_files[key]
                else:
                    eventRange['pfn'] = 'file_is_not_staged_in'
        return eventRanges

    def addPFNToEventRange(self, eventRange):
        """ Add the pfn to an event range """
        # If an event range is file related, we need to add the pfn to the event range

        key = '%s:%s' % (eventRange['scope'], eventRange['LFN'])
        if key in self.__input_files:
            eventRange['pfn'] = self.__input_files[key]
        else:
            eventRange['pfn'] = 'file_is_not_staged_in'
        return eventRange

    def setAsyncOutputStagerSleepTime(self, sleep_time=600):
        self.__asyncOutputStager_thread_sleep_time = sleep_time

    # Required methods

    def __init__(self):
        """ Default initialization """

        # e.g. self.__errorLabel = errorLabel
        uuidgen = commands.getoutput('uuidgen')
        self.__yamplChannelNamePayload = "EventService_EventRanges-%s" % (uuidgen)
        self.__yamplChannelNamePrefetcher = "EventService_Prefetcher-%s" % (uuidgen)

    # is this necessary? doesn't exist in RunJob
    def __new__(cls, *args, **kwargs):
        """ Override the __new__ method to make the class a singleton """

        if not cls.__instance:
            cls.__instance = super(RunJobEvent, cls).__new__(cls, *args, **kwargs)

        return cls.__instance

    def getRunJob(self):
        """ Return a string with the experiment name """

        return self.__runjob

    def getRunJobFileName(self):
        """ Return the filename of the module """

        return super(RunJobEvent, self).getRunJobFileName()

    def allowLoopingJobKiller(self):
        """ Should the pilot search for looping jobs? """

        # The pilot has the ability to monitor the payload work directory. If there are no updated files within a certain
        # time limit, the pilot will consider the as stuck (looping) and will kill it. The looping time limits are set
        # in environment.py (see e.g. loopingLimitDefaultProd)

        return True

    def argumentParser(self):
        """ Argument parser for the RunJob module """

        # Return variables
        appdir = None
        queuename = None
        sitename = None
        workdir = None

        parser = OptionParser()
        parser.add_option("-a", "--appdir", dest="appdir",
                          help="The local path to the applications directory", metavar="APPDIR")
        parser.add_option("-b", "--queuename", dest="queuename",
                          help="Queue name", metavar="QUEUENAME")
        parser.add_option("-d", "--workdir", dest="workdir",
                          help="The local path to the working directory of the payload", metavar="WORKDIR")
        parser.add_option("-g", "--inputdir", dest="inputDir",
                          help="Location of input files to be transferred by the mv site mover", metavar="INPUTDIR")
        parser.add_option("-i", "--logfileguid", dest="logguid",
                          help="Log file guid", metavar="GUID")
        parser.add_option("-k", "--pilotlogfilename", dest="pilotlogfilename",
                          help="The name of the pilot log file", metavar="PILOTLOGFILENAME")
        parser.add_option("-l", "--pilotinitdir", dest="pilot_initdir",
                          help="The local path to the directory where the pilot was launched", metavar="PILOT_INITDIR")
        parser.add_option("-m", "--outputdir", dest="outputDir",
                          help="Destination of output files to be transferred by the mv site mover", metavar="OUTPUTDIR")
        parser.add_option("-o", "--parentworkdir", dest="pworkdir",
                          help="Path to the work directory of the parent process (i.e. the pilot)", metavar="PWORKDIR")
        parser.add_option("-s", "--sitename", dest="sitename",
                          help="The name of the site where the job is to be run", metavar="SITENAME")
        parser.add_option("-w", "--pilotserver", dest="pilotserver",
                          help="The URL of the pilot TCP server (localhost) WILL BE RETIRED", metavar="PILOTSERVER")
        parser.add_option("-p", "--pilotport", dest="pilotport",
                          help="Pilot TCP server port (default: 88888)", metavar="PORT")
        parser.add_option("-t", "--proxycheckflag", dest="proxycheckFlag",
                          help="True (default): perform proxy validity checks, False: no check", metavar="PROXYCHECKFLAG")
        parser.add_option("-x", "--stageinretries", dest="stageinretry",
                          help="The number of stage-in retries", metavar="STAGEINRETRY")
        #parser.add_option("-B", "--filecatalogregistration", dest="fileCatalogRegistration",
        #                  help="True (default): perform file catalog registration, False: no catalog registration", metavar="FILECATALOGREGISTRATION")
        parser.add_option("-E", "--stageoutretries", dest="stageoutretry",
                          help="The number of stage-out retries", metavar="STAGEOUTRETRY")
        parser.add_option("-F", "--experiment", dest="experiment",
                          help="Current experiment (default: ATLAS)", metavar="EXPERIMENT")
        parser.add_option("-H", "--cache", dest="cache",
                          help="Cache URL", metavar="CACHE")
        parser.add_option("-W", "--pandaserver", dest="pandaserver",
                          help="The full URL of the PanDA server (incl. port)", metavar="PANDASERVER")

        # options = {'experiment': 'ATLAS'}
        try:
            (options, args) = parser.parse_args()
        except Exception,e:
            tolog("!!WARNING!!3333!! Exception caught:" % (e))
            print options.experiment
        else:

            if options.appdir:
#                self.__appdir = options.appdir
                appdir = options.appdir
            if options.experiment:
                self.__experiment = options.experiment
            if options.logguid:
                self.__logguid = options.logguid
            if options.inputDir:
                self.__inputDir = options.inputDir
                self.setInputDir(self.__inputDir)
            if options.pilot_initdir:
                self.__pilot_initdir = options.pilot_initdir
                self.setPilotInitDir(self.__pilot_initdir)
            if options.pilotlogfilename:
                self.__pilotlogfilename = options.pilotlogfilename
            if options.pilotserver:
                self.__pilotserver = options.pilotserver
            if options.proxycheckFlag:
                if options.proxycheckFlag.lower() == "false":
                    self.__proxycheckFlag = False
                else:
                    self.__proxycheckFlag = True
            else:
                self.__proxycheckFlag = True
            if options.pworkdir:
                self.__pworkdir = options.pworkdir
                self.setParentWorkDir(self.__pworkdir)
            if options.outputDir:
                self.__outputDir = options.outputDir
            if options.pilotport:
                try:
                    self.__pilotport = int(options.pilotport)
                except Exception, e:
                    tolog("!!WARNING!!3232!! Exception caught: %s" % (e))
# self.__queuename is not needed
            if options.queuename:
                queuename = options.queuename
            if options.sitename:
                sitename = options.sitename
            if options.stageinretry:
                try:
                    self.__stageinretry = int(options.stageinretry)
                    self.setStageInRetry(self.__stageinretry)
                except Exception, e:
                    tolog("!!WARNING!!3232!! Exception caught: %s" % (e))
            if options.stageoutretry:
                try:
                    self.__stageoutretry = int(options.stageoutretry)
                except Exception, e:
                    tolog("!!WARNING!!3232!! Exception caught: %s" % (e))
            if options.workdir:
                workdir = options.workdir
            if options.cache:
                self.__cache = options.cache
            if options.pandaserver:
                self.__pandaserver = options.pandaserver

        # use sitename as queuename if queuename == ""
        if queuename == "":
            queuename = sitename

        return sitename, appdir, workdir, queuename

    def cleanup(self, rf=None):
        """ Cleanup function """
        # 'rf' is a list that will contain the names of the files that could be transferred
        # In case of transfer problems, all remaining files will be found and moved
        # to the data directory for later recovery.

        tolog("********************************************************")
        tolog(" This job ended with (trf,pilot) exit code of (%d,%d)" % (self.__job.result[1], self.__job.result[2]))
        tolog("********************************************************")

        # clean up the pilot wrapper modules
        pUtil.removePyModules(self.__job.workdir)

        if os.path.isdir(self.__job.workdir):
            os.chdir(self.__job.workdir)

            # remove input files from the job workdir
            remFiles = self.__job.inFiles
            for inf in remFiles:
                if inf and inf != 'NULL' and os.path.isfile("%s/%s" % (self.__job.workdir, inf)): # non-empty string and not NULL
                    try:
                        os.remove("%s/%s" % (self.__job.workdir, inf))
                    except Exception,e:
                        tolog("!!WARNING!!3000!! Ignore this Exception when deleting file %s: %s" % (inf, str(e)))
                        pass

            # only remove output files if status is not 'holding'
            # in which case the files should be saved for the job recovery.
            # the job itself must also have finished with a zero trf error code
            # (data will be moved to another directory to keep it out of the log file)

            # always copy the metadata-<jobId>.xml to the site work dir
            # WARNING: this metadata file might contain info about files that were not successfully moved to the SE
            # it will be regenerated by the job recovery for the cases where there are output files in the datadir

            try:
                copy2("%s/metadata-%s.xml" % (self.__job.workdir, self.__job.jobId), "%s/metadata-%s.xml" % (self.__pworkdir, self.__job.jobId))
            except Exception, e:
                tolog("Warning: Could not copy metadata-%s.xml to site work dir - ddm Adder problems will occure in case of job recovery" % \
                          (self.__job.jobId))

            if self.__job.result[0] == 'holding' and self.__job.result[1] == 0:
                try:
                    # create the data directory
                    os.makedirs(self.__job.datadir)
                except OSError, e:
                    tolog("!!WARNING!!3000!! Could not create data directory: %s, %s" % (self.__job.datadir, str(e)))
                else:
                    # find all remaining files in case 'rf' is not empty
                    remaining_files = []
                    moved_files_list = []
                    try:
                        if rf != None:
                            moved_files_list = RunJobUtilities.getFileNamesFromString(rf[1])
                            remaining_files = RunJobUtilities.getRemainingFiles(moved_files_list, self.__job.outFiles)
                    except Exception, e:
                        tolog("!!WARNING!!3000!! Illegal return value from Mover: %s, %s" % (str(rf), str(e)))
                        remaining_files = self.__job.outFiles

                    # move all remaining output files to the data directory
                    nr_moved = 0
                    for _file in remaining_files:
                        try:
                            os.system("mv %s %s" % (_file, self.__job.datadir))
                        except OSError, e:
                            tolog("!!WARNING!!3000!! Failed to move file %s (abort all)" % (_file))
                            break
                        else:
                            nr_moved += 1

                    tolog("Moved %d/%d output file(s) to: %s" % (nr_moved, len(remaining_files), self.__job.datadir))

                    # remove all successfully copied files from the local directory
                    nr_removed = 0
                    for _file in moved_files_list:
                        try:
                            os.system("rm %s" % (_file))
                        except OSError, e:
                            tolog("!!WARNING!!3000!! Failed to remove output file: %s, %s" % (_file, e))
                        else:
                            nr_removed += 1

                    tolog("Removed %d output file(s) from local dir" % (nr_removed))

                    # copy the PoolFileCatalog.xml for non build jobs
                    if not pUtil.isBuildJob(remaining_files):
                        _fname = os.path.join(self.__job.workdir, "PoolFileCatalog.xml")
                        tolog("Copying %s to %s" % (_fname, self.__job.datadir))
                        try:
                            copy2(_fname, self.__job.datadir)
                        except Exception, e:
                            tolog("!!WARNING!!3000!! Could not copy PoolFileCatalog.xml to data dir - expect ddm Adder problems during job recovery")

            # remove all remaining output files from the work directory
            # (a successfully copied file should already have been removed by the Mover)
            rem = False
            for inf in self.__job.outFiles:
                if inf and inf != 'NULL' and os.path.isfile("%s/%s" % (self.__job.workdir, inf)): # non-empty string and not NULL
                    try:
                        os.remove("%s/%s" % (self.__job.workdir, inf))
                    except Exception, e:
                        tolog("!!WARNING!!3000!! Ignore this Exception when deleting file %s: %s" % (inf, e))
                        pass
                    else:
                        tolog("Lingering output file removed: %s" % (inf))
                        rem = True
            if not rem:
                tolog("All output files already removed from local dir")

        tolog("Payload cleanup has finished")

    def sysExit(self, rf=None):
        '''
        wrapper around sys.exit
        rs is the return string from Mover::put_data() containing a list of files that were not transferred
        '''

        self.cleanup(rf=rf)
        sys.stderr.close()
        tolog("RunJobEvent (payload wrapper) has finished")

        # change to sys.exit?
        os._exit(self.__job.result[2]) # pilotExitCode, don't confuse this with the overall pilot exit code,
                                       # which doesn't get reported back to panda server anyway
    def failJob(self, transExitCode, pilotExitCode, job, ins=None, pilotErrorDiag=None, docleanup=True, pilot_failed=True):
        """ set the fail code and exit """

        job.setState(["failed", transExitCode, pilotExitCode])
        if pilot_failed:
            job.subStatus = 'pilot_failed'
        if pilotErrorDiag:
            job.pilotErrorDiag = pilotErrorDiag
        tolog("Will now update local pilot TCP server")
        rt = RunJobUtilities.updatePilotServer(job, self.__pilotserver, self.__pilotport, final=True)
        if ins:
            ec = pUtil.removeFiles(job.workdir, ins)
        if docleanup:
            self.sysExit()

    def getTrfExitInfo(self, exitCode, workdir):
        """ Get the trf exit code and info from job report if possible """

        exitAcronym = ""
        exitMsg = ""

        # does the job report exist?
        extension = getExtension(alternative='pickle')
        if extension.lower() == "json":
            _filename = "jobReport.%s" % (extension)
        else:
            _filename = "jobReportExtract.%s" % (extension)
        filename = os.path.join(workdir, _filename)

        # first backup the jobReport to the job workdir since it will be needed later
        # (the current location will disappear since it will be tarred up in the jobs' log file)
        d = os.path.join(workdir, '..')
        try:
            copy2(filename, os.path.join(d, _filename))
        except Exception, e:
            tolog("Warning: Could not backup %s to %s: %s" % (_filename, d, e))
        else:
            tolog("Backed up %s to %s" % (_filename, d))

        # It might take a short while longer until the job report is created (unknown why)
        count = 1
        max_count = 10
        nap = 5
        found = False
        while count <= max_count:
            if os.path.exists(filename):
                tolog("Found job report: %s" % (filename))
                found = True
                break
            else:
                tolog("Waiting %d s for job report to arrive (#%d/%d)" % (nap, count, max_count))
                time.sleep(nap)
                count += 1

        if found:
            # search for the exit code
            try:
                f = open(filename, "r")
            except Exception, e:
                tolog("!!WARNING!!1112!! Failed to open job report: %s" % (e))
            else:
                if extension.lower() == "json":
                    from json import load
                else:
                    from pickle import load
                data = load(f)

                # extract the exit code and info
                _exitCode = self.extractDictionaryObject("exitCode", data)
                if _exitCode:
                    if _exitCode == 0 and exitCode != 0:
                        tolog("!!WARNING!!1111!! Detected inconsistency in %s: exitcode listed as 0 but original trf exit code was %d (using original error code)" %\
                                  (filename, exitCode))
                    else:
                        exitCode = _exitCode
                _exitAcronym = self.extractDictionaryObject("exitAcronym", data)
                if _exitAcronym:
                    exitAcronym = _exitAcronym
                _exitMsg = self.extractDictionaryObject("exitMsg", data)
                if _exitMsg:
                    exitMsg = _exitMsg

                f.close()

                tolog("Trf exited with:")
                tolog("...exitCode=%d" % (exitCode))
                tolog("...exitAcronym=%s" % (exitAcronym))
                tolog("...exitMsg=%s" % (exitMsg))

                # Ignore special trf error for now
                if (exitCode == 65 and exitAcronym == "TRF_EXEC_FAIL") or (exitCode == 68 and exitAcronym == "TRF_EXEC_LOGERROR") or (exitCode == 66 and exitAcronym == "TRF_EXEC_VALIDATION_FAIL") or (exitCode == 11 and exitAcronym == "TRF_OUTPUT_FILE_ERROR"):
                    exitCode = 0
                    exitAcronym = ""
                    exitMsg = ""
                    tolog("!!WARNING!!3333!! Reset TRF error codes..")
        else:
            tolog("Job report not found: %s" % (filename))

        return exitCode, exitAcronym, exitMsg

    def resolveConfigItem(self, itemName):
        if not self.__siteInfo:
            self.__siteInfo = getSiteInformation(self.__experiment)
            jobSite = self.getJobSite()
            queuename = jobSite.computingElement
            self.__siteInfo.setQueueName(queuename)

        pandaqueue = self.__siteInfo.getQueueName()
        items = self.__siteInfo.resolveItems(pandaqueue, itemName)
        return items[pandaqueue]

    def initZipConf(self):
        try:
            self.__job.outputZipName = os.path.join(self.__job.workdir, "EventService_premerge_%s" % self.__job.jobId)
            self.__job.outputZipEventRangesName = os.path.join(self.__job.workdir, "EventService_premerge_eventranges_%s.txt" % self.__job.jobId)
            catchalls = self.resolveConfigItem('catchall')

            if 'multiple_buckets' in catchalls:
                self.__multipleBuckets = 1
                tolog("Enable multiple_buckets without taskid")
            if 'multiple_buckets_with_taskid' in catchalls:
                self.__multipleBuckets = 2
                tolog("Enable multiple_buckets with taskid")
            if 'disable_multiple_buckets' in catchalls:
                self.__multipleBuckets = None
                tolog("Disable multiple_buckets")

            if "num_buckets=" in catchalls:
                for catchall in catchalls.split(","):
                    if 'num_buckets=' in catchall:
                        name, value = catchall.split('=')
                        self.__numBuckets = int(value)
                        if self.__numBuckets < 1:
                            tolog("Number of buckets %s is smaller than 1, set it to 1" % (self.__numBuckets))
                            self.__numBuckets = 1
                        if self.__numBuckets > 99:
                            tolog("Number of buckets %s is bigger than 99, set it to 99" % (self.__numBuckets))
                            self.__numBuckets = 99
            tolog("Number of buckets is %s" % (self.__numBuckets))

            if 'es_to_zip' in catchalls:
                self.__esToZip = True
            if 'not_es_to_zip' in catchalls:
                self.__esToZip = False
            catchalls = self.resolveConfigItem('catchall')
            if 'zip_time_gap=' in catchalls:
                for catchall in catchalls.split(","):
                    if 'zip_time_gap' in catchall:
                        name, value = catchall.split('=')
                        self.__asyncOutputStager_thread_sleep_time = int(value)
            tolog("Sleep time between staging out: %s" % self.__asyncOutputStager_thread_sleep_time)
        except:
            tolog("Failed to init zip cofnig: %s" % traceback.format_exc())

    def initAllowRemoteInputs(self, job):
        try:
            catchalls = self.resolveConfigItem('catchall')
            if 'allow_remote_inputs' in catchalls:
                self.__allow_remote_inputs = True
                job.setAllowRemoteInputs(self.__allow_remote_inputs)
            tolog("Allow remote inputs: %s" % self.__allow_remote_inputs)
        except:
            tolog("Failed to init allow_remote_inputs cofnig: %s, it will use default value False" % traceback.format_exc())

    def convertToLFNs(self):
        """ Convert the output file names to LFNs """
        # Remove the file paths

        lfns = []
        for f in self.getOutputFiles():
            lfns.append(os.path.basename(f))

        return lfns

    def createFileMetadata(self, outsDict, dsname, datasetDict, sitename):
        """ create the metadata for the output + log files """

        ec = 0

        # get the file sizes and checksums for the local output files
        # WARNING: any errors are lost if occur in getOutputFileInfo()
        ec, pilotErrorDiag, fsize, checksum = pUtil.getOutputFileInfo(list(self.getOutputFiles()), "adler32", skiplog=True, logFile=self.__job.logFile)
        if ec != 0:
            tolog("!!FAILED!!2999!! %s" % (pilotErrorDiag))
            self.failJob(self.__job.result[1], ec, self.__job, pilotErrorDiag=pilotErrorDiag)

        # Get the correct log guid (a new one is generated for the Job() object, but we need to get it from the -i logguid parameter)
        if self.__logguid:
            guid = self.__logguid
        else:
            guid = self.__job.tarFileGuid

        # Convert the output file list to LFNs
        lfns = self.convertToLFNs()

        # Create preliminary metadata (no metadata yet about log file - added later in pilot.py)
        _fname = "%s/metadata-%s.xml" % (self.__job.workdir, self.__job.jobId)
        tolog("fguids=%s"%str(self.__job.outFilesGuids))

        lfns = []
        self.__job.outFilesGuids = []
        tolog("Reset output file LFN and GUID list (pilot will not report these to the server - xml shoould only contain log file info)")

        try:
            _status = pUtil.PFCxml(self.__experiment, _fname, fnlist=lfns, fguids=self.__job.outFilesGuids, fntag="lfn", alog=self.__job.logFile, alogguid=guid,\
                                       fsize=fsize, checksum=checksum, analJob=self.__analysisJob, logToOS=self.__job.putLogToOS)
        except Exception, e:
            pilotErrorDiag = "PFCxml failed due to problematic XML: %s" % (e)
            tolog("!!WARNING!!1113!! %s" % (pilotErrorDiag))
            self.failJob(self.__job.result[1], self.__error.ERR_MISSINGGUID, self.__job, pilotErrorDiag=pilotErrorDiag)
        else:
            if not _status:
                pilotErrorDiag = "Missing guid(s) for output file(s) in metadata"
                tolog("!!FAILED!!2999!! %s" % (pilotErrorDiag))
                self.failJob(self.__job.result[1], self.__error.ERR_MISSINGGUID, self.__job, pilotErrorDiag=pilotErrorDiag)

        tolog("NOTE: Output file info will not be sent to the server as part of xml metadata")
        tolog("..............................................................................................................")
        tolog("Created %s with:" % (_fname))
        tolog(".. log            : %s (to be transferred)" % (self.__job.logFile))
        tolog(".. log guid       : %s" % (guid))
        tolog(".. out files      : %s" % str(self.__job.outFiles))
        tolog(".. out file guids : %s" % str(self.__job.outFilesGuids))
        tolog(".. fsize          : %s" % str(fsize))
        tolog(".. checksum       : %s" % str(checksum))
        tolog("..............................................................................................................")

        # convert the preliminary metadata-<jobId>.xml file to OutputFiles-<jobId>.xml for NG and for CERNVM
        # note: for CERNVM this is only really needed when CoPilot is used
        if os.environ.has_key('Nordugrid_pilot') or sitename == 'CERNVM':
            if RunJobUtilities.convertMetadata4NG(os.path.join(self.__job.workdir, self.__job.outputFilesXML), _fname, outsDict, dsname, datasetDict):
                tolog("Metadata has been converted to NG/CERNVM format")
            else:
                self.__job.pilotErrorDiag = "Could not convert metadata to NG/CERNVM format"
                tolog("!!WARNING!!1999!! %s" % (self.__job.pilotErrorDiag))

        # try to build a file size and checksum dictionary for the output files
        # outputFileInfo: {'a.dat': (fsize, checksum), ...}
        # e.g.: file size for file a.dat: outputFileInfo['a.dat'][0]
        # checksum for file a.dat: outputFileInfo['a.dat'][1]
        try:
            # remove the log entries
            _fsize = fsize[1:]
            _checksum = checksum[1:]
            outputFileInfo = dict(zip(self.__job.outFiles, zip(_fsize, _checksum)))
        except Exception, e:
            tolog("!!WARNING!!2993!! Could not create output file info dictionary: %s" % str(e))
            outputFileInfo = {}
        else:
            tolog("Output file info dictionary created: %s" % str(outputFileInfo))

        return ec, outputFileInfo

    def createFileMetadata4EventRange(self, outputFile, event_range_id):
        """ Create the metadata for an output file """

        # This function will create a metadata file called metadata-<event_range_id>.xml using file info
        # from PoolFileCatalog.xml
        # Return: ec, pilotErrorDiag, outputFileInfo, fname
        #         where outputFileInfo: {'<full path>/filename.ext': (fsize, checksum, guid), ...}
        #         (dictionary is used for stage-out)
        #         fname is the name of the metadata/XML file containing the file info above

        ec = 0
        pilotErrorDiag = ""
        outputFileInfo = {}

        # Get/assign a guid to the output file
        guid = getGUID()
        if guid == "":
            ec = self.__error.ERR_UUIDGEN
            pilotErrorDiag = "uuidgen failed to produce a guid"
            tolog("!!WARNING!!2999!! %s" % (pilotErrorDiag))
            return ec, pilotErrorDiag, None

        guid_list = [guid]
        tolog("Generated GUID %s for file %s" % (guid_list[0], outputFile))

        # Add the new guid to the outFilesGuids list
        self.__job.outFilesGuids.append(guid)

        # Get the file size and checksum for the local output file
        # WARNING: any errors are lost if occur in getOutputFileInfo()
        ec, pilotErrorDiag, fsize_list, checksum_list = pUtil.getOutputFileInfo([outputFile], "adler32", skiplog=True)
        if ec != 0:
            tolog("!!WARNING!!2999!! %s" % (pilotErrorDiag))
            return ec, pilotErrorDiag, None
        else:
            tolog("fsize = %s" % str(fsize_list))
            tolog("checksum = %s" % str(checksum_list))

        # Create the metadata
        try:
            self.setMetadataFilename(event_range_id)
            fname = self.getMetadataFilename()
            tolog("Metadata filename = %s" % (fname))
        except Exception,e:
            tolog("!!WARNING!!2222!! Caught exception: %s" % (e))

        _status = pUtil.PFCxml(self.__experiment, fname, fnlist=[outputFile], fguids=guid_list, fntag="pfn", fsize=fsize_list,\
                                   checksum=checksum_list, analJob=self.__analysisJob)
        if not _status:
            pilotErrorDiag = "Missing guid(s) for output file(s) in metadata"
            tolog("!!WARNING!!2999!! %s" % (pilotErrorDiag))
            return ec, pilotErrorDiag, None

        tolog("..............................................................................................................")
        tolog("Created %s with:" % (fname))
        tolog(".. output file      : %s" % (outputFile))
        tolog(".. output file guid : %s" % str(guid_list))
        tolog(".. fsize            : %s" % str(fsize_list))
        tolog(".. checksum         : %s" % str(checksum_list))
        tolog("..............................................................................................................")

        # Build a file size and checksum dictionary for the output file
        # outputFileInfo: {'a.dat': (fsize, checksum, guid), ...}
        # e.g.: file size for file a.dat: outputFileInfo['a.dat'][0]
        # checksum for file a.dat: outputFileInfo['a.dat'][1]
        try:
            outputFileInfo = dict(zip([outputFile], zip(fsize_list, checksum_list, guid_list)))
        except Exception, e:
            tolog("!!WARNING!!2993!! Could not create output file info dictionary: %s" % str(e))
        else:
            tolog("Output file info dictionary created: %s" % str(outputFileInfo))

        return ec, pilotErrorDiag, outputFileInfo, fname

    def getDatasets(self):
        """ Get the datasets for the output files """

        # Get the default dataset
        if self.__job.destinationDblock and self.__job.destinationDblock[0] != 'NULL' and self.__job.destinationDblock[0] != ' ':
            dsname = self.__job.destinationDblock[0]
        else:
            dsname = "%s-%s-%s" % (time.localtime()[0:3]) # pass it a random name

        # Create the dataset dictionary
        # (if None, the dsname above will be used for all output files)
        datasetDict = getDatasetDict(self.__job.outFiles, self.__job.destinationDblock, self.__job.logFile, self.__job.logDblock)
        if datasetDict:
            tolog("Dataset dictionary has been verified: %s" % str(datasetDict))
        else:
            tolog("Dataset dictionary could not be verified, output files will go to: %s" % (dsname))

        return dsname, datasetDict

    def stageOut(self, file_list, dsname, datasetDict, outputFileInfo, metadata_fname):
        """ Perform the stage-out """

        ec = 0
        pilotErrorDiag = ""
        os_bucket_id = -1

        rs = "" # return string from put_data with filename in case of transfer error
        tin_0 = os.times()
        try:
            ec, pilotErrorDiag, rf, rs, self.__job.filesNormalStageOut, self.__job.filesAltStageOut, os_bucket_id = mover.mover_put_data("xmlcatalog_file:%s" %\
                                         (metadata_fname), dsname, self.__jobSite.sitename, self.__jobSite.computingElement, analysisJob=self.__analysisJob, pinitdir=self.__pilot_initdir,\
                                         proxycheck=self.__proxycheckFlag, datasetDict=datasetDict, outputDir=self.__outputDir, outputFileInfo=outputFileInfo, stageoutTries=self.__stageoutretry,\
                                         eventService=True, job=self.__job, recoveryWorkDir=self.__job.workdir)
            tin_1 = os.times()
            self.__job.timeStageOut = int(round(tin_1[4] - tin_0[4]))
        except Exception, e:
            tin_1 = os.times()
            self.__job.timeStageOut = int(round(tin_1[4] - tin_0[4]))

            if 'format_exc' in traceback.__all__:
                trace = traceback.format_exc()
                pilotErrorDiag = "Put function can not be called for staging out: %s, %s" % (str(e), trace)
            else:
                tolog("traceback.format_exc() not available in this python version")
                pilotErrorDiag = "Put function can not be called for staging out: %s" % (str(e))
            tolog("!!WARNING!!3000!! %s" % (pilotErrorDiag))

            ec = self.__error.ERR_PUTFUNCNOCALL
            self.__job.setState(["holding", self.__job.result[1], ec])
        else:
            self.__job.pilotErrorDiag = pilotErrorDiag
            if self.__job.pilotErrorDiag != "":
                self.__job.pilotErrorDiag = self.__job.pilotErrorDiag.replace("Put error:", "Objectstore stageout to bucket(%s) error:" % os_bucket_id)
                self.__job.pilotErrorDiag = tailPilotErrorDiag(self.__job.pilotErrorDiag, size=256-len("Objectstore stageout to bucket(%s) error:" % os_bucket_id))

            tolog("Put function returned code: %d" % (ec))
            if ec == 0:
                self.__job.pilotErrorDiag = ""

            if ec != 0:
                # is the job recoverable?
                if self.__error.isRecoverableErrorCode(ec):
                    _state = "holding"
                    _msg = "WARNING"
                else:
                    _state = "failed"
                    _msg = "FAILED"
                tolog("!!%s!!1212!! %s" % (_msg, self.__error.getErrorStr(ec)))

                # set the internal error, to be picked up at the end of the job
                self.setErrorCode(ec)

        return ec, pilotErrorDiag, os_bucket_id

    def getEventRangeID(self, filename):
        """ Return the event range id for the corresponding output file """

        event_range_id = ""
        for event_range in self.__eventRange_dictionary.keys():
            if self.__eventRange_dictionary[event_range][0] == filename:
                event_range_id = event_range
                break

        return event_range_id

    def transferToObjectStore(self, outputFileInfo, metadata_fname):
        """ Transfer the output file to the object store """

        # FORMAT:  outputFileInfo = {'<full path>/filename.ext': (fsize, checksum, guid), ...}
        # The dictionary will only contain info about a single file

        ec = 0
        pilotErrorDiag = ""
        os_bucket_id = -1

        # Get the site information object
        si = getSiteInformation(self.__experiment)

        # Get the queuename - which is only needed if objectstores field is not present in queuedata
        jobSite = self.getJobSite()
        queuename = jobSite.computingElement
        si.setQueueName(queuename)

        # Extract all information from the dictionary
        for path in outputFileInfo.keys():

            fsize = outputFileInfo[path][0]
            checksum = outputFileInfo[path][1]
            guid = outputFileInfo[path][2]

            # First backup some schedconfig fields that need to be modified for the secondary transfer
            copytool_org = readpar('copytool')

            # Temporarily modify the schedconfig fields with values
            tolog("Temporarily modifying queuedata for log file transfer to secondary SE")
            ec = si.replaceQueuedataField("copytool", "objectstore")

            # needs to know source, destination, fsize=0, fchecksum=0, **pdict, from pdict: lfn, guid, logPath
            # where source is local file path and destination is not used, set to empty string

            # Get the dataset name for the output file
            dsname, datasetDict = self.getDatasets()

            # Transfer the file
            ec, pilotErrorDiag, os_bucket_id = self.stageOut([path], dsname, datasetDict, outputFileInfo, metadata_fname)
            if ec == 0:
                os_ddmendpoint = si.getObjectstoreDDMEndpointFromBucketID(os_bucket_id)
                if os_ddmendpoint != "":
                    tolog("Files were transferred to objectstore ddm_endpoint=%s with os_bucket_id=%d" % (os_ddmendpoint, os_bucket_id))

                    # Add the transferred file to the OS transfer file
                    addToOSTransferDictionary(os.path.basename(path), self.__pilot_initdir, os_bucket_id, os_ddmendpoint)
                else:
                    tolog("!!WARNING!!5656!! OS DDM endpoint unknown - cannot add bucket id to OS transfer dictionary")

            # Finally restore the modified schedconfig fields
            tolog("Restoring queuedata fields")
            _ec = si.replaceQueuedataField("copytool", copytool_org)

        return ec, pilotErrorDiag, os_bucket_id

    def stage_out_es(self, job, event_range_id, file_paths, pathConvention=None):
        """
        event_range_id: event range id as a string.
        file_paths: List of file paths.

        In ES, for one event range id, more can one output files can be produced.
        Only all these files are staged out successfully, the ret_code can be 0 and then the event range can be marked as finished.
        If one file in the list fails, the event range should be marked as failed.
        """
        tolog("To stage out event %s: %s" % (event_range_id, file_paths))

        activity = "es_events" ## pilot log special/second transfer

        if not self.__siteInfo:
            self.__siteInfo = getSiteInformation(self.__experiment)
            jobSite = self.getJobSite()
            queuename = jobSite.computingElement
            self.__siteInfo.setQueueName(queuename)

        if not self.__stageOutDDMEndpoint:
            # resolve accepted OS DDMEndpoints

            pandaqueue = self.__siteInfo.getQueueName() # FIX ME LATER
            os_ddms = self.__siteInfo.resolvePandaOSDDMs(pandaqueue).get(pandaqueue, [])
            ddmconf = self.__siteInfo.resolveDDMConf(os_ddms)

            osddms = [e for e in os_ddms if ddmconf.get(e, {}).get('type') == 'OS_ES']

            tolog("[stage-out-os] [%s] resolved os_ddms=%s => es=%s" % (activity, os_ddms, osddms))

            if osddms:
                self.__stageOutDDMEndpoint = osddms[0]
                self.__stageOutStorageId = ddmconf.get(self.__stageOutDDMEndpoint, {}).get('id', -1)
                if self.__stageOutStorageId == -1:
                    self.__stageOutStorageId = ddmconf.get(self.__stageOutDDMEndpoint, {}).get('resource', {}).get('bucket_id', -1)
            else:
                tolog("[stage-out-os] no osddms defined, looking for associated storages with activity: %s" % (activity))
                associate_storages = self.__siteInfo.resolvePandaAssociatedStorages(pandaqueue).get(pandaqueue, {})
                esDDMEndpoints = associate_storages.get(activity, [])
                if esDDMEndpoints:
                    tolog("[stage-out-os] found associated storages %s with activity: %s" % (esDDMEndpoints, activity))
                    self.__stageOutDDMEndpoint = esDDMEndpoints[0]
                    self.__stageOutStorageId = ddmconf.get(self.__stageOutDDMEndpoint, {}).get('id', -1)
                else:
                    return PilotErrors.ERR_NOSTORAGE, "Failed to stage-out es to OS: no OS_ES ddmendpoint attached to the queue(os_ddms:%s) nor associate es_events activity storage" % (os_ddms), None

            tolog("[stage-out-os] ddmendpoints %s,  storageId %s with activity %s" % (self.__stageOutDDMEndpoint, self.__stageOutStorageId, activity))
            protocols = ddmconf.get(self.__stageOutDDMEndpoint, {}).get('rprotocols', {})
            access_key = None
            secret_key = None
            is_secure = None
            for protocol in protocols:
                if 'w' in protocols[protocol].get('activities', []):
                    settings = protocols[protocol].get('settings', {})
                    access_key = settings.get('access_key', None)
                    secret_key = settings.get('secret_key', None)
                    is_secure = settings.get('is_secure', None)
                    if access_key is None or len(access_key) == 0\
                        or secret_key is None or len(secret_key) == 0\
                        or is_secure is None:
                        continue
                    else:
                        keyPair = self.__siteInfo.getSecurityKey(secret_key, access_key)
                        if "privateKey" not in keyPair or keyPair["privateKey"] is None:
                            tolog("Failed to get the keyPair for S3 objectstore from panda")
                        else:
                            os.environ['S3_ACCESS_KEY'] = keyPair["publicKey"]
                            os.environ['S3_SECRET_KEY'] = keyPair["privateKey"]
                            os.environ['S3_IS_SECURE'] = str(is_secure)
                            break
            tolog("[stage-out] [%s] resolved ddmendpoint=%s for es transfer with access key %s" % (activity, self.__stageOutDDMEndpoint, os.environ.get('S3_ACCESS_KEY', None)))


        osPublicKey = self.__siteInfo.getObjectstoresField("os_access_key", os_bucket_name="eventservice")
        osPrivateKey = self.__siteInfo.getObjectstoresField("os_secret_key", os_bucket_name="eventservice")
        files = []
        for file_path in file_paths:
            file_dict = {'lfn': os.path.basename(file_path),
                         'pfn': file_path,
                         'dataset': job.destinationDblock[0],
                         'scope': job.scopeOut[0],
                         'eventRangeId': event_range_id,
                         'storageId': self.__stageOutStorageId,
                         'pathConvention': pathConvention,
                         'ddmendpoint': self.__stageOutDDMEndpoint,
                         'pandaProxySecretKey': job.pandaProxySecretKey,
                         'jobId':job.jobId,
                         'osPrivateKey':osPrivateKey,
                         'osPublicKey':osPublicKey
                         }
            finfo = Job.FileSpec(type='output', **file_dict)
            tolog(finfo)
            files.append(finfo)

        #ret_code, ret_str, os_bucket_id = mover.put_data_es(job, jobSite=self.getJobSite(), stageoutTries=self.getStageOutRetry(), files=files, workDir=None)
        ret_code, ret_str, os_bucket_id = mover.put_data_es(job, jobSite=self.getJobSite(), stageoutTries=1, files=files, workDir=None)
        if os_bucket_id is None or os_bucket_id == 0:
            os_bucket_id = -1
        return ret_code, ret_str, os_bucket_id


    def zipOutput(self, event_range_id, paths, output_name=None):
        """ Transfer the output file to the zip file """

        # FORMAT:  outputFileInfo = {'<full path>/filename.ext': (fsize, checksum, guid), ...}
        # The dictionary will only contain info about a single file

        ec = 0
        pilotErrorDiag = ""

        # Extract all information from the dictionary
        for path in paths:
            if output_name:
                command = "tar -rf " + output_name + " --directory=%s %s" %(os.path.dirname(path), os.path.basename(path))
            else:
                command = "tar -rf " + self.__job.outputZipName + " --directory=%s %s" %(os.path.dirname(path), os.path.basename(path))
            tolog("Adding file to zip: %s" % command)
            ec, pilotErrorDiag = commands.getstatusoutput(command)
            tolog("status: %s, output: %s\n" % (ec, pilotErrorDiag))
            if ec:
                tolog("Failed to zip %s: %s, %s" % (path, ec, pilotErrorDiag))
                return ec, pilotErrorDiag

        tolog("Adding event range to zip event range file: %s %s" % (event_range_id, paths))
        handler = open(self.__job.outputZipEventRangesName, "a")
        handler.write("%s %s\n" % (event_range_id, paths))
        handler.close()

        return ec, pilotErrorDiag

    def getPathConvention(self, taskId, jobId):
        # __multipleBuckets:
        # 1: final path will be atlaseventservice_<pathConvention>
        # 2: final path will be atlaseventservice_<taskid>_<pathConvention>

        # __numBuckets is from 1 to 99

        # @returns: 
        #  if multiple buckets with task id: 100 + int(jobid) % __numBuckets
        #  if multiple buckets without task id: int(jobid) % __numBuckets

        if self.__multipleBuckets:
            if self.__multipleBuckets == 1:
                return int(jobId) % self.__numBuckets
            if self.__multipleBuckets == 2:
                return int(jobId) % self.__numBuckets + 100

        return None

    def stageOutZipFiles_new(self, output_name=None, output_eventRanges=None, output_eventRange_id=None):
        if not self.__esToZip:
            tolog("ES to zip is not configured")
            return 0, "ES to zip is not configured.", -1
        else:
            tolog("ES to zip is configured, will start to stage out zipped es file to objectstore")

        if not output_name:
            tolog("output name is None")
            return -1, "output name is None", -1
        if not output_eventRanges:
            tolog("output event range is None")
            return -1, "output event range is None", -1

        if not os.path.exists(output_name):
            tolog("Zip file %s doesn't exist, will not continue" % output_name)
            return -1, "Zip file doesn't exist", -1

        ec = 0
        pilotErrorDiag = ""
        os_bucket_id = -1

        if os.environ.has_key('Nordugrid_pilot'):
            outputDir = os.path.dirname(os.path.dirname(output_name))
            tolog("Copying tar/zip file %s to %s" % (output_name, os.path.join(outputDir, os.path.basename(output_name))))
            os.rename(output_name, os.path.join(outputDir, os.path.basename(output_name)))
            output_eventranges_file = os.path.join(outputDir, os.path.basename(output_name).replace(".tar", "_eventranges"))
            tolog("Creating eventranges file %s" % (output_eventranges))
            with open(output_eventranges_file) as handle:
                for eventRange in output_eventRanges:
                    handle.write("%s %s\n" % (eventRange, output_eventRanges[eventRange]))
            return 0, None

        pathConvention = self.getPathConvention(self.__job.taskID, self.__job.jobId)
        tolog("pathConvention: %s" % pathConvention)

        try:
            ec, pilotErrorDiag, os_bucket_id = self.stage_out_es(self.__job, output_eventRange_id, [output_name], pathConvention=pathConvention)
        except Exception, e:
            tolog("!!WARNING!!2222!! Caught exception: %s" % (traceback.format_exc()))
        else:
            tolog("Adding %s to output file list" % (output_name))
            self.__output_files.append(output_name)
            tolog("output_files = %s" % (self.__output_files))
            errorCode = None
            if ec == 0:
                status = 'finished'
            else:
                status = 'failed'
                errorCode = self.__error.ERR_STAGEOUTFAILED

                # Update the global status field in case of failure
                # self.setStatus(False)

            if errorCode:
                eventRanges = []
                for eventRangeID in output_eventRanges:
                    self.__nEventsFailed += 1
                    self.__nEventsFailedStagedOut += 1
                    eventRanges.append({'eventRangeID': eventRangeID, 'eventStatus': status, 'objstoreID': os_bucket_id, 'errorCode': errorCode})

                for chunkEventRanges in pUtil.chunks(eventRanges, 100):
                    tolog("Update event ranges: %s" % chunkEventRanges)
                    status, output = updateEventRanges(chunkEventRanges, jobId = self.__job.jobId, url=self.getPanDAServer(), version=1, pandaProxySecretKey = self.__job.pandaProxySecretKey)
                    tolog("Update Event ranges status: %s, output: %s" % (status, output))
                self.__nStageOutFailures += 1
                self.__nStageOutSuccessAfterFailure = 0
            else:
                eventRanges = []
                for eventRangeID in output_eventRanges:
                    self.__nEventsW += 1
                    eventRanges.append({'eventRangeID': eventRangeID, 'eventStatus': status})

                for chunkEventRanges in pUtil.chunks(eventRanges, 100):
                    tolog("Update event ranges: %s" % chunkEventRanges)
                    if not pathConvention is None:
                        event_status = [{'eventRanges': chunkEventRanges, 'zipFile': {'lfn': os.path.basename(output_name), 'objstoreID': os_bucket_id, 'pathConvention': pathConvention}}]
                    else:
                        event_status = [{'eventRanges': chunkEventRanges, 'zipFile': {'lfn': os.path.basename(output_name), 'objstoreID': os_bucket_id}}]
                    status, output = updateEventRanges(event_status, url=self.getPanDAServer(), version=1, jobId = self.__job.jobId, pandaProxySecretKey = self.__job.pandaProxySecretKey)
                    tolog("Update Event ranges status: %s, output: %s" % (status, output))
                self.__nStageOutSuccessAfterFailure += 1
                if self.__nStageOutSuccessAfterFailure > 10:
                    self.__nStageOutFailures = 0

    @mover.use_newmover(stageOutZipFiles_new)
    def stageOutZipFiles(self, output_name=None, output_eventRanges=None, output_eventRange_id=None):
        if not self.__esToZip:
            tolog("ES to zip is not configured")
            return 0, "ES to zip is not configured.", -1
        else:
            tolog("ES to zip is configured, will start to stage out zipped es file to objectstore")

        if not output_name:
            tolog("output name is None")
            return -1, "output name is None", -1
        if not output_eventRanges:
            tolog("output event range is None")
            return -1, "output event range is None", -1

        if not os.path.exists(output_name):
            tolog("Zip file %s doesn't exist, will not continue" % output_name)
            return -1, "Zip file doesn't exist", -1

        ec = 0
        pilotErrorDiag = ""
        os_bucket_id = -1

        if os.environ.has_key('Nordugrid_pilot'):
            outputDir = os.path.dirname(os.path.dirname(output_name))
            tolog("Copying tar/zip file %s to %s" % (output_name, os.path.join(outputDir, os.path.basename(output_name))))
            os.rename(output_name, os.path.join(outputDir, os.path.basename(output_name)))
            output_eventranges_file = os.path.join(outputDir, os.path.basename(output_name).replace(".tar", "_eventranges"))
            tolog("Creating eventranges file %s" % (output_eventranges))
            with open(output_eventranges_file) as handle:
                for eventRange in output_eventRanges:
                    handle.write("%s %s\n" % (eventRange, output_eventRanges[eventRange]))
            return 0, None

        tolog("Creating metadata for file %s and event range id %s" % (output_name, output_eventRange_id))
        ec, pilotErrorDiag, outputFileInfo, metadata_fname = self.createFileMetadata4EventRange(output_name, output_eventRange_id)
        if ec == 0:
            try:
                ec, pilotErrorDiag, os_bucket_id = self.transferToObjectStore(outputFileInfo, metadata_fname)
            except Exception, e:
                tolog("!!WARNING!!2222!! Caught exception: %s" % (e))
            else:
                tolog("Adding %s to output file list" % (output_name))
                self.__output_files.append(output_name)
                tolog("output_files = %s" % (self.__output_files))
                errorCode = None
                if ec == 0:
                    status = 'finished'
                else:
                    status = 'failed'
                    errorCode = self.__error.ERR_STAGEOUTFAILED

                    # Update the global status field in case of failure
                    # self.setStatus(False)

            # Note: the rec pilot must update the server appropriately
            if errorCode:
                eventRanges = []
                for eventRangeID in output_eventRanges:
                    self.__nEventsFailed += 1
                    self.__nEventsFailedStagedOut += 1
                    eventRanges.append({'eventRangeID': eventRangeID, 'eventStatus': status, 'objstoreID': os_bucket_id, 'errorCode': errorCode})

                for chunkEventRanges in pUtil.chunks(eventRanges, 100):
                    tolog("Update event ranges: %s" % chunkEventRanges)
                    status, output = updateEventRanges(chunkEventRanges, jobId = self.__job.jobId, url=self.getPanDAServer(), version=1, pandaProxySecretKey = self.__job.pandaProxySecretKey)
                    tolog("Update Event ranges status: %s, output: %s" % (status, output))
            else:
                eventRanges = []
                for eventRangeID in output_eventRanges:
                    self.__nEventsW += 1
                    eventRanges.append({'eventRangeID': eventRangeID, 'eventStatus': status})

                for chunkEventRanges in pUtil.chunks(eventRanges, 100):
                    tolog("Update event ranges: %s" % chunkEventRanges)
                    event_status = [{'eventRanges': chunkEventRanges, 'zipFile': {'lfn': os.path.basename(output_name), 'objstoreID': os_bucket_id}}]
                    status, output = updateEventRanges(event_status, jobId = self.__job.jobId, url=self.getPanDAServer(), version=1, pandaProxySecretKey=self.__job.pandaProxySecretKey)
                    tolog("Update Event ranges status: %s, output: %s" % (status, output))
        else:
            tolog("!!WARNING!!1112!! Failed to create file metadata: %d, %s" % (ec, pilotErrorDiag))

    def startMessageThreadPayload(self):
        """ Start the message thread for the payload """

        self.__message_thread_payload.start()

    def stopMessageThreadPayload(self):
        """ Stop the message thread for the payload """

        self.__message_thread_payload.stop()

    def startMessageThreadPrefetcher(self):
        """ Start the message thread for the prefetcher """

        self.__message_thread_prefetcher.start()

    def stopMessageThreadPrefetcher(self):
        """ Stop the message thread for the prefetcher """

        self.__message_thread_prefetcher.stop()

    def joinMessageThreadPayload(self):
        """ Join the message thread for the payload """

        self.__message_thread_payload.join()

    def joinMessageThreadPrefetcher(self):
        """ Join the message thread for the prefetcher """

        self.__message_thread_prefetcher.join()

    def startAsyncOutputStagerThread(self):
        """ Start the asynchronous output stager thread """

        self.__asyncOutputStager_thread.start()

    def stopAsyncOutputStagerThread(self):
        """ Stop the asynchronous output stager thread """

        self.__asyncOutputStager_thread.stop()

    def joinAsyncOutputStagerThread(self):
        """ Join the asynchronous output stager thread """

        self.__asyncOutputStager_thread.join()

    def asynchronousOutputStager_new(self):
        """ Transfer output files to stage-out area asynchronously """

        # Note: this is run as a thread

        sleep_time = 60
        finished_first_upload = False
        run_time = time.time()
        tolog("Asynchronous output stager thread initiated")
        while not self.__asyncOutputStager_thread.stopped():
          try:
            if finished_first_upload:
                sleep_time = self.__asyncOutputStager_thread_sleep_time
            if len(self.__stageout_queue) > 0 and time.time() > run_time + sleep_time:
                tolog("Asynchronous output stager thread working")
                run_time = time.time()
                if not self.__esToZip:
                    for paths in self.__stageout_queue:
                        # Create the output file metadata (will be sent to server)
                        tolog("Preparing to stage-out file %s" % (paths))
                        event_range_id = self.getEventRangeID(paths)
                        if event_range_id == "":
                            tolog("!!WARNING!!1111!! Did not find the event range for file %s in the event range dictionary" % (paths))
                        else:
                            try:
                                ec, pilotErrorDiag, os_bucket_id = self.stage_out_es(self.__job, event_range_id, paths)
                            except Exception, e:
                                tolog("!!WARNING!!2222!! Caught exception: %s" % (traceback.format_exc()))
                                tolog("Removing %s from stage-out queue to prevent endless loop" % (paths))
                                self.__stageout_queue.remove(paths)
                            else:
                                tolog("Removing %s from stage-out queue" % (paths))
                                self.__stageout_queue.remove(paths)
                                tolog("Adding %s to output file list" % (paths))
                                for fpath in paths:
                                    self.__output_files.append(fpath)
                                tolog("output_files = %s" % (self.__output_files))
                                errorCode = None
                                if ec == 0:
                                    status = 'finished'
                                    self.__nEventsW += 1
                                else:
                                    status = 'failed'
                                    self.__nEventsFailed += 1
                                    self.__nEventsFailedStagedOut += 1
                                    errorCode = self.__error.ERR_STAGEOUTFAILED

                                    # Update the global status field in case of failure
                                    self.setStatus(False)

                                try:
                                    # Time to update the server
                                    msg = updateEventRange(event_range_id, self.__eventRange_dictionary[event_range_id], self.__job.jobId, status=status, os_bucket_id=os_bucket_id, errorCode=errorCode, pandaProxySecretKey=self.__job.pandaProxySecretKey)

                                    # Did the updateEventRange back channel contain an instruction?
                                    if msg == "tobekilled":
                                        tolog("The PanDA server has issued a hard kill command for this job - AthenaMP will be killed (current event range will be aborted)")
                                        self.setAbort()
                                        self.setToBeKilled()
                                        job = self.getJob()
                                        if job:
                                            job.subStatus = 'pilot_killed'
                                    if msg == "softkill":
                                        tolog("The PanDA server has issued a soft kill command for this job - current event range will be allowed to finish")
                                        self.sendMessage("No more events")
                                        self.setAbort()
                                        job = self.getJob()
                                        if job:
                                            job.subStatus = 'pilot_killed'
                                except:
                                    tolog("!!WARNING!!2222!! Caught exception: %s" % (traceback.format_exc()))
                else:
                    output_name = None
                    output_eventRange_id = None
                    output_eventRanges = {}
                    while len(self.__stageout_queue) > 0:
                        paths = self.__stageout_queue.pop()
                        tolog("Pop %s from stage-out queue" % (paths))

                        # Create the output file metadata (will be sent to server)
                        tolog("Preparing to stage-out file %s" % (paths))
                        event_range_id = self.getEventRangeID(paths)
                        if event_range_id == "":
                            tolog("!!WARNING!!1111!! Did not find the event range for file %s in the event range dictionary" % (paths))
                        else:
                            if not output_name:
                                output_name = "%s_%s.tar" % (self.__job.outputZipName,event_range_id)
                                output_eventRange_id = event_range_id
                            try:
                                status, output = self.zipOutput(event_range_id, paths, output_name)
                            except:
                                tolog("!!WARNING!!2222!! Caught exception: %s" % (traceback.format_exc()))
                            else:
                                output_eventRanges[event_range_id] = paths
                                tolog("Adding %s to output file list" % (paths))
                                for fpath in paths:
                                    self.__output_files.append(fpath)
                                tolog("output_files = %s" % (self.__output_files))
                    tolog("Files %s are zipped to %s" % (output_eventRanges, output_name))
                    self.stageOutZipFiles_new(output_name, output_eventRanges, output_eventRange_id)
                    finished_first_upload = True
            time.sleep(1)
          except:
               tolog("!!WARNING!!2222!! Caught exception: %s" % (traceback.format_exc()))
        tolog("Asynchronous output stager thread has been stopped")

    @mover.use_newmover(asynchronousOutputStager_new)
    def asynchronousOutputStager(self):
        """ Transfer output files to stage-out area asynchronously """

        # Note: this is run as a thread
        sleep_time = self.__asyncOutputStager_thread_sleep_time
        run_time = time.time()
        tolog("Asynchronous output stager thread initiated")
        while not self.__asyncOutputStager_thread.stopped():
          try:
            sleep_time = self.__asyncOutputStager_thread_sleep_time
            if len(self.__stageout_queue) > 0 and time.time() > run_time + sleep_time:
                tolog("Asynchronous output stager thread working")
                run_time = time.time()
                if not self.__esToZip:
                    for paths in self.__stageout_queue:
                        # Create the output file metadata (will be sent to server)
                        tolog("Preparing to stage-out file %s" % (paths))
                        event_range_id = self.getEventRangeID(paths)
                        if event_range_id == "":
                            tolog("!!WARNING!!1111!! Did not find the event range for file %s in the event range dictionary" % (paths))
                        else:
                            ec = None
                            pilotErrorDiag = None
                            os_bucket_id = None
                            for f in paths:
                                tolog("Creating metadata for file %s and event range id %s" % (f, event_range_id))
                                ec, pilotErrorDiag, outputFileInfo, metadata_fname = self.createFileMetadata4EventRange(f, event_range_id)
                                if ec == 0:
                                    try:
                                        ec, pilotErrorDiag, os_bucket_id = self.transferToObjectStore(outputFileInfo, metadata_fname)
                                    except Exception, e:
                                        tolog("!!WARNING!!2222!! Caught exception: %s" % (e))
                                        ec = self.__error.ERR_STAGEOUTFAILED
                                        pilotErrorDiag = "Objectstore stageout error: %s" % str(e)

                                if not ec == 0:
                                    break

                            tolog("Removing %s from stage-out queue" % (paths))
                            self.__stageout_queue.remove(paths)
                            tolog("Adding %s to output file list" % (paths))
                            for fpath in paths:
                                self.__output_files.append(fpath)
                            tolog("output_files = %s" % (self.__output_files))
                            errorCode = None
                            if ec == 0:
                                status = 'finished'
                                self.__nEventsW += 1
                            else:
                                status = 'failed'
                                self.__nEventsFailed += 1
                                self.__nEventsFailedStagedOut += 1
                                errorCode = self.__error.ERR_STAGEOUTFAILED

                                # Update the global status field in case of failure
                                self.setStatus(False)

                                # Note: the rec pilot must update the server appropriately

                            try:
                                # Time to update the server
                                msg = updateEventRange(event_range_id, self.__eventRange_dictionary[event_range_id], self.__job.jobId, status=status, os_bucket_id=os_bucket_id, errorCode=errorCode, pandaProxySecretKey=self.__job.pandaProxySecretKey)

                                # Did the updateEventRange back channel contain an instruction?
                                if msg == "tobekilled":
                                    tolog("The PanDA server has issued a hard kill command for this job - AthenaMP will be killed (current event range will be aborted)")
                                    self.setAbort()
                                    self.setToBeKilled()
                                    job = self.getJob()
                                    if job:
                                        job.subStatus = 'pilot_killed'
                                if msg == "softkill":
                                    tolog("The PanDA server has issued a soft kill command for this job - current event range will be allowed to finish")
                                    self.sendMessage("No more events")
                                    self.setAbort()
                                    job = self.getJob()
                                    if job:
                                        job.subStatus = 'pilot_killed'
                            except:
                                tolog("!!WARNING!!2222!! Caught exception: %s" % (traceback.format_exc()))
                else:
                    output_name = None
                    output_eventRange_id = None
                    output_eventRanges = {}
                    while len(self.__stageout_queue) > 0:
                        paths = self.__stageout_queue.pop()
                        tolog("Pop %s from stage-out queue" % (paths))

                        # Create the output file metadata (will be sent to server)
                        tolog("Preparing to stage-out file %s" % (paths))
                        event_range_id = self.getEventRangeID(paths)
                        if event_range_id == "":
                            tolog("!!WARNING!!1111!! Did not find the event range for file %s in the event range dictionary" % (paths))
                        else:
                            if not output_name:
                                output_name = "%s_%s.tar" % (self.__job.outputZipName,event_range_id)
                                output_eventRange_id = event_range_id
                            try:
                                status, output = self.zipOutput(event_range_id, paths, output_name)
                            except:
                                tolog("!!WARNING!!2222!! Caught exception: %s" % (traceback.format_exc()))
                            else:
                                output_eventRanges[event_range_id] = paths
                                tolog("Adding %s to output file list" % (paths))
                                for fpath in paths:
                                    self.__output_files.append(fpath)
                                tolog("output_files = %s" % (self.__output_files))
                    tolog("Files %s are zipped to %s" % (output_eventRanges, output_name))
                    self.stageOutZipFiles(output_name, output_eventRanges, output_eventRange_id)

            time.sleep(1)
          except:
               tolog("!!WARNING!!2222!! Caught exception: %s" % (traceback.format_exc()))
        tolog("Asynchronous output stager thread has been stopped")

    def payloadListener(self):
        """ Listen for messages from the payload """

        # Note: this is run as a thread

        # Listen for messages as long as the thread is not stopped
        while not self.__message_thread_payload.stopped():

            try:
                # Receive a message
                tolog("Waiting for a new message")
                size, buf = self.__message_server_payload.receive()
                while size == -1 and not self.__message_thread_payload.stopped():
                    time.sleep(1)
                    size, buf = self.__message_server_payload.receive()
                tolog("Received new message from Payload: %s" % (buf))

                max_wait = 600
                i = 0
                if self.__sending_event_range:
                    tolog("Will wait for current event range to finish being sent (pilot not yet ready to process new request)")
                while self.__sending_event_range:
                    # Wait until previous send event range has completed (to avoid racing condition), but wait maximum 60 seconds then fail job
                    time.sleep(0.1)
                    if i > max_wait:
                        # Abort with error
                        buf = "ERR_FATAL_STUCK_SENDING %s: Stuck sending event range to payload; new message: %s" % (self.__current_event_range, buf)
                        break
                    i += 1
                if i > 0:
                    tolog("Delayed %d s for send message to complete" % (i*10))

#                if not "Ready for" in buf:
#                    if self.__eventRangeID_dictionary.keys():
#                        try:
#                            keys = self.__eventRangeID_dictionary.keys()
#                            key = keys[0]
#                            tolog("Faking error for range = %s" % (key))
#                            buf = "ERR_TE_RANGE %s: Range contains wrong positional number 5001" % (key)
#                        except Exception,e:
#                            tolog("No event ranges yet:%s" % (e))
#                    #buf = "ERR_TE_FATAL Range-2: CURL curl_easy_perform() failed! Couldn't resolve host name"
#                    #buf = "ERR_TE_FATAL 5211313-2452346274-2058479689-3-8: URL No tokens for GUID 00224B03-8005-E849-BCD5-D8F8F764B630"

                # Interpret the message and take the appropriate action
                if "Ready for events" in buf:
                    buf = ""
                    tolog("AthenaMP is ready for events")
                    self.__athenamp_is_ready = True

                elif buf.startswith('/'):
                    tolog("Received file and process info from client: %s" % (buf))

                    self.__nEvents += 1

                    # Extract the information from the message
                    paths, event_range_id, cpu, wall = self.interpretMessage(buf)
                    if paths and paths not in self.__stageout_queue:
                        # Add the extracted info to the event range dictionary
                        self.__eventRange_dictionary[event_range_id] = [paths, cpu, wall]

                        # Add the file to the stage-out queue
                        self.__stageout_queue.append(paths)
                        tolog("File %s has been added to the stage-out queue (length = %d)" % (paths, len(self.__stageout_queue)))

                elif buf.startswith('['):
                    tolog("Received an updated event range message from Prefetcher: %s" % (buf))
                    self.__current_event_range = buf

                    # Set the boolean to True since Prefetcher is now ready (finished with the current event range)
                    runJob.setPrefetcherIsReady(True)

                elif buf.startswith('ERR'):
                    tolog("Received an error message: %s" % (buf))

                    # Extract the error acronym and the error diagnostics
                    error_acronym, event_range_id, error_diagnostics = self.extractErrorMessage(buf)
                    if event_range_id != "":
                        tolog("!!WARNING!!2144!! Extracted error acronym %s and error diagnostics \'%s\' for event range %s" % (error_acronym, error_diagnostics, event_range_id))

                        error_code = None
                        event_status = 'failed'
                        # Was the error fatal? If so, the pilot should abort
                        if "FATAL" in error_acronym:
                            tolog("!!WARNING!!2146!! A FATAL error was encountered, prepare to finish")

                            # Fail the job
                            if error_acronym == "ERR_TE_FATAL" and "URL Error" in error_diagnostics:
                                error_code = self.__error.ERR_TEBADURL
                            elif error_acronym == "ERR_TE_FATAL" and "resolve host name" in error_diagnostics:
                                error_code = self.__error.ERR_TEHOSTNAME
                            elif error_acronym == "ERR_TE_FATAL" and "Invalid GUID length" in error_diagnostics:
                                error_code = self.__error.ERR_TEINVALIDGUID
                            elif error_acronym == "ERR_TE_FATAL" and "No tokens for GUID" in error_diagnostics:
                                error_code = self.__error.ERR_TEWRONGGUID
                            elif error_acronym == "ERR_TE_FATAL":
                                error_code = self.__error.ERR_TEFATAL
                                event_status = 'failed'  # should be 'fatal', we only use 'failed' currently
                            else:
                                error_code = self.__error.ERR_ESFATAL
                            self.__esFatalCode = error_code
                        else:
                            error_code = self.__error.ERR_UNKNOWN

                        # Time to update the server
                        self.__nEventsFailed += 1
                        msg = updateEventRange(event_range_id, [], self.__job.jobId, status=event_status, errorCode=error_code, pandaProxySecretKey=self.__job.pandaProxySecretKey)
                        if msg != "":
                            tolog("!!WARNING!!2145!! Problem with updating event range: %s" % (msg))
                        else:
                            tolog("Updated server for failed event range")

                        if error_code:
                            result = ["failed", 0, error_code]
                            tolog("Setting error code: %d" % (error_code))
                            self.setJobResult(result, pilot_failed=True)

                            # ..
                    else:
                        tolog("!!WARNING!!2245!! Extracted error acronym %s and error diagnostics \'%s\' (event range could not be extracted - cannot update server)" % (error_acronym, error_diagnostics))

                else:
                    tolog("Pilot received message:%s" % buf)
            except Exception, e:
                tolog("Caught exception:%s" % e)
            time.sleep(1)

        tolog("Payload listener has finished")

    def prefetcherListener(self):
        """ Listen for messages from the prefetcher """

        # Note: this is run as a thread

        # Listen for messages as long as the thread is not stopped
        while not self.__message_thread_prefetcher.stopped():

            try:
                # Receive a message
                tolog("Waiting for a new message")
                size, buf = self.__message_server_prefetcher.receive()
                while size == -1 and not self.__message_thread_prefetcher.stopped():
                    time.sleep(1)
                    size, buf = self.__message_server_prefetcher.receive()
                tolog("Received new message from Prefetcher: %s" % (buf))

                # Interpret the message and take the appropriate action
                if "Ready for events" in buf:
                    buf = ""
                    tolog("Prefetcher is ready for an event range")
                    # Set the boolean to True since Prefetcher is now ready to receive a new event range
                    self.__prefetcher_is_ready = True

                elif buf.startswith('/'):
                    tolog("Received an updated LFN path from Prefetcher: %s" % (buf))
                    # /home/tmp/Panda_Pilot_87984_1490352234/PandaJob_3301909532_1490352238/athenaMP-workers-EVNTMerge-None/worker_0/localRange.pool.root_000.10982162-3301909532-8861875445-1-5,ID:10982162-3301909532-8861875445-1-5,CPU:0,WALL:0
                    self.__updated_lfn = buf.split(',')[0]

                    # Set the booleans to True since Prefetcher has finished and is now ready to start again
                    runJob.setPrefetcherIsReady(True)
                    self.__prefetcher_has_finished = True

                elif buf.startswith('ERR'):
                    tolog("Received an error message: %s" % (buf))

                    # Extract the error acronym and the error diagnostics
                    error_acronym, event_range_id, error_diagnostics = self.extractErrorMessage(buf)
                    if event_range_id != "":
                        tolog("!!WARNING!!2144!! Extracted error acronym %s and error diagnostics \'%s\' for event range %s" % (error_acronym, error_diagnostics, event_range_id))

                        error_code = None
                        event_status = 'failed'
                        # Was the error fatal? If so, the pilot should abort
                        if "FATAL" in error_acronym:
                            tolog("!!WARNING!!2146!! A FATAL error was encountered, prepare to finish")

                            # Fail the job
                            if error_acronym == "ERR_TE_FATAL" and "URL Error" in error_diagnostics:
                                error_code = self.__error.ERR_TEBADURL
                            elif error_acronym == "ERR_TE_FATAL" and "resolve host name" in error_diagnostics:
                                error_code = self.__error.ERR_TEHOSTNAME
                            elif error_acronym == "ERR_TE_FATAL" and "Invalid GUID length" in error_diagnostics:
                                error_code = self.__error.ERR_TEINVALIDGUID
                            elif error_acronym == "ERR_TE_FATAL" and "No tokens for GUID" in error_diagnostics:
                                error_code = self.__error.ERR_TEWRONGGUID
                            elif error_acronym == "ERR_TE_FATAL":
                                error_code = self.__error.ERR_TEFATAL
                                event_status = 'failed'  # should be 'fatal', we only use 'failed' currently
                            else:
                                error_code = self.__error.ERR_ESFATAL
                            self.__esFatalCode = error_code
                        else:
                            error_code = self.__error.ERR_UNKNOWN

                        # Time to update the server
                        self.__nEventsFailed += 1
                        msg = updateEventRange(event_range_id, [], self.__job.jobId, status=event_status, errorCode=error_code)
                        if msg != "":
                            tolog("!!WARNING!!2145!! Problem with updating event range: %s" % (msg))
                        else:
                            tolog("Updated server for failed event range")

                        if error_code:
                            # result = ["failed", 0, error_code]
                            tolog("Error code: %d, send 'No more events' to stop AthenaMP" % (error_code))
                            # self.setJobResult(result, pilot_failed=True)
                            self.sendMessage("No more events")
                    else:
                        tolog("!!WARNING!!2245!! Extracted error acronym %s and error diagnostics \'%s\' (event range could not be extracted - cannot update server)" % (error_acronym, error_diagnostics))

                else:
                    tolog("Pilot received message:%s" % buf)
            except Exception, e:
                tolog("Caught exception:%s" % e)
            time.sleep(1)

        tolog("Prefetcher listener has finished")

    def extractErrorMessage(self, msg):
        """ Extract the error message from the AthenaMP message """

        # msg = 'ERR_ATHENAMP_PROCESS 130-2068634812-21368-1-4: Failed to process event range'
        # -> error_acronym = 'ERR_ATHENAMP_PROCESS'
        #    event_range_id = '130-2068634812-21368-1-4'
        #    error_diagnostics = 'Failed to process event range')
        #
        # msg = ERR_ATHENAMP_PARSE "u'LFN': u'mu_E50_eta0-25.evgen.pool.root',u'eventRangeID': u'130-2068634812-21368-1-4', u'startEvent': 5, u'GUID': u'74DFB3ED-DAA7-E011-8954-001E4F3D9CB1'": Wrong format
        # -> error_acronym = 'ERR_ATHENAMP_PARSE'
        #    event_range = "u'LFN': u'mu_E50_eta0-25.evgen.pool.root',u'eventRangeID': u'130-2068634812-21368-1-4', ..
        #    error_diagnostics = 'Wrong format'
        #    -> event_range_id = '130-2068634812-21368-1-4' (if possible to extract)

        error_acronym = ""
        event_range_id = ""
        error_diagnostics = ""

        # Special error acronym
        if "ERR_ATHENAMP_PARSE" in msg:
            # Note: the event range will be in the msg and not the event range id only
            pattern = re.compile(r"(ERR\_[A-Z\_]+)\ (.+)\:\ ?(.+)")
            found = re.findall(pattern, msg)
            if len(found) > 0:
                try:
                    error_acronym = found[0][0]
                    event_range = found[0][1] # Note: not the event range id only, but the full event range
                    error_diagnostics = found[0][2]
                except Exception, e:
                    tolog("!!WARNING!!2211!! Failed to extract AthenaMP message: %s" % (e))
                    error_acronym = "EXTRACTION_FAILURE"
                    error_diagnostics = e
                else:
                    # Can the event range id be extracted?
                    if "eventRangeID" in event_range:
                        pattern = re.compile(r"eventRangeID\'\:\ ?.?\'([0-9\-]+)")
                        found = re.findall(pattern, event_range)
                        if len(found) > 0:
                            try:
                                event_range_id = found[0]
                            except Exception, e:
                                tolog("!!WARNING!!2212!! Failed to extract event_range_id: %s" % (e))
                            else:
                                tolog("Extracted event_range_id: %s" % (event_range_id))
                    else:
                        tolog("!!WARNING!!2213!1 event_range_id not found in event_range: %s" % (event_range))
        else:
            # General error acronym
            pattern = re.compile(r"(ERR\_[A-Z\_]+)\ ([0-9\-]+)\:\ ?(.+)")
            found = re.findall(pattern, msg)
            if len(found) > 0:
                try:
                    error_acronym = found[0][0]
                    event_range_id = found[0][1]
                    error_diagnostics = found[0][2]
                except Exception, e:
                    tolog("!!WARNING!!2211!! Failed to extract AthenaMP message: %s" % (e))
                    error_acronym = "EXTRACTION_FAILURE"
                    error_diagnostics = e
            else:
                tolog("!!WARNING!!2212!! Failed to extract AthenaMP message")
                error_acronym = "EXTRACTION_FAILURE"
                error_diagnostics = msg

        return error_acronym, event_range_id, error_diagnostics

    def correctFileName(self, path, event_range_id):
        """ Correct the output file name if necessary """

        # Make sure the output file name follows the format OUTPUT_FILENAME_FROM_JOBDEF.EVENT_RANGE_ID

        outputFileName = self.__job.outFiles[0]
        if outputFileName != "":
            fname = os.path.basename(path)
            dirname = os.path.dirname(path)

            constructedFileName = outputFileName + "." + event_range_id
            if fname == constructedFileName:
                tolog("Output file name verified")
            else:
                tolog("Output file name does not follow convension: OUTPUT_FILENAME_FROM_JOBDEF.EVENT_RANGE_ID: %s" % (fname))
                fname = constructedFileName
                _path = os.path.join(dirname, fname)
                cmd = "mv %s %s" % (path, _path)
                out = commands.getoutput(cmd)
                path = _path
                tolog("Corrected output file name: %s" % (path))

        return path

    def interpretMessage(self, msg):
        """ Interpret a yampl message containing file and processing info """

        # The message is assumed to have the following format
        # Format: "<file_path1>,<file_path2>, .. ,ID:<event_range_id>,CPU:<number_in_sec>,WALL:<number_in_sec>"
        # Return: [paths], event_range_id, cpu time (s), wall time (s)

        paths = []
        event_range_id = ""
        cpu = ""
        wall = ""

        if "," in msg:
            for message in msg.split(","):
                if not ":" in message:
                    paths.append(message)
                elif message.startswith("ID"):
                    event_range_id = message.split(":")[1]
                elif message.startswith("CPU"):
                    cpu = message.split(":")[1]
                elif message.startswith("WALL"):
                    wall = message.split(":")[1]
                else:
                    tolog("!!WARNING!!3535!! Unsupported identifier: %s" % (message))

            # Correct for older format where ID was not present. In this case, the last 'path' is actually the event_range_id
            if not "ID" in msg:
                event_range_id = paths.pop()
        else:
            tolog("!!WARNING!!1122!! Unknown yampl message format: missing commas: %s" % (msg))

        return paths, event_range_id, cpu, wall

    def getTokenExtractorInputListEntry(self, input_file_guid, input_filename):
        """ Prepare the guid and filename string for the token extractor file with the proper format """

        return "%s,PFN:%s\n" % (input_file_guid.upper(), input_filename)

    def getTokenExtractorProcess(self, thisExperiment, setup, input_file, input_file_guid, stdout=None, stderr=None, url=""):
        """ Execute the TokenExtractor """

        options = ""

        # Should the event index be used or should a tag file be used?
        if url == "" and self.__useEventIndex:
            tolog("!!WARNING!!5656!! Event index URL not specified (switching off event index mode)")
            self.__useEventIndex = False

        if not self.__useEventIndex:
            # In this case, the input file is the tag file
            # First create a file with format: <guid>,PFN:<input_tag_file>
            filename = os.path.join(os.getcwd(), "tokenextractor_input_list.txt")
            self.setTokenExtractorInputListFilename(filename) # needed later when we add the files from the event ranges
            s = self.getTokenExtractorInputListEntry(input_file_guid, input_file)
            status = writeToFileWithStatus(filename, s)

            # Define the options
            options += "-v --source %s" % (filename)

        else:
            # In this case the input file is an EVT file
            # Define the options
            options = '-v -e -s \"%s\"' % (url)

        # Define the command
        cmd = "%s TokenExtractor %s" % (setup, options)

        # Execute and return the TokenExtractor subprocess object
        return self.getSubprocess(thisExperiment, cmd, stdout=stdout, stderr=stderr)

    def getPrefetcherProcess(self, thisExperiment, setup, input_file, stdout=None, stderr=None):
        """ Execute the Prefetcher """
        # The input file corresponds to a remote input file (full path)

        # Prefix of the local file names
        prefix = "localRange.pool.root"
        options = "'--inputEVNTFile' %s '--outputEVNT_MRGFile' %s '--eventService=True' '--preExec' 'from AthenaMP.AthenaMPFlags import jobproperties as jps;jps.AthenaMPFlags.EventRangeChannel=\"%s\"'" % (input_file, prefix, self.__yamplChannelNamePrefetcher)

        # Define the command
        cmd = "%s export ATHENA_PROC_NUMBER=1; EVNTMerge_tf.py %s" % (setup, options)

        # Execute and return the Prefetcher subprocess object
        return self.getSubprocess(thisExperiment, cmd, stdout=stdout, stderr=stderr)

    def createMessageServer(self, prefetcher=False):
        """ Create the message server socket object """
        # Create a message server for the payload by default, otherwise for Prefetcher if prefetcher is set

        status = False

        # Create the server socket
        if MessageServer:
            if prefetcher:
                self.__message_server_prefetcher = MessageServer(socketname=self.__yamplChannelNamePrefetcher, context='local')

                # is the server alive?
                if not self.__message_server_prefetcher.alive():
                    # destroy the object
                    tolog("!!WARNING!!3333!! Message server for Prefetcher is not alive")
                    self.__message_server_prefetcher = None
                else:
                    status = True
            else:
                self.__message_server_payload = MessageServer(socketname=self.__yamplChannelNamePayload, context='local')

                # is the server alive?
                if not self.__message_server_payload.alive():
                    # destroy the object
                    tolog("!!WARNING!!3333!! Message server for the payload is not alive")
                    self.__message_server_payload = None
                else:
                    status = True
        else:
            tolog("!!WARNING!!3333!! MessageServer object is not available")

        return status

    def getTAGFileInfo(self, inFiles, guids):
        """ Extract the TAG file from the input files list """

        # Note: assume that there is only one TAG file
        tag_file = ""
        guid = ""
        i = -1

        if len(inFiles) == len(guids):
            for f in inFiles:
                i += 1
                if ".TAG." in f:
                    tag_file = f
                    break
            i = -1
            for f in inFiles:
                i += 1
                if not ".TAG." in f: # fix this, just added 'not' to get theother guid - won't work of course in thelong run
                    guid = guids[i]
                    break
        else:
            tolog("!!WARNING!!2121!! Input file list not same length as guid list")

        return tag_file, guid

    def sendMessage(self, message, prefetcher=False):
        """ Send a message """
        # Message will be sent to the payload by default, or to the Prefetcher in case prefetcher is set

        # Filter away unwanted fields
        if "scope" in message:
            # First replace an ' with " since loads() cannot handle ' signs properly
            # Then convert to a list and get the 0th element (there should be only one)
            try:
                #_msg = loads(message.replace("'",'"'))[0]
                _msg = loads(message.replace("'",'"').replace('u"','"'))[0]
            except Exception, e:
                tolog("!!WARNING!!2233!! Caught exception: %s" % (e))
            else:
                # _msg = {u'eventRangeID': u'79-2161071668-11456-1011-1', u'LFN': u'EVNT.01461041._000001.pool.root.1', u'lastEvent': 1020, u'startEvent': 1011, u'scope': u'mc12_8TeV', u'GUID': u'BABC9918-743B-C742-9049-FC3DCC8DD774'}
                # Now remove the "scope" key/value
                scope = _msg.pop("scope")
                # Convert back to a string
                message = str([_msg])

        if prefetcher:
            self.__message_server_prefetcher.send(message)
            label = "Prefetcher"
        else:
            self.__message_server_payload.send(message)
            label = "the payload"
        tolog("Sent %s to %s" % (message, label))

    def getPoolFileCatalog(self, dsname, tokens, workdir, dbh, DBReleaseIsAvailable,\
                               scope_dict, filesizeIn, checksumIn, thisExperiment=None, inFilesGuids=None, lfnList=None, ddmEndPointIn=None):
        """ Wrapper function for the actual getPoolFileCatalog function in Mover """

        # This function is a wrapper to the actual getPoolFileCatalog() in Mover, but also contains SURL to TURL conversion

        file_info_dictionary = {}

        from SiteMover import SiteMover
        sitemover = SiteMover()

        # Is the inFilesGuids list populated (ie the case of the initial PFC creation) or
        # should the __guid_list be used (ie for files downloaded via server messages)?
        # (same logic for lfnList)
        if not inFilesGuids:
            inFilesGuids = self.__guid_list
        if not lfnList:
            lfnList = self.__lfn_list

        # Create the PFC
        ec, pilotErrorDiag, xml_from_PFC, xml_source, replicas_dic, surl_filetype_dictionary, copytool_dictionary = mover.getPoolFileCatalog("", inFilesGuids, lfnList, self.__pilot_initdir,\
                                                                                                  self.__analysisJob, tokens, workdir, dbh,\
                                                                                                  DBReleaseIsAvailable, scope_dict, filesizeIn, checksumIn,\
                                                                                                  sitemover, thisExperiment=thisExperiment, ddmEndPointIn=ddmEndPointIn,\
                                                                                                  pfc_name=self.getPoolFileCatalogPath())
        if ec != 0:
            tolog("!!WARNING!!2222!! %s" % (pilotErrorDiag))
        else:
            # Create the file dictionaries needed for the TURL conversion
            file_nr = 0
            fileInfoDic = {}
            dsdict = {}
            xmldoc = minidom.parseString(xml_from_PFC)
            fileList = xmldoc.getElementsByTagName("File")
            for thisfile in fileList: # note that there should only ever be one file
                surl = str(thisfile.getElementsByTagName("pfn")[0].getAttribute("name"))
                guid = inFilesGuids[file_nr]
#                guid = self.__guid_list[file_nr]
                # Fill the file info dictionary (ignore the file size and checksum values since they are irrelevant for the TURL conversion - set to 0)
                fileInfoDic[file_nr] = (guid, surl, 0, 0)
                if not dsdict.has_key(dsname): dsdict[dsname] = []
                dsdict[dsname].append(os.path.basename(surl))
                file_nr += 1

            transferType = ""
            sitename = ""
            usect = False
            eventService = True

            # Create a TURL based PFC
            #tokens_dictionary = {} # not needed here, so set it to an empty dictionary
            #ec, pilotErrorDiag, createdPFCTURL, usect, dummy = mover.PFC4TURLs(self.__analysisJob, transferType, fileInfoDic, self.getPoolFileCatalogPath(),\
            #                                                                sitemover, sitename, usect, dsdict, eventService, tokens_dictionary, sitename, "", lfnList, scope_dict, self.__experiment)
            #if ec != 0:
            #    tolog("!!WARNING!!2222!! %s" % (pilotErrorDiag))

            # Finally return the TURL based PFC
            #if ec == 0:
            #    file_info_dictionary = mover.getFileInfoDictionaryFromXML(self.getPoolFileCatalogPath())

        return ec, pilotErrorDiag, file_info_dictionary

    def createPoolFileCatalog_new(self, inFiles, scopeIn, inFilesGuids, tokens, filesizeIn, checksumIn, thisExperiment, workdir, ddmEndPointIn):
        """In the new mover, the catalog file is created by get_data_new. we don't need to create poolFileCatalog again"""
        self.setPoolFileCatalogPath(os.path.join(self.__job.workdir, "PFC.xml"))
        tolog("Using PFC path: %s" % (self.getPoolFileCatalogPath()))

        return 0, "", {}

    @mover.use_newmover(createPoolFileCatalog_new)
    def createPoolFileCatalog(self, inFiles, scopeIn, inFilesGuids, tokens, filesizeIn, checksumIn, thisExperiment, workdir, ddmEndPointIn):
        """ Create the Pool File Catalog """

        # Note: this method is only used for the initial PFC needed to start AthenaMP

        # Create the scope dictionary
        scope_dict = {}
        n = 0
        for lfn in inFiles:
            scope_dict[lfn] = scopeIn[n]
            n += 1

        tolog("Using scope dictionary for initial PFC: %s" % str(scope_dict))

        dsname = 'dummy_dsname' # not used by getPoolFileCatalog()
        dbh = None
        DBReleaseIsAvailable = False

        # Get the TURL based PFC
        ec, pilotErrorDiag, file_info_dictionary = self.getPoolFileCatalog(dsname, tokens, workdir, dbh, DBReleaseIsAvailable, scope_dict,\
                                                           filesizeIn, checksumIn, thisExperiment=thisExperiment, inFilesGuids=inFilesGuids, lfnList=inFiles, ddmEndPointIn=ddmEndPointIn)
        if ec != 0:
            tolog("!!WARNING!!2222!! %s" % (pilotErrorDiag))

        return ec, pilotErrorDiag, file_info_dictionary

    def createPoolFileCatalogFromMessage(self, message, thisExperiment):
        """ Prepare and create the PFC using file/guid info from the event range message """

        # Note: the PFC created by this function will only contain a single LFN
        # while the intial PFC can contain multiple LFNs

        # WARNING!!!!!!!!!!!!!!!!!!!!!!
        # Consider rewrite: this function should append an entry into the xml, not replace the entire xml file

        ec = 0
        pilotErrorDiag = ""
        file_info_dictionary = {}

        # Reset the guid and lfn lists
#        self.__guid_list = []
#        self.__lfn_list = []

        if not "No more events" in message:
            # Convert string to list
            msg = loads(message)

            # Get the LFN and GUID (there is only one LFN/GUID per event range)
            try:
                # Must convert unicode strings to normal strings or the catalog lookups will fail
                lfn = str(msg[0]['LFN'])
                guid = str(msg[0]['GUID'])
                scope = str(msg[0]['scope'])
            except Exception, e:
                ec = -1
                pilotErrorDiag = "Failed to extract LFN from event range: %s" % (e)
                tolog("!!WARNING!!3434!! %s" % (pilotErrorDiag))
            else:
                # Has the file already been used? (If so, the PFC already exists)
                if guid in self.__guid_list:
                    tolog("PFC for GUID in downloaded event range has already been created")
                else:
                    self.__guid_list.append(guid)
                    self.__lfn_list.append(lfn)

                    tolog("Updating PFC for lfn=%s, guid=%s, scope=%s" % (lfn, guid, scope))

                    # Create the PFC (includes replica lookup over multiple catalogs)
                    scope_dict = { lfn : scope }
                    tokens = ['NULL']
                    filesizeIn = ['']
                    checksumIn = ['']
                    ddmEndPointIn = ['']
                    dsname = 'dummy_dsname' # not used by getPoolFileCatalog()
                    workdir = os.getcwd()
                    dbh = None
                    DBReleaseIsAvailable = False

                    ec, pilotErrorDiag, file_info_dictionary = self.getPoolFileCatalog(dsname, tokens, workdir, dbh, DBReleaseIsAvailable,\
                                                                              scope_dict, filesizeIn, checksumIn, thisExperiment=thisExperiment, ddmEndPointIn=ddmEndPointIn)
                    if ec != 0:
                        tolog("!!WARNING!!2222!! %s" % (pilotErrorDiag))

        return ec, pilotErrorDiag, file_info_dictionary

    def stageInForEventRanges_new(self, eventRanges, job):
        """"Stagein files for event ranges"""
        staged_input_files = job.get_stagedIn_files()
        for key in staged_input_files:
            if key not in self.__input_files:
                self.__input_files[key] = staged_input_files[key]
        tolog("Files already staged in: %s" % self.__input_files)

        files = []
        for eventRange in eventRanges:
            f = {'scope': eventRange['scope'], 'lfn': eventRange['LFN'], 'guid': eventRange['GUID']}
            if f not in files:
                key = '%s:%s' % (f['scope'], f['lfn'])
                if key not in self.__input_files:
                    files.append(f)

        if files:
            tolog("Will stagein files for events: %s" % files)
            to_stagein_files = job.get_stagein_requests(files, allowRemoteInputs=True)
            super(RunJobEvent, self).stageIn(self.getJob(), self.getJobSite(), to_stagein_files)

            staged_input_files = job.get_stagedIn_files(to_stagein_files)
            for f in files:
                key = '%s:%s' % (f['scope'], f['lfn'])
                if key not in staged_input_files:
                    ec = PilotErrors.ERR_STAGEINFAILED
                    pilotErrorDiag = "Failed to stage in file for %s" % key
                    return ec, pilotErrorDiag, {}
                else:
                    self.__input_files[key] = staged_input_files[key]

        return 0, "", {}

    @mover.use_newmover(stageInForEventRanges_new)
    def stageInForEventRanges(self, eventRanges, job):
        return 0, "", {}

    def getEventRangeFilesDictionary(self, event_ranges, eventRangeFilesDictionary):
        """ Build and return the event ranges dictionary out of the event_ranges dictinoary """

        # Format: eventRangeFilesDictionary = { guid: [lfn, is_added_to_token_extractor_file_list (boolean)], .. }
        for event_range in event_ranges:
            guid = event_range['GUID']
            lfn = event_range['LFN']
            if not eventRangeFilesDictionary.has_key(guid):
                eventRangeFilesDictionary[guid] = [lfn, False]

        return eventRangeFilesDictionary

    def updateTokenExtractorInputFile(self, eventRangeFilesDictionary, input_tag_file):
        """ Add the new file info to the token extractor file list """

        for guid in eventRangeFilesDictionary.keys():
            lfn = input_tag_file #eventRangeFilesDictionary[guid][0]
            already_added = eventRangeFilesDictionary[guid][1]
            if not already_added:
                s = self.getTokenExtractorInputListEntry(guid, lfn)
                filename = self.getTokenExtractorInputListFilename()
                status = writeToFileWithStatus(filename, s, attribute='a')
                if not status:
                    tolog("!!WARNING!!2233!! Failed to update %s" % (filename))
                else:
                    eventRangeFilesDictionary[guid][1] = True

        return eventRangeFilesDictionary

    def extractEventRangeIDs(self, event_ranges):
        """ Extract the eventRangeID's from the event ranges """

        eventRangeIDs = []
        for event_range in event_ranges:
            eventRangeIDs.append(event_range['eventRangeID'])

        return eventRangeIDs

    def areAllOutputFilesTransferred(self):
        """ Verify whether all files have been staged out or not """

        status = True
        for eventRangeID in self.__eventRangeID_dictionary.keys():
            if self.__eventRangeID_dictionary[eventRangeID] == False:
                status = False
                break

        return status

    def addEventRangeIDsToDictionary(self, currentEventRangeIDs):
        """ Add the latest eventRangeIDs list to the total event range id dictionary """

        # The eventRangeID_dictionary is used to keep track of which output files have been returned from AthenaMP
        # (eventRangeID_dictionary[eventRangeID] = False means that the corresponding output file has not been created/transferred yet)
        # This is necessary since otherwise the pilot will not know what has been processed completely when the "No more events"
        # message arrives from the server

        for eventRangeID in currentEventRangeIDs:
            if not self.__eventRangeID_dictionary.has_key(eventRangeID):
                self.__eventRangeID_dictionary[eventRangeID] = False

    def getProperInputFileName(self, input_files):
        """ Return the first non TAG file name in the input file list """

        # AthenaMP needs to know the name of an input file to be able to start
        # Currently an Event Service job also has a TAG file in the input file list
        # but AthenaMP cannot start with that file, so identify the proper name and return it

        filename = ""
        for f in input_files:
            if ".TAG." in f:
                continue
            else:
                filename = f
                break

        return filename

    def checkSetupObjectstore(self):
        if os.environ.has_key('Nordugrid_pilot'):
            return 0, ""
        try:
            use_newmover = self.resolveConfigItem('use_newmover')
            if not str(use_newmover).lower() in ["1", "true"]:
                from S3ObjectstoreSiteMover import S3ObjectstoreSiteMover
                from S3ObjectstorePresignedURLSiteMover import S3ObjectstorePresignedURLSiteMover
                if self.__job.pandaProxySecretKey is not None and self.__job.pandaProxySecretKey != "" :
                    testSiteMover = S3ObjectstorePresignedURLSiteMover('')
                else:
                    testSiteMover = S3ObjectstoreSiteMover('')
                status, output = testSiteMover.setup(experiment=self.getExperiment())
                return status, output
            else:
                activity = "es_events"
                self.__siteInfo = getSiteInformation(self.__experiment)
                jobSite = self.getJobSite()
                queuename = jobSite.computingElement
                self.__siteInfo.setQueueName(queuename)

                pandaqueue = self.__siteInfo.getQueueName() # FIX ME LATER
                os_ddms = self.__siteInfo.resolvePandaOSDDMs(pandaqueue).get(pandaqueue, [])
                ddmconf = self.__siteInfo.resolveDDMConf(os_ddms)
                osddms = [e for e in os_ddms if ddmconf.get(e, {}).get('type') == 'OS_ES']
                tolog("[%s] resolved os_ddms=%s => es=%s" % (activity, os_ddms, osddms))
                if not osddms:
                    tolog("osddms is not defined.")
                    tolog("check associated storages with activity: %s" % activity)
                    associate_storages = self.__siteInfo.resolvePandaAssociatedStorages(pandaqueue).get(pandaqueue, {})
                    esDDMEndpoints = associate_storages.get('es_events', [])
                    if not esDDMEndpoints:
                        PilotErrors.ERR_UNKNOWN, "No associated storages for %s" % activity
                return 0, ""
        except:
            err_msg = "Failed to check setup Objectstore: %s" % traceback.format_exc()
            return PilotErrors.ERR_UNKNOWN, err_msg


    def findChildProcesses(self,pid):
        command = "/bin/ps -e --no-headers -o pid -o ppid -o fname"
        status,output = commands.getstatusoutput(command)
        #print "ps output: %s" % output

        pieces = []
        result = []
        for line in output.split("\n"):
            pieces= line.split()
            try:
                value=int(pieces[1])
            except Exception,e:
                #print "trouble interpreting ps output %s: \n %s" % (e,pieces)
                continue
            if value==pid:
                try:
                    job=int(pieces[0])
                except ValueError,e:
                    #print "trouble interpreting ps output %s: \n %s" % (e,pieces[0])
                    continue
                result.append(job)
        return result

    def getChildren(self, pid):
        #self.__childProcs = []
        if pid not in self.__childProcs:
            self.__childProcs.append(pid)
        childProcs = self.findChildProcesses(pid)
        for child in childProcs:
            self.getChildren(child)

    def getCPUConsumptionTimeFromProcPid(self, pid):
        try:
            if not os.path.exists(os.path.join('/proc/', str(pid), 'stat')):
                return 0
            with open(os.path.join('/proc/', str(pid), 'stat'), 'r') as pidfile:
                proctimes = pidfile.readline()
                # get utime from /proc/<pid>/stat, 14 item
                utime = proctimes.split(' ')[13]
                # get stime from proc/<pid>/stat, 15 item
                stime = proctimes.split(' ')[14]
                # count total process used time
                proctotal = int(utime) + int(stime)
            return(float(proctotal))
        except:
            #tolog("Failed to get cpu consumption time for pid %s: %s" % (pid, traceback.format_exc()))
            return 0

    def getCPUConsumptionTimeFromProc(self, processId):
        cpuConsumptionTime = 0L
        try:
            CLOCK_TICKS = os.sysconf("SC_CLK_TCK")
            if processId:
                self.__childProcs = []
                self.getChildren(processId)
                for process in self.__childProcs:
                    if process not in self.__child_cpuTime.keys():
                        self.__child_cpuTime[process] = 0
                for process in self.__child_cpuTime.keys():
                    cpuTime = self.getCPUConsumptionTimeFromProcPid(process) / CLOCK_TICKS
                    if cpuTime > self.__child_cpuTime[process]:
                        # process can return a small value if it's killed
                        self.__child_cpuTime[process] = cpuTime
                    cpuConsumptionTime += self.__child_cpuTime[process]
            tolog("cpuConsumptionTime for %s: %s" % (processId, cpuConsumptionTime))
        except:
            tolog("Failed to get cpu consumption time from proc: %s" % (traceback.format_exc()))
        return cpuConsumptionTime

    def updateRunCommand(self, runCommand):
        """ Update the run command with additional options """

        # AthenaMP needs to know where exactly is the PFC
        runCommand += " '--postExec' 'svcMgr.PoolSvc.ReadCatalog += [\"xmlcatalog_file:%s\"]'" % (self.getPoolFileCatalogPath())

        # Tell AthenaMP the name of the yampl channel
        if "PILOT_EVENTRANGECHANNEL" in runCommand:
            runCommand = "export PILOT_EVENTRANGECHANNEL=\"%s\"; " % (self.getYamplChannelNamePayload()) + runCommand
        elif not "--preExec" in runCommand:
            runCommand += " --preExec \'from AthenaMP.AthenaMPFlags import jobproperties as jps;jps.AthenaMPFlags.EventRangeChannel=\"%s\"\'" % (self.getYamplChannelNamePayload())
        else:
            if "import jobproperties as jps" in runCommand:
                runCommand = runCommand.replace("import jobproperties as jps;", "import jobproperties as jps;jps.AthenaMPFlags.EventRangeChannel=\"%s\";" % (self.getYamplChannelNamePayload()))
            else:
                if "--preExec " in runCommand:
                    runCommand = runCommand.replace("--preExec ", "--preExec \'from AthenaMP.AthenaMPFlags import jobproperties as jps;jps.AthenaMPFlags.EventRangeChannel=\"%s\"\' " % (self.getYamplChannelNamePayload()))
                else:
                    tolog("!!WARNING!!43431! --preExec has an unknown format - expected \'--preExec \"\' or \"--preExec \'\", got: %s" % (runCommand))

        return runCommand

    def stopThreads(self, tokenExtractorProcess, prefetcherProcess, tokenextractor_stdout, tokenextractor_stderr, prefetcher_stdout, prefetcher_stderr):
        """ Stop all threads and close output streams """

        self.stopAsyncOutputStagerThread()
        self.joinAsyncOutputStagerThread()
        self.stopMessageThreadPayload()
        self.joinMessageThreadPayload()
        if self.usePrefetcher():
            self.stopMessageThreadPrefetcher()
            self.joinMessageThreadPrefetcher()
        if tokenExtractorProcess:
            tokenExtractorProcess.kill()
        if prefetcherProcess:
            prefetcherProcess.kill()

        # Close stdout/err streams
        if tokenextractor_stdout:
            tokenextractor_stdout.close()
        if tokenextractor_stderr:
            tokenextractor_stderr.close()
        if prefetcher_stdout:
            prefetcher_stderr.close()
        if prefetcher_stdout:
            prefetcher_stderr.close()

    def checkStageOutFailures(self):
        # if there are two many stageout failures, stop
        if self.__nStageOutFailures > 0:
            tolog("Continous stageout failures: %s" % self.__nStageOutFailures)
        if self.__nStageOutFailures >= 3:
            tolog("Too many stageout failures, send 'No more events' to AthenaMP")
            self.sendMessage("No more events")

    def updateJobParsForBrackets(self, jobPars, inputFiles):
        """ Replace problematic bracket lists with full file names """
        # jobPars = .. --inputEVNTFile=EVNT.01416937._[000003,000004].pool.root ..
        # ->
        # jobPars = .. --inputEVNTFile=EVNT.01416937._000003.pool.root,EVNT.01416937._000004.pool.root ..
        # Note: this function should only be used for testing purposes - although there appears to be a bug in the Sim_tf seen with multiple input files

        # Extract the inputEVNTFile from the jobPars
        if "--inputEVNTFile" in jobPars:
            found_items = re.findall(r'\S+', jobPars)

            pattern = r"\'?\-\-inputEVNTFile\=(.+)\'?"
            for item in found_items:
                found = re.findall(pattern, item)
                if len(found) > 0:
                    inputfile_list = found[0]

                    # Did it find any input EVNT files? If so, does the extracted string contain any brackets?
                    if inputfile_list != "" and "[" in inputfile_list:
                        if inputfile_list.endswith("\'"):
                            inputfile_list = inputfile_list[:-1]
                        tolog("Found bracket list: {0}".format(inputfile_list))

                        # Replace the extracted string with the full input file list
                        l = ",".join(inputFiles)
                        jobPars = jobPars.replace(inputfile_list, l)
                        tolog("Updated jobPars={0}".format(jobPars))
                    break

        return jobPars


# main process starts here
if __name__ == "__main__":

    tolog("Starting RunJobEvent")

    if not os.environ.has_key('PilotHomeDir'):
        os.environ['PilotHomeDir'] = os.getcwd()

    # Get error handler
    error = PilotErrors()

    # Get runJob object
    runJob = RunJobEvent()

    # Define a new parent group
    os.setpgrp()

    # Protect the runEvent code with exception handling
    hP_ret = False
    try:
        # always use this filename as the new jobDef module name
        import newJobDef

        jobSite = Site.Site()
        jobSite.setSiteInfo(runJob.argumentParser())

        # Reassign workdir for this job
        jobSite.workdir = jobSite.wntmpdir

        # Done with setting jobSite data members, not save the object so that the runJob methods have access to it
        runJob.setJobSite(jobSite)

        if runJob.getPilotLogFilename() != "":
            pUtil.setPilotlogFilename(runJob.getPilotLogFilename())

        # Set node info
        node = Node.Node()
        node.setNodeName(os.uname()[1])
        node.collectWNInfo(jobSite.workdir)
        runJob.setJobNode(node)

        # Redirect stderr
        sys.stderr = open("%s/runevent.stderr" % (jobSite.workdir), "w")

        tolog("Current job workdir is: %s" % os.getcwd())
        tolog("Site workdir is: %s" % jobSite.workdir)

        # Get the experiment object
        thisExperiment = getExperiment(runJob.getExperiment())
        tolog("runEvent will serve experiment: %s" % (thisExperiment.getExperiment()))

        # Get the event service object using the experiment name (since it can be experiment specific)
        thisEventService = getEventService(runJob.getExperiment())

        JR = JobRecovery()
        try:
            job = Job.Job()
            # init whether it allows to read/download inputs remotely
            # should be executed before setJobDef(), because setJobDef() sets job.inData
            runJob.initAllowRemoteInputs(job)
            job.setJobDef(newJobDef.job)
            job.workdir = jobSite.workdir
            job.experiment = runJob.getExperiment()
            # figure out and set payload file names
            job.setPayloadName(thisExperiment.getPayloadName(job))
            # reset the default job output file list which is anyway not correct
            logGUID = newJobDef.job.get('logGUID', "")
            if logGUID != "NULL" and logGUID != "":
                job.tarFileGuid = logGUID

            job.outFiles = []
            runJob.setOutputFiles(job.outFiles)
        except Exception, e:
            pilotErrorDiag = "Failed to process job info: %s" % str(e)
            tolog("!!WARNING!!3000!! %s" % (pilotErrorDiag))
            job.failJob(0, error.ERR_UNKNOWN, job, pilotErrorDiag=pilotErrorDiag)
        runJob.setJob(job)

        # Should the Event Index be used?
        runJob.setUseEventIndex(job.jobPars)

        # Update problematic bracket lists
        job.jobPars = runJob.updateJobParsForBrackets(job.jobPars, job.inFiles)

        # Set the taskID
        runJob.setTaskID(job.taskID)
        tolog("taskID = %s" % (runJob.getTaskID()))

        # Prepare for the output file data directory
        # (will only created for jobs that end up in a 'holding' state)
        runJob.setJobDataDir(runJob.getParentWorkDir() + "/PandaJob_%s_data" % (job.jobId))

        # Register cleanup function
        atexit.register(runJob.cleanup, job)

        # To trigger an exception so that the SIGTERM signal can trigger cleanup function to run
        # because by default signal terminates process without cleanup.
        def sig2exc(sig, frm):
            """ signal handler """

            error = PilotErrors()
            runJob.setGlobalPilotErrorDiag("!!FAILED!!3000!! SIGTERM Signal %s is caught in child pid=%d!\n" % (sig, os.getpid()))
            tolog(runJob.getGlobalPilotErrorDiag())
            if sig == signal.SIGTERM:
                runJob.setGlobalErrorCode(error.ERR_SIGTERM)
                runJob.setAsyncOutputStagerSleepTime(sleep_time=0)
                runJob.asynchronousOutputStager()
            elif sig == signal.SIGQUIT:
                runJob.setGlobalErrorCode(error.ERR_SIGQUIT)
            elif sig == signal.SIGSEGV:
                runJob.setGlobalErrorCode(error.ERR_SIGSEGV)
            elif sig == signal.SIGXCPU:
                runJob.setGlobalErrorCode(error.ERR_SIGXCPU)
            elif sig == signal.SIGBUS:
                runJob.setGlobalErrorCode(error.ERR_SIGBUS)
            elif sig == signal.SIGUSR1:
                runJob.setGlobalErrorCode(error.ERR_SIGUSR1)
            else:
                runJob.setGlobalErrorCode(error.ERR_KILLSIGNAL)
            runJob.setFailureCode(runJob.getGlobalErrorCode())
            # print to stderr
            print >> sys.stderr, runJob.getGlobalPilotErrorDiag()
            raise SystemError(sig)

        signal.signal(signal.SIGTERM, sig2exc)
        signal.signal(signal.SIGQUIT, sig2exc)
        signal.signal(signal.SIGSEGV, sig2exc)
        signal.signal(signal.SIGXCPU, sig2exc)
        signal.signal(signal.SIGUSR1, sig2exc)
        signal.signal(signal.SIGBUS, sig2exc)

        # See if it's an analysis job or not
        trf = runJob.getJobTrf()
        analysisJob = isAnalysisJob(trf.split(",")[0])
        runJob.setAnalysisJob(analysisJob)

        runJob.initZipConf()

        status, output = runJob.checkSetupObjectstore()
        if status != 0:
            tolog("ObjectStore setup test failed. Will exit: %s" % output)
            job.result[2] = PilotErrors.ERR_ESOBJECTSTORESETUP
            runJob.failJob(0, job.result[2], job, pilotErrorDiag="ObjectStore setup test failed")

        # Create a message server object (global message_server)
        if runJob.createMessageServer():
            tolog("The message server for the payload is alive")
        else:
            pilotErrorDiag = "The message server for the payload could not be created, cannot continue"
            tolog("!!WARNING!!1111!! %s" % (pilotErrorDiag))
            job.result[2] = PilotErrors.ERR_ESMESSAGESERVER
            runJob.failJob(0, job.result[2], job, pilotErrorDiag=pilotErrorDiag)

        runJob.setUsePrefetcher(job.release)
        if runJob.usePrefetcher():
            job.prefetcher = True
            if runJob.createMessageServer(prefetcher=True):
                tolog("The message server for Prefetcher is alive")
            else:
                tolog("!!WARNING!!1111!! The message server for Prefetcher could not be created, cannot use Prefetcher")
        else:
            tolog("!!WARNING!!1111!! The message server for Prefetcher could not be created, cannot use Prefetcher")

        # Setup starts here ................................................................................

        if not os.environ.has_key('ATHENA_PROC_NUMBER'):
            tolog("ATHENA_PROC_NUMBER not defined, setting corecount to 1")
            job.coreCount = 1
        else:
            job.coreCount = int(os.environ['ATHENA_PROC_NUMBER'])

        # Update the job state file
        job.jobState = "setup"
        runJob.setJobState(job.jobState)
        _retjs = JR.updateJobStateTest(runJob.getJob(), jobSite, node, mode="test")

        # Send [especially] the process group back to the pilot
        job.setState([job.jobState, 0, 0])
        runJob.setJobState(job.result)
        rt = RunJobUtilities.updatePilotServer(job, runJob.getPilotServer(), runJob.getPilotPort())

        # Prepare the setup and get the run command list
        ec, runCommandList, job, multi_trf = runJob.setup(job, jobSite, thisExperiment)
        if ec != 0:
            tolog("!!WARNING!!2999!! runJob setup failed: %s" % (job.pilotErrorDiag))
            runJob.failJob(0, ec, job, pilotErrorDiag=job.pilotErrorDiag)
        tolog("Setup has finished successfully")
        runJob.setJob(job)

        # Job has been updated, display it again
        job.displayJob()

        # Stage-in .........................................................................................

        # Launch the benchmark, let it execute during stage-in
        benchmark_subprocess = runJob.getBenchmarkSubprocess(node, job.coreCount, job.workdir, jobSite.sitename)

        # Update the job state
        tolog("Setting stage-in state until all input files have been copied")
        job.jobState = "stagein"
        job.setState([job.jobState, 0, 0])
        runJob.setJobState(job.jobState)
        _retjs = JR.updateJobStateTest(job, jobSite, node, mode="test")
        rt = RunJobUtilities.updatePilotServer(job, runJob.getPilotServer(), runJob.getPilotPort())

        # Update copysetup[in] for production jobs if brokerage has decided that remote I/O should be used
        if job.transferType == 'direct' or job.transferType == 'fax':
            tolog('Brokerage has set transfer type to \"%s\" (remote I/O will be attempted for input files)' % (job.transferType))
            RunJobUtilities.updateCopysetups('', transferType=job.transferType)
            si = getSiteInformation(runJob.getExperiment())
            si.updateDirectAccess(job.transferType)

        # Stage-in all input files (if necessary)
        # Note: for Prefetcher, no file transfer is necessary but only the movers.stagein_real() function knows the
        # full path to the input. This function places the path in the fileState file from where it can be read
        job, ins, statusPFCTurl, usedFAXandDirectIO = runJob.stageIn(job, jobSite, analysisJob, pfc_name="PFC.xml")
        if job.result[2] != 0:
            tolog("Failing job with ec: %d" % (job.result[2]))
            runJob.failJob(0, job.result[2], job, ins=ins, pilotErrorDiag=job.pilotErrorDiag)
        runJob.setJob(job)

        # Initialize the intput files dictionary
        runJob.init_input_files(job)

        # Already staged in files should be in the guid list and lfn list
        runJob.init_guid_list()

        # The LFN:s in the input file list need to be replaced with full paths in direct access mode
        # (will be replaced in updateRunCommandList() below, first get the replica dictionary)
        if job.transferType == 'direct':
            # Populate the full_paths_dictionary
            full_paths_dictionary = getReplicaDictionaryFromXML(job.workdir, pfc_name="PFC.xml")
        else:
            full_paths_dictionary = None

        # after stageIn, all file transfer modes are known (copy_to_scratch, file_stager, remote_io)
        # consult the FileState file dictionary if cmd3 should be updated (--directIn should not be set if all
        # remote_io modes have been changed to copy_to_scratch as can happen with ByteStream files)
        # and update the run command list if necessary.
        # in addition to the above, if FAX is used as a primary site mover and direct access is enabled, then
        # the run command should not contain the --oldPrefix, --newPrefix options but use --usePFCTurl
        hasInput = job.inFiles != ['']
<<<<<<< HEAD
        runCommandList = RunJobUtilities.updateRunCommandList(runCommandList, runJob.getParentWorkDir(), job.jobId,\
                                                              statusPFCTurl, analysisJob, usedFAXandDirectIO, hasInput,\
                                                              job.prodDBlockToken,\
                                                              full_paths_dictionary=full_paths_dictionary)
=======
        runCommandList = RunJobUtilities.updateRunCommandList(runCommandList, runJob.getParentWorkDir(), job.jobId, statusPFCTurl, analysisJob, usedFAXandDirectIO, hasInput, job.prodDBlockToken, full_paths_dictionary=full_paths_dictionary)
        tolog("runCommandList=%s"%str(runCommandList))
>>>>>>> e64c8161

        if not os.environ.has_key('ATHENA_PROC_NUMBER'):
            runCommandList[0] = 'export ATHENA_PROC_NUMBER=1; %s' % (runCommandList[0])

        # (stage-in ends here) .............................................................................

        # Loop until the benchmark subprocess has finished
        if benchmark_subprocess:
            max_count = 6
            _sleep = 15
            count = 0
            while benchmark_subprocess.poll() is None:
                if count >= max_count:
                    benchmark_subprocess.send_signal(signal.SIGUSR1)
                    tolog("Terminated the benchmark since it ran for longer than %d s" % (max_count*_sleep))
                else:
                    count += 1

                    # Take a short nap
                    tolog("Benchmark suite has not finished yet, taking a %d s nap (iteration #%d/%d)" % \
                          (_sleep, count, max_count))
                    time.sleep(15)

        # Prepare XML for input files to be read by the Event Server

        # runEvent determines the physical file replica(s) to be used as the source for input event data
        # It determines this from the input dataset/file info provided in the PanDA job spec

        # threading starts here ............................................................................

        # update the job state file
        job.jobState = "running"
        runJob.setJobState(job.jobState)
        job.setState([job.jobState, 0, 0])
        _retjs = JR.updateJobStateTest(job, jobSite, node, mode="test")
        rt = RunJobUtilities.updatePilotServer(job, runJob.getPilotServer(), runJob.getPilotPort())

        event_loop_running = True
        payload_running = False

        # Create and start the stage-out thread which will run in an infinite loop until it is stopped
        asyncOutputStager_thread = StoppableThread(name='asynchronousOutputStager', target=runJob.asynchronousOutputStager)
        runJob.setAsyncOutputStagerThread(asyncOutputStager_thread)
        runJob.startAsyncOutputStagerThread()

        # Create and start the message listener threads
        message_thread_payload = StoppableThread(name='payloadListener', target=runJob.payloadListener)
        runJob.setMessageThreadPayload(message_thread_payload)
        runJob.startMessageThreadPayload()
        if runJob.usePrefetcher():
            message_thread_prefetcher = StoppableThread(name='prefetcherListener', target=runJob.prefetcherListener)
            runJob.setMessageThreadPrefetcher(message_thread_prefetcher)
            runJob.startMessageThreadPrefetcher()
        else:
            message_thread_prefetcher = None

        # threading ends here ..............................................................................

        # service tools starts here ........................................................................

        # Should the token extractor be used?
        runJob.setUseTokenExtractor(runCommandList[0])

        # Stdout/err file objects
        tokenextractor_stdout = None
        tokenextractor_stderr = None
        prefetcher_stdout = None
        prefetcher_stderr = None
        athenamp_stdout = None
        athenamp_stderr = None

        # Create and start the TokenExtractor

        # Extract the proper setup string from the run command in case the token extractor should be used
        if runJob.useTokenExtractor():
            setupString = thisEventService.extractSetup(runCommandList[0], job.trf)
            tolog("The Token Extractor will be setup using: %s" % (setupString))

            # Create the file objects
            tokenextractor_stdout, tokenextractor_stderr = runJob.getStdoutStderrFileObjects(stdoutName="tokenextractor_stdout.txt", stderrName="tokenextractor_stderr.txt")

            # In case the event index is not to be used, we need to create a TAG file
            if not runJob.useEventIndex():
                input_file, tag_file_guid = runJob.createTAGFile(runCommandList[0], job.trf, job.inFiles, "MakeRunEventCollection.py")
                input_file_guid = job.inFilesGuids[0]

                if input_file == "" or input_file_guid == "":
                    pilotErrorDiag = "Required TAG file/guid could not be identified"
                    tolog("!!WARNING!!1111!! %s" % (pilotErrorDiag))

                    # Stop threads
                    runJob.stopAsyncOutputStagerThread()
                    runJob.joinAsyncOutputStagerThread()
                    runJob.stopMessageThreadPayload()
                    runJob.joinMessageThreadPayload()
                    if runJob.usePrefetcher():
                        runJob.stopMessageThreadPrefetcher()
                        runJob.joinMessageThreadPrefetcher()

                    # Set error code
                    job.result[0] = "failed"
                    job.result[2] = error.ERR_ESRECOVERABLE
                    runJob.failJob(0, job.result[2], job, pilotErrorDiag=pilotErrorDiag)
            else:
                input_file = job.inFiles[0]
                input_file_guid = job.inFilesGuids[0]

            # Get the Token Extractor process
            tolog("Will use input file %s for the TokenExtractor" % (input_file))
            tokenExtractorProcess = runJob.getTokenExtractorProcess(thisExperiment, setupString, input_file, input_file_guid,\
                                                                    stdout=tokenextractor_stdout, stderr=tokenextractor_stderr,\
                                                                    url=thisEventService.getEventIndexURL())
        else:
            setupString = None
            tokenextractor_stdout = None
            tokenextractor_stderr = None
            tokenExtractorProcess = None

        # Create and start the Prefetcher

        # Extract the proper setup string from the run command in case the Prefetcher should be used
        if runJob.usePrefetcher():
            setupString = thisEventService.extractSetup(runCommandList[0], job.trf)
            if "export ATLAS_LOCAL_ROOT_BASE" not in setupString:
                setupString = "export ATLAS_LOCAL_ROOT_BASE=%s/atlas.cern.ch/repo/ATLASLocalRootBase;" % thisExperiment.getCVMFSPath() + setupString
            tolog("The Prefetcher will be setup using: %s" % (setupString))

            #job.transferType = 'direct'
            #RunJobUtilities.updateCopysetups('', transferType=job.transferType)
            #si = getSiteInformation(runJob.getExperiment())
            #si.updateDirectAccess(job.transferType)

            # Create the file objects
            prefetcher_stdout, prefetcher_stderr = runJob.getStdoutStderrFileObjects(stdoutName="prefetcher_stdout.txt", stderrName="prefetcher_stderr.txt")

            # Get the full path to the input file from the fileState file
            if job.transferType == "direct":
                state = "remote_io"
            else:
                state = "prefetch"
            input_files = getFilesOfState(runJob.getParentWorkDir(), job.jobId, ftype="input", state=state)
            if input_files == "":
                pilotErrorDiag = "Did not find any turls in fileState file"
                tolog("!!WARNING!!4545!! %s" % (pilotErrorDiag))

                # Set error code
                job.result[0] = "failed"
                job.result[2] = error.ERR_ESRECOVERABLE
                runJob.failJob(0, job.result[2], job, pilotErrorDiag=pilotErrorDiag)

            input_file = ""
            infiles = input_files.split(",")
            for infile in infiles:
                if job.inFiles[0] in infile:
                    input_file = infile
                    break
            if input_file == "":
                pilotErrorDiag = "Did not find turl for lfn=%s in fileState file" % (job.inFiles[0])
                tolog("!!WARNING!!4545!! %s" % (pilotErrorDiag))

                # Set error code
                job.result[0] = "failed"
                job.result[2] = error.ERR_ESRECOVERABLE
                runJob.failJob(0, job.result[2], job, pilotErrorDiag=pilotErrorDiag)

            # Get the Prefetcher process
            prefetcherProcess = runJob.getPrefetcherProcess(thisExperiment, setupString, input_file=input_file, \
                                                                    stdout=prefetcher_stdout, stderr=prefetcher_stderr)
            if not prefetcherProcess:
                tolog("!!WARNING!!1234!! Prefetcher could not be started - will run without it")
                runJob.setUsePrefetcher("", use=False)
            else:
                tolog("Prefetcher is running")
        else:
            prefetcher_stdout = None
            prefetcher_stderr = None
            prefetcherProcess = None

        # service tools ends here ..........................................................................


        # Create the file objects
        athenamp_stdout, athenamp_stderr = runJob.getStdoutStderrFileObjects(stdoutName="athena_stdout.txt", stderrName="athena_stderr.txt")

        # Remove the 1>.. 2>.. bit from the command string (not needed since Popen will handle the streams)
        if " 1>" in runCommandList[0] and " 2>" in runCommandList[0]:
            runCommandList[0] = runCommandList[0][:runCommandList[0].find(' 1>')]

        # AthenaMP needs the PFC when it is launched (initial PFC using info from job definition)
        # The returned file info dictionary contains the TURL for the input file. AthenaMP needs to know the full path for the --inputEvgenFile option
        # If Prefetcher is used, a turl based PFC will already have been created (in Mover.py)

        runJob.setPoolFileCatalogPath(os.path.join(runJob.getParentWorkDir(), "PFC.xml"))
        tolog("Using PFC path: %s" % (runJob.getPoolFileCatalogPath()))

        if not runJob.usePrefetcher():
            ec, pilotErrorDiag, file_info_dictionary = runJob.createPoolFileCatalog(job.inFiles, job.scopeIn, job.inFilesGuids, job.prodDBlockToken,\
                                                                                    job.filesizeIn, job.checksumIn, thisExperiment, runJob.getParentWorkDir(), job.ddmEndPointIn)
            if ec != 0:
                tolog("!!WARNING!!4440!! Failed to create initial PFC - cannot continue, will stop all threads")

                # Stop threads
                runJob.stopThreads(tokenExtractorProcess, prefetcherProcess, tokenextractor_stdout, tokenextractor_stderr, prefetcher_stdout, prefetcher_stderr)

                job.result[0] = "failed"
                job.result[2] = error.ERR_ESRECOVERABLE
                runJob.failJob(0, job.result[2], job, pilotErrorDiag=pilotErrorDiag)

        # Update the run command with additional options
        runCommandList[0] = runJob.updateRunCommand(runCommandList[0])

        # ONLY IF STAGE-IN IS SKIPPED: (WHICH CURRENTLY DOESN'T WORK)

        # Now update the --inputEvgenFile option with the full path to the input file using the TURL
        #inputFile = getProperInputFileName(job.inFiles)
        #turl = file_info_dictionary[inputFile][0]
        #runCommandList[0] = runCommandList[0].replace(inputFile, turl)
        #tolog("Replaced '%s' with '%s' in the run command" % (inputFile, turl))

        # download event ranges before athenaMP
        # Pilot will download some event ranges from the Event Server
        message = downloadEventRanges(job.jobId, job.jobsetID, job.taskID, job.pandaProxySecretKey, numRanges=job.coreCount * 2, url=runJob.getPanDAServer())
        # Create a list of event ranges from the downloaded message
        first_event_ranges = runJob.extractEventRanges(message)
        if first_event_ranges is None or first_event_ranges == []:
            tolog("No more events. will finish this job directly")
            runJob.failJob(0, error.ERR_NOEVENTS, job, pilotErrorDiag="No events before start AthenaMP", pilot_failed=True)

        # Get the current list of eventRangeIDs
        currentEventRangeIDs = runJob.extractEventRangeIDs(first_event_ranges)

        # Store the current event range id's in the total event range id dictionary
        runJob.addEventRangeIDsToDictionary(currentEventRangeIDs)

        # Create and start the AthenaMP process
        t0 = os.times()
        tolog("t0 = %s" % str(t0))
        athenaMPProcess = runJob.getSubprocess(thisExperiment, runCommandList[0], stdout=athenamp_stdout, stderr=athenamp_stderr)

        # Start the utility if required
        utility_subprocess = runJob.getUtilitySubprocess(thisExperiment, runCommandList[0], athenaMPProcess.pid, job)
        utility_subprocess_launches = 1

        # Main loop ........................................................................................

        tolog("Entering monitoring loop")

        k = 0
        max_wait = 30
        nap = 5
        eventRangeFilesDictionary = {}
        time_to_calculate_cuptime = time.time()
        while True:
            # calculate cpu time, if it's killed, this value will be reported.
            # should not use os.times(). os.times() collects cputime at the end of a process.
            # When a process is running, os.times() returns a very small value.
            if time_to_calculate_cuptime < time.time() - 2 * 60:
                time_to_calculate_cuptime = time.time()
                job.cpuConsumptionTime = runJob.getCPUConsumptionTimeFromProc(athenaMPProcess.pid)
                job.subStatus = runJob.getSubStatus()
                job.nEvents, job.nEventsW, job.nEventsFailed, job.nEventsFailedStagedOut = runJob.getNEvents()
                tolog("nevents = %s, neventsW = %s, neventsFailed = %s, nEventsFailedStagedOut=%s" % (job.nEvents, job.nEventsW, job.nEventsFailed, job.nEventsFailedStagedOut))
                # agreed to only report stagedout events to panda
                job.nEvents = job.nEventsW
                rt = RunJobUtilities.updatePilotServer(job, runJob.getPilotServer(), runJob.getPilotPort(), final=False)

            runJob.checkStageOutFailures()

            # if the AthenaMP workers are ready for event processing, download some event ranges
            # the boolean will be set to true in the listener after the "Ready for events" message is received from the client
            if runJob.isAthenaMPReady():

                if first_event_ranges:
                    event_ranges = first_event_ranges
                    first_event_ranges = None
                else:
                    # Pilot will download some event ranges from the Event Server
                    message = downloadEventRanges(job.jobId, job.jobsetID, job.taskID, job.pandaProxySecretKey, numRanges=job.coreCount * 2, url=runJob.getPanDAServer())

                    # Create a list of event ranges from the downloaded message
                    event_ranges = runJob.extractEventRanges(message)

                # Are there any event ranges?
                if event_ranges == []:
                    tolog("No more events")
                    runJob.sendMessage("No more events")
                    break

                # Get the current list of eventRangeIDs
                currentEventRangeIDs = runJob.extractEventRangeIDs(event_ranges)

                # Store the current event range id's in the total event range id dictionary
                runJob.addEventRangeIDsToDictionary(currentEventRangeIDs)

                if not runJob.usePrefetcher():
                    ec, pilotErrorDiag, dummy = runJob.stageInForEventRanges(event_ranges, job)
                    if ec != 0:
                        tolog("Failed to stagein some files for event ranges - cannot continue, will stop: %s" % pilotErrorDiag)
                        runJob.sendMessage("No more events")
                        break

                # if event range is file related position, add pfn to it (Prefetcher aware)
                tolog("event_ranges=%s"%str(event_ranges))
                event_ranges = runJob.addPFNsToEventRanges(event_ranges)

                # Update the token extractor file list and keep track of added guids to the file list (not needed for Event Index)
                if not runJob.useEventIndex():
                    eventRangeFilesDictionary = runJob.getEventRangeFilesDictionary(event_ranges, eventRangeFilesDictionary)
                    if runJob.useTokenExtractor():
                        eventRangeFilesDictionary = runJob.updateTokenExtractorInputFile(eventRangeFilesDictionary, input_file)

                ### # Create a new PFC for the current event ranges
                ### ec, pilotErrorDiag, dummy = runJob.createPoolFileCatalogFromMessage(message, thisExperiment)
                ### if ec != 0:
                ###    tolog("!!WARNING!!4444!! Failed to create PFC - cannot continue, will stop all threads")
                ###    runJob.sendMessage("No more events")
                ###    break

                # Loop over the event ranges and call AthenaMP for each event range
                i = 0
                j = 0
                for event_range in event_ranges:

                    # do not continue if the abort has been set
                    if runJob.shouldBeAborted():
                        tolog("Aborting event range loop")
                        break

                    # Send the downloaded event ranges to the Prefetcher, who will update the message before it is sent to AthenaMP
                    if runJob.usePrefetcher():

                        # Loop until Prefetcher is ready to process an event range
                        l = 0
                        while True:
                            if runJob.isPrefetcherReady():

                                # Set the boolean to false until Prefetcher has finished updating the event range (if used)
                                runJob.setPrefetcherHasFinished(False)
                                runJob.setUpdatedLFN("") # forget about any previously updated LFN
                                tolog("Sending event range to Prefetcher")
                                runJob.sendMessage(str([event_range]), prefetcher=True)

                                # need to get the updated event range back from Prefetcher
                                tolog("Waiting for Prefetcher reply")
                                count = 0
                                maxCount = 60
                                while not runJob.prefetcherHasFinished():
                                    time.sleep(1)
                                    if count > maxCount:
                                        pilotErrorDiag = "Prefetcher has not replied for %d seconds - aborting" % (maxCount)
                                        tolog("!!WARNING!!4545!! %s" % (pilotErrorDiag))

                                        # Stop threads
                                        runJob.stopThreads(tokenExtractorProcess, prefetcherProcess, tokenextractor_stdout, tokenextractor_stderr, prefetcher_stdout, prefetcher_stderr)
                                        job.result[0] = "failed"
                                        job.result[2] = error.ERR_ESRECOVERABLE
                                        runJob.failJob(0, job.result[2], job, pilotErrorDiag=pilotErrorDiag)

                                    count += 1

                                tolog("Original event_range=%s"%str(event_range))

                                # Prefetcher should now have sent back the updated LFN
                                # Update the event_range
                                event_range['LFN'] = runJob.getUpdatedLFN()

                                # Add the PFN (local file path)
                                # event_range = runJob.addPFNToEventRange(event_range)

                                # Update the positional event numbers
                                event_range['lastEvent'] = 1 + event_range['lastEvent'] - event_range['startEvent']
                                event_range['startEvent'] = 1
                                tolog("Updated event_range=%s"%str(event_range))

                                # Pilot can continue to send the updated event range to AthenaMP
                                break
                            else:
                                time.sleep(1)

                                if l%10 == 0:
                                    tolog("Prefetcher waiting loop iteration #%d" % (l))
                                l += 1

                                # Is Prefetcher still running?
                                if prefetcherProcess.poll() is not None:
                                    job.pilotErrorDiag = "Prefetcher finished prematurely"
                                    job.result[0] = "failed"
                                    job.result[2] = error.ERR_ESPREFETCHERDIED
                                    tolog("!!WARNING!!2228!! %s (aborting monitoring loop)" % (job.pilotErrorDiag))
                                    break

                            if job.result[0] == "failed":
                                tolog("Picked up an error: aborting")
                                break

                    # Send the event range to AthenaMP
                    tolog("Sending a new event range to AthenaMP (id=%s)" % (currentEventRangeIDs[j]))
                    runJob.setSendingEventRange(True)
                    runJob.setCurrentEventRange(currentEventRangeIDs[j])
                    runJob.sendMessage(str([event_range]))
                    runJob.setSendingEventRange(False)

                    # Set the boolean to false until AthenaMP is again ready for processing more events
                    runJob.setAthenaMPIsReady(False)

                    # Wait until AthenaMP is ready to receive another event range
                    while not runJob.isAthenaMPReady():
                        # calculate cpu time
                        if time_to_calculate_cuptime < time.time() - 2 * 60:
                            time_to_calculate_cuptime = time.time()
                            job.cpuConsumptionTime = runJob.getCPUConsumptionTimeFromProc(athenaMPProcess.pid)
                            job.subStatus = runJob.getSubStatus()
                            job.nEvents, job.nEventsW, job.nEventsFailed, job.nEventsFailedStagedOut = runJob.getNEvents()
                            tolog("nevents = %s, neventsW = %s, neventsFailed = %s, nEventsFailedStagedOut=%s" % (job.nEvents, job.nEventsW, job.nEventsFailed, job.nEventsFailedStagedOut))
                            # agreed to only report stagedout events to panda
                            job.nEvents = job.nEventsW
                            rt = RunJobUtilities.updatePilotServer(job, runJob.getPilotServer(), runJob.getPilotPort(), final=False)

                        # do not continue if the abort has been set
                        if runJob.shouldBeAborted():
                            tolog("Aborting AthenaMP loop")
                            break

                        # Take a nap
                        if i%10 == 0:
                            tolog("Event range loop iteration #%d" % (i))
                        i += 1
                        time.sleep(nap)

                        # Is AthenaMP still running?
                        if athenaMPProcess.poll() is not None:
                            tolog("AthenaMP appears to have finished (aborting event processing loop for this event range)")
                            break

                        if runJob.isAthenaMPReady():
                            tolog("AthenaMP is ready for new event range")
                            break

                        # Make sure that the utility subprocess is still running
                        if utility_subprocess:
                            if not utility_subprocess.poll() is None:
                                # If poll() returns anything but None it means that the subprocess has ended - which it should not have done by itself
                                # Unless it was killed by the Monitor along with all other subprocesses
                                if not os.path.exists(os.path.join(job.workdir, "MEMORYEXCEEDED")):
                                    if utility_subprocess_launches <= 5:
                                        tolog("!!WARNING!!4343!! Dectected crashed utility subprocess - will restart it")
                                        utility_subprocess = runJob.getUtilitySubprocess(thisExperiment, runCommandList[0], athenaMPProcess.pid, job)
                                        utility_subprocess_launches += 1
                                    elif utility_subprocess_launches <= 6:
                                        tolog("!!WARNING!!4343!! Dectected crashed utility subprocess - too many restarts, will not restart again")
                                        utility_subprocess_launches += 1
                                        utility_subprocess = None
                                    else:
                                        pass
                                else:
                                    tolog("Detected lockfile MEMORYEXCEEDED: will not restart utility")
                                    utility_subprocess = None

                        # Make sure that the token extractor is still running
                        if runJob.useTokenExtractor():
                            if not tokenExtractorProcess.poll() is None:
                                max_wait = 0
                                job.pilotErrorDiag = "Token Extractor has crashed"
                                job.result[0] = "failed"
                                job.result[2] = error.ERR_TEFATAL
                                tolog("!!WARNING!!2322!! %s (aborting monitoring loop)" % (job.pilotErrorDiag))
                                break

                    # Is AthenaMP still running?
                    if athenaMPProcess.poll() is not None:
                        tolog("AthenaMP has finished (aborting event range loop for current event ranges)")
                        break

                    # Was there a fatal error in the inner loop?
                    if job.result[0] == "failed":
                        job.jobState = job.result[0]
                        runJob.setFinalESStatus(job)
                        runJob.setJobState(job.jobState)
                        tolog("Detected a failure - aborting event range loop")
                        break

                    j += 1

                # Is AthenaMP still running?
                if athenaMPProcess.poll() is not None:
                    tolog("AthenaMP has finished (aborting event range loop)")
                    break

            else:
                # do not continue if the abort has been set
                if runJob.shouldBeAborted():
                    tolog("Aborting AthenaMP waiting loop")
                    break

                time.sleep(6)

                if k%10 == 0:
                    tolog("AthenaMP waiting loop iteration #%d" % (k))
                k += 1

                # Is AthenaMP still running?
                if athenaMPProcess.poll() is not None:
                    job.pilotErrorDiag = "AthenaMP finished prematurely"
                    job.result[0] = "failed"
                    job.result[2] = error.ERR_ESATHENAMPDIED
                    tolog("!!WARNING!!2222!! %s (aborting monitoring loop)" % (job.pilotErrorDiag))
                    break

                # Make sure that the utility subprocess is still running
                if utility_subprocess:
                    if not utility_subprocess.poll() is None:
                        # If poll() returns anything but None it means that the subprocess has ended - which it should not have done by itself
                        if utility_subprocess_launches <= 5:
                            tolog("!!WARNING!!4343!! Dectected crashed utility subprocess - will restart it")
                            utility_subprocess = runJob.getUtilitySubprocess(thisExperiment, runCommandList[0], athenaMPProcess.pid, job)
                            utility_subprocess_launches += 1
                        elif utility_subprocess_launches <= 6:
                            tolog("!!WARNING!!4343!! Dectected crashed utility subprocess - too many restarts, will not restart again")
                            utility_subprocess = None
                        else:
                            pass

                # Make sure that the token extractor is still running
                if runJob.useTokenExtractor():
                    if not tokenExtractorProcess.poll() is None:
                        max_wait = 0
                        job.pilotErrorDiag = "Token Extractor has crashed"
                        job.result[0] = "failed"
                        job.result[2] = error.ERR_TEFATAL
                        tolog("!!WARNING!!2322!! %s (aborting monitoring loop)" % (job.pilotErrorDiag))
                        break

        # Wait for AthenaMP to finish
        kill = False
        tolog("Will now wait for AthenaMP to finish")
        if runJob.shouldBeKilled():
            athenaMPProcess.kill()
            tolog("(Kill signal SIGTERM sent to AthenaMP - jobReport might get lost)")
            job.pilotErrorDiag = "Pilot was instructed by server to kill AthenaMP"
            job.result[0] = "failed"
            job.result[2] = error.ERR_ESKILLEDBYSERVER
            tolog("!!WARNING!!2323!! %s" % (job.pilotErrorDiag))
            kill = True
        else:
            i = 0
            while athenaMPProcess.poll() is None:
                tolog("Waiting for AthenaMP to finish (#%d)" % (i))
                if i > max_wait:
                    # Stop AthenaMP
                    tolog("Waited long enough - Stopping AthenaMP process")
                    athenaMPProcess.kill()
                    tolog("(Kill signal SIGTERM sent to AthenaMP - jobReport might get lost)")
                    kill = True
                    break
                if runJob.shouldBeKilled():
                    athenaMPProcess.kill()
                    tolog("(Kill signal SIGTERM sent to AthenaMP - jobReport might get lost)")
                    job.pilotErrorDiag = "Pilot was instructed by server to kill AthenaMP"
                    job.result[0] = "failed"
                    job.result[2] = error.ERR_ESKILLEDBYSERVER
                    tolog("!!WARNING!!2323!! %s" % (job.pilotErrorDiag))
                    kill = True
                    break
                time.sleep(60)
                i += 1

        if runJob.getESFatalCode():
            job.result[2] = runJob.getESFatalCode()
            job.result[0] = "failed"
            job.pilotErrorDiag = "AthenaMP has some fatal errors"

        if not kill:
            tolog("AthenaMP has finished")

        athenaMP_finished_at = time.time()
        job.subStatus = runJob.getSubStatus()
        job.nEvents, job.nEventsW, job.nEventsFailed, job.nEventsFailedStagedOut = runJob.getNEvents()

        # agreed to only report stagedout events to panda
        job.nEvents = job.nEventsW

        t1 = os.times()
        tolog("t1 = %s" % str(t1))
        t = map(lambda x, y: x - y, t1, t0)  # get the time consumed
        # Try to get the cpu time from the jobReport
        job.cpuConsumptionUnit, cpuConsumptionTime, job.cpuConversionFactor = getCPUTimes(job.workdir)
        if cpuConsumptionTime == 0:
            tolog("!!WARNING!!3434!! Falling back to less accurate os.times() measurement of CPU time")
            job.cpuConsumptionUnit, cpuConsumptionTime, job.cpuConversionFactor = pUtil.setTimeConsumed(t)
        if cpuConsumptionTime > job.cpuConsumptionTime * 0.9:
            # if payload is killed, cpu time returned from os.times() will not be correct.
            job.cpuConsumptionTime = cpuConsumptionTime
        tolog("Job CPU usage: %s %s" % (job.cpuConsumptionTime, job.cpuConsumptionUnit))
        tolog("Job CPU conversion factor: %1.10f" % (job.cpuConversionFactor))
        job.timeExe = int(round(t1[4] - t0[4]))

        # Stop the utility
        if utility_subprocess:
            utility_subprocess.send_signal(signal.SIGUSR1)
            tolog("Terminated the utility subprocess")

            _nap = 10
            tolog("Taking a short nap (%d s) to allow the utility to finish writing to the summary file" % (_nap))
            time.sleep(_nap)

            # Copy the output JSON to the pilots init dir
            _path = os.path.join(job.workdir, thisExperiment.getUtilityJSONFilename())
            if os.path.exists(_path):
                try:
                    copy2(_path, runJob.getPilotInitDir())
                except Exception, e:
                    tolog("!!WARNING!!2222!! Caught exception while trying to copy JSON files: %s" % (e))
                else:
                    tolog("Copied %s to pilot init dir" % (_path))
            else:
                tolog("File %s was not created" % (_path))

        # Do not stop the stageout thread until all output files have been transferred
        starttime = time.time()
        maxtime = 30*60

        runJob.setAsyncOutputStagerSleepTime(sleep_time=0)

        while not runJob.areAllOutputFilesTransferred():
            if len(runJob.getStageOutQueue()) == 0:
                tolog("No files in stage-out queue, no point in waiting for transfers since AthenaMP has finished (job is failed)")
                break

            tolog("Will wait for a maximum of %d seconds for file transfers to finish (so far waited %d seconds)" % (maxtime, time.time() - starttime))
            tolog("stage-out queue: %s" % (runJob.getStageOutQueue()))
            if (len(runJob.getStageOutQueue())) > 0 and (time.time() - starttime > maxtime):
                tolog("Aborting stage-out thread (timeout)")
                break
            time.sleep(30)

        job.external_stageout_time = time.time() - athenaMP_finished_at

        job.subStatus = runJob.getSubStatus()
        job.nEvents, job.nEventsW, job.nEventsFailed, job.nEventsFailedStagedOut = runJob.getNEvents()
        tolog("nevents = %s, neventsW = %s, neventsFailed = %s, nEventsFailedStagedOut=%s" % (job.nEvents, job.nEventsW, job.nEventsFailed, job.nEventsFailedStagedOut))
        # agreed to only report stagedout events to panda
        job.nEvents = job.nEventsW

        # replace the default job output file list which is anyway not correct
        # (it is only used by AthenaMP for generating output file names)
#        job.outFiles = output_files
#        runJob.setJobOutFiles(job.outFiles)
#        tolog("output_files = %s" % (output_files))

        # Get the datasets for the output files
        dsname, datasetDict = runJob.getDatasets()
        tolog("dsname = %s" % (dsname))
        tolog("datasetDict = %s" % (datasetDict))

        # Create the output file dictionary needed for generating the metadata
        ec, pilotErrorDiag, outs, outsDict = RunJobUtilities.prepareOutFiles(job.outFiles, job.logFile, job.workdir, fullpath=True)
        if ec:
            # missing output file (only error code from prepareOutFiles)
            # runJob.failJob(job.result[1], ec, job, pilotErrorDiag=pilotErrorDiag)
            tolog("Missing output file: %s" % pilotErrorDiag)
        tolog("outsDict: %s" % str(outsDict))

        # Create metadata for all successfully staged-out output files (include the log file as well, even if it has not been created yet)
        ec, outputFileInfo = runJob.createFileMetadata(outsDict, dsname, datasetDict, jobSite.sitename)
        if ec:
            tolog("Failed to create metadata for all output files: %s" % job.pilotErrorDiag)
            # runJob.failJob(0, ec, job, pilotErrorDiag=job.pilotErrorDiag)

        if prefetcherProcess:
            tolog("Killing Prefetcher process")
            prefetcherProcess.kill()

        tolog("Stopping stage-out thread")
        runJob.stopAsyncOutputStagerThread()
        runJob.joinAsyncOutputStagerThread()
#        asyncOutputStager_thread.stop()
#        asyncOutputStager_thread.join()
#        runJob.setAsyncOutputStagerThread(asyncOutputStager_thread)

        # Stop Token Extractor
#        if tokenExtractorProcess:
#            tolog("Stopping Token Extractor process")
#            tokenExtractorProcess.kill()
#            tolog("(Kill signal SIGTERM sent)")
#        else:
#            tolog("No Token Extractor process running")

        # Close stdout/err streams
        if tokenextractor_stdout:
            tokenextractor_stdout.close()
        if tokenextractor_stderr:
            tokenextractor_stderr.close()
        if prefetcher_stdout:
            prefetcher_stdout.close()
        if prefetcher_stderr:
            prefetcher_stderr.close()
        if athenamp_stdout:
            athenamp_stdout.close()
        if athenamp_stderr:
            athenamp_stderr.close()

        tolog("Stopping message threads")
        runJob.stopMessageThreadPayload()
        runJob.joinMessageThreadPayload()
        if runJob.usePrefetcher():
            runJob.stopMessageThreadPrefetcher()
            runJob.joinMessageThreadPrefetcher()

        # Rename the metadata produced by the payload
        # if not pUtil.isBuildJob(outs):
        runJob.moveTrfMetadata(job.workdir, job.jobId)

        # Check the job report for any exit code that should replace the res_tuple[0]
        res0, exitAcronym, exitMsg = runJob.getTrfExitInfo(0, job.workdir)
        res = (res0, exitMsg, exitMsg)

        # If payload leaves the input files, delete them explicitly
        if ins:
            ec = pUtil.removeFiles(job.workdir, ins)

        # Payload error handling
        ed = ErrorDiagnosis()
        job = ed.interpretPayload(job, res, False, 0, runCommandList, runJob.getFailureCode())
        if job.result[1] != 0 or job.result[2] != 0:
            tolog("Payload failed: job.result[1]=%s, job.result[2]=%s" % (job.result[1], job.result[2]))
            # runJob.failJob(job.result[1], job.result[2], job, pilotErrorDiag=job.pilotErrorDiag)
        runJob.setJob(job)

        # wrap up ..........................................................................................

        errorCode = runJob.getErrorCode()

        # Check for special failure condition
        if job.result[2] == error.ERR_ESKILLEDBYSERVER:
            tolog("Killed by server")
            job.jobState = "failed"
        elif job.result[2]:
            tolog("Detected some error: %s" % str(job.result))
            job.jobState = "failed"
        else:
            if not runJob.getStatus() or errorCode != 0:
                tolog("Detected at least one transfer failure, job will be set to failed")
                job.jobState = "failed"
                job.result[2] = errorCode
            else:
                eventRangeIdDic = runJob.getEventRangeIDDictionary()
                if not eventRangeIdDic.keys():
                    job.pilotErrorDiag = "Pilot got no events"
                    job.result[0] = "failed"
                    job.result[2] = error.ERR_NOEVENTS
                    job.jobState = "failed"
                else:
                    tolog("No transfer failures detected, job will be set to finished")
                    job.jobState = "finished"
        job.subStatus = runJob.getSubStatus()
        runJob.setFinalESStatus(job)
        job.setState([job.jobState, job.result[1], job.result[2]])
        runJob.setJobState(job.jobState)
        job.nEvents, job.nEventsW, job.nEventsFailed, job.nEventsFailedStagedOut = runJob.getNEvents()
        tolog("nevents = %s, neventsW = %s, neventsFailed = %s, nEventsFailedStagedOut=%s" % (job.nEvents, job.nEventsW, job.nEventsFailed, job.nEventsFailedStagedOut))
        rt = RunJobUtilities.updatePilotServer(job, runJob.getPilotServer(), runJob.getPilotPort(), final=True)

        tolog("Done")
        runJob.sysExit(job)

    except Exception, errorMsg:

        job.nEvents, job.nEventsW, job.nEventsFailed, job.nEventsFailedStagedOut = runJob.getNEvents()
        tolog("nevents = %s, neventsW = %s, neventsFailed = %s, nEventsFailedStagedOut=%s" % (job.nEvents, job.nEventsW, job.nEventsFailed, job.nEventsFailedStagedOut))
        job.subStatus = runJob.getSubStatus()
        runJob.setFinalESStatus(job)
        # agreed to only report stagedout events to panda
        job.nEvents = job.nEventsW

        error = PilotErrors()

        if runJob.getGlobalPilotErrorDiag() != "":
            pilotErrorDiag = "Exception caught in RunJobEvent: %s" % (runJob.getGlobalPilotErrorDiag())
        else:
            pilotErrorDiag = "Exception caught in RunJobEvent: %s" % str(errorMsg)

        if 'format_exc' in traceback.__all__:
            pilotErrorDiag += ", " + traceback.format_exc()

        try:
            tolog("!!FAILED!!3001!! %s" % (pilotErrorDiag))
        except Exception, e:
            if len(pilotErrorDiag) > 10000:
                pilotErrorDiag = pilotErrorDiag[:10000]
                tolog("!!FAILED!!3001!! Truncated (%s): %s" % (str(e), pilotErrorDiag))
            else:
                pilotErrorDiag = "Exception caught in RunJobEvent: %s" % str(e)
                tolog("!!FAILED!!3001!! %s" % (pilotErrorDiag))

        job = Job.Job()
        job.setJobDef(newJobDef.job)
        job.pilotErrorDiag = pilotErrorDiag
        job.result[0] = "failed"
        if runJob.getGlobalErrorCode() != 0:
            job.result[2] = runJob.getGlobalErrorCode()
        else:
            job.result[2] = error.ERR_RUNEVENTEXC
        tolog("Failing job with error code: %d" % (job.result[2]))
        # fail the job without calling sysExit/cleanup (will be called anyway)
        runJob.failJob(0, job.result[2], job, pilotErrorDiag=pilotErrorDiag, docleanup=False, pilot_failed=False)

    # end of RunJobEvent<|MERGE_RESOLUTION|>--- conflicted
+++ resolved
@@ -3407,15 +3407,11 @@
         # in addition to the above, if FAX is used as a primary site mover and direct access is enabled, then
         # the run command should not contain the --oldPrefix, --newPrefix options but use --usePFCTurl
         hasInput = job.inFiles != ['']
-<<<<<<< HEAD
         runCommandList = RunJobUtilities.updateRunCommandList(runCommandList, runJob.getParentWorkDir(), job.jobId,\
                                                               statusPFCTurl, analysisJob, usedFAXandDirectIO, hasInput,\
                                                               job.prodDBlockToken,\
                                                               full_paths_dictionary=full_paths_dictionary)
-=======
-        runCommandList = RunJobUtilities.updateRunCommandList(runCommandList, runJob.getParentWorkDir(), job.jobId, statusPFCTurl, analysisJob, usedFAXandDirectIO, hasInput, job.prodDBlockToken, full_paths_dictionary=full_paths_dictionary)
         tolog("runCommandList=%s"%str(runCommandList))
->>>>>>> e64c8161
 
         if not os.environ.has_key('ATHENA_PROC_NUMBER'):
             runCommandList[0] = 'export ATHENA_PROC_NUMBER=1; %s' % (runCommandList[0])
