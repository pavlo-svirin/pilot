# Class definition:
#   RunJobHpcEvent
#   This class is the base class for the HPC Event Server classes.
#   Instances are generated with RunJobFactory via pUtil::getRunJob()
#   Implemented as a singleton class
#   http://stackoverflow.com/questions/42558/python-and-the-singleton-pattern

import commands
import json
import os
import re
import shutil
import subprocess
import sys
import time
import traceback

# Import relevant python/pilot modules
# Pilot modules
import Job
import Node
import Site
import pUtil
import RunJobUtilities
import Mover as mover

from ThreadPool import ThreadPool
from RunJob import RunJob              # Parent RunJob class
from JobState import JobState
from JobRecovery import JobRecovery
from PilotErrors import PilotErrors
from ErrorDiagnosis import ErrorDiagnosis
from pUtil import tolog, getExperiment, isAnalysisJob, httpConnect, createPoolFileCatalog, getSiteInformation, getDatasetDict
from objectstoreSiteMover import objectstoreSiteMover
from Mover import getFilePathForObjectStore, getInitialTracingReport
from PandaServerClient import PandaServerClient

from GetJob import GetJob
from EventStager import EventStager
from HPC.HPCManager import HPCManager

class RunJobHpcEvent(RunJob):

    # private data members
    __runjob = "RunJobHpcEvent"                            # String defining the sub class
    __instance = None                           # Boolean used by subclasses to become a Singleton
    #__error = PilotErrors()                     # PilotErrors object

    # Required methods

    def __init__(self):
        """ Default initialization """

        # e.g. self.__errorLabel = errorLabel
        pass
        self.__output_es_files = []
        self.__eventRanges = {}
        self.__failedStageOuts = []
        self.__hpcManager = None
        self.__stageout_threads = 1
        self.__userid = None

        self.__stageinretry = 1
        self.__siteInfo = None
        # multi-jobs
        self.__firstJob = True
        self.__firstJobId = None
        self.__pilotWorkingDir = None
        self.__jobs = {}
        self.__jobEventRanges = {}
        self.__nJobs = 1
        self.__hpcMode = 'normal'
        self.__hpcStatue = 'starting'
        self.__hpcCoreCount = 0
        self.__hpcEventRanges = 0
        self.__neededEventRanges = 0
        self.__avail_files = {}
        self.__avail_tag_files = {}

        # event Stager
        self.__eventStager = None
        self.__yoda_to_os = False
        self.__yoda_to_zip = False

        # for recovery
        self.__jobStateFile = None


    def __new__(cls, *args, **kwargs):
        """ Override the __new__ method to make the class a singleton """

        if not cls.__instance:
            cls.__instance = super(RunJobHpcEvent, cls).__new__(cls, *args, **kwargs)

        return cls.__instance

    def getRunJob(self):
        """ Return a string with the experiment name """

        return self.__runjob

    def getRunJobFileName(self):
        """ Return the filename of the module """

        return super(RunJobHpcEvent, self).getRunJobFileName()

    # def argumentParser(self):  <-- see example in RunJob.py

    def allowLoopingJobKiller(self):
        """ Should the pilot search for looping jobs? """

        # The pilot has the ability to monitor the payload work directory. If there are no updated files within a certain
        # time limit, the pilot will consider the as stuck (looping) and will kill it. The looping time limits are set
        # in environment.py (see e.g. loopingLimitDefaultProd)

        return False
        
    def setupHPCEvent(self, rank=None):
        self.__jobSite = Site.Site()
        self.__jobSite.setSiteInfo(self.argumentParser())
        self.__logguid = None
        ## For HPC job, we don't need to reassign the workdir
        # reassign workdir for this job
        self.__jobSite.workdir = self.__jobSite.wntmpdir
        if not os.path.exists(self.__jobSite.workdir):
            os.makedirs(self.__jobSite.workdir)


        tolog("runJobHPCEvent.getPilotLogFilename=%s"% self.getPilotLogFilename())
        if self.getPilotLogFilename() != "":
            pilotLogFilename = self.getPilotLogFilename()
            if rank:
                pilotLogFilename = '%s.%s' % (pilotLogFilename, rank)
            tolog("runJobHPCEvent.setPilotLogFilename=%s"% pilotLogFilename)
            pUtil.setPilotlogFilename(pilotLogFilename)

        # set node info
        self.__node = Node.Node()
        self.__node.setNodeName(os.uname()[1])
        self.__node.collectWNInfo(self.__jobSite.workdir)

        # redirect stderr
        #sys.stderr = open("%s/runJobHPCEvent.stderr" % (self.__jobSite.workdir), "w")

        self.__pilotWorkingDir = self.getParentWorkDir()
        tolog("Pilot workdir is: %s" % self.__pilotWorkingDir)
        os.chdir(self.__pilotWorkingDir)
        tolog("Current job workdir is: %s" % os.getcwd())
        # self.__jobSite.workdir = self.__pilotWorkingDir
        tolog("Site workdir is: %s" % self.__jobSite.workdir)

        # get the experiment object
        self.__thisExperiment = getExperiment(self.getExperiment())
        tolog("runEvent will serve experiment: %s" % (self.__thisExperiment.getExperiment()))
        self.__siteInfo = getSiteInformation(self.getExperiment())

    def getDefaultResources(self):
        siteInfo = self.__siteInfo
        catchalls = siteInfo.readpar("catchall")
        values = {}
        res = {}
        if "yoda_to_os" in catchalls:
            res['yoda_to_os'] = True
        else:
            res['yoda_to_os'] = False
        self.__yoda_to_os = res['yoda_to_os']

        if "yoda_to_zip" in catchalls:
            res['yoda_to_zip'] = True
        else:
            res['yoda_to_zip'] = False
        self.__yoda_to_zip = res['yoda_to_zip']

        if "copyOutputToGlobal" in catchalls:
            res['copyOutputToGlobal'] = True
        else:
            res['copyOutputToGlobal'] = False

        for catchall in catchalls.split(","):
            if '=' in catchall:
                values[catchall.split('=')[0]] = catchall.split('=')[1]

        res['queue'] = values.get('queue', 'regular')
        res['mppwidth'] = values.get('mppwidth', 48)
        res['mppnppn'] = values.get('mppnppn', 1)
        res['walltime_m'] = values.get('walltime_m', 30)
        res['ATHENA_PROC_NUMBER'] = values.get('ATHENA_PROC_NUMBER', 23)
        res['max_nodes'] = values.get('max_nodes', 3)
        res['min_walltime_m'] = values.get('min_walltime_m', 20)
        res['max_walltime_m'] = values.get('max_walltime_m', 2000)
        res['nodes'] = values.get('nodes', 2)
        if self.getYodaNodes():
            res['nodes'] = self.getYodaNodes()
        if self.getYodaQueue():
            res['queue'] = self.getYodaQueue()
        res['min_nodes'] = values.get('min_nodes', 1)
        res['cpu_per_node'] = values.get('cpu_per_node', 24)
        res['partition'] = values.get('partition', None)
        res['repo'] = values.get('repo', None)
        res['max_events'] = values.get('max_events', 10000)
        res['initialtime_m'] = values.get('initialtime_m', 15)
        res['time_per_event_m'] = values.get('time_per_event_m', 10)
        res['mode'] = values.get('mode', 'normal')
        res['backfill_queue'] = values.get('backfill_queue', 'regular')
        res['stageout_threads'] = int(values.get('stageout_threads', 4))
        res['copy_input_files'] = values.get('copy_input_files', 'false').lower()
        res['plugin'] =  values.get('plugin', 'pbs').lower()
        res['localWorkingDir'] =  values.get('localWorkingDir', None)
        res['parallel_jobs'] = values.get('parallel_jobs', 1)
        res['events_limit_per_job'] = values.get('events_limit_per_job', 1000)

        if 'debug' in res['queue']:
            res['walltime_m'] = 30

        siteInfo = getSiteInformation(self.getExperiment())
        # get the copy tool
        setup = siteInfo.getCopySetup(stageIn=False)
        tolog("Copy Setup: %s" % (setup))
        espath = getFilePathForObjectStore(filetype="eventservice")
        tolog("ES path: %s" % (espath))

        res['setup'] = setup
        res['esPath'] = espath

        return res

    def getYodaSetup(self):
        siteInfo = self.__siteInfo
        envsetup = siteInfo.readpar("envsetup")
        setupPath = os.path.dirname(envsetup)
        yodaSetup = os.path.join(setupPath, 'yodasetup.sh')
        if os.path.exists(yodaSetup):
            setup = ""
            f = open(yodaSetup)
            for line in f:
                setup += line + "\n"
            f.close()
            return setup
        return None

    def setupHPCManager(self):
        logFileName = None
        tolog("runJobHPCEvent.getPilotLogFilename=%s"% self.getPilotLogFilename())
        if self.getPilotLogFilename() != "":
            logFileName = self.getPilotLogFilename()

        defRes = self.getDefaultResources()
        if defRes['copy_input_files'] == 'true' and defRes['localWorkingDir']:
            self.__copyInputFiles = True
        else:
            self.__copyInputFiles = False
        self.__nJobs = defRes['parallel_jobs']
        self.__stageout_threads = defRes['stageout_threads']

        tolog("Setup HPC Manager")
        hpcManager = HPCManager(globalWorkingDir=self.__pilotWorkingDir, localWorkingDir=defRes['localWorkingDir'], logFileName=logFileName, copyInputFiles=self.__copyInputFiles)

        #jobStateFile = '%s/jobState-%s.pickle' % (self.__pilotWorkingDir, self.__job.jobId)
        #hpcManager.setPandaJobStateFile(jobStateFile)
        self.__hpcMode = "HPC_" + hpcManager.getMode(defRes)
        self.__hpcStatue = 'waitingResource'
        pluginName = defRes.get('plugin', 'pbs')
        hpcManager.setupPlugin(pluginName)

        tolog("Get Yoda setup")
        yodaSetup = self.getYodaSetup()
        tolog("Yoda setup: %s" % yodaSetup)
        hpcManager.setLocalSetup(yodaSetup)

        tolog("HPC Manager getting free resouces")
        hpcManager.getFreeResources(defRes)
        self.__hpcStatue = 'gettingJobs'

        tolog("HPC Manager getting needed events number")
        self.__hpcEventRanges = hpcManager.getEventsNumber()
        tolog("HPC Manager needs events: %s, max_events: %s; use the smallest one." % (self.__hpcEventRanges, defRes['max_events']))
        if self.__hpcEventRanges > int(defRes['max_events']):
            self.__hpcEventRanges = int(defRes['max_events'])
        self.__neededEventRanges = self.__hpcEventRanges
        self.__hpcManager = hpcManager
        tolog("HPC Manager setup finished")

    def setupJob(self, job, data):
        tolog("setupJob")
        try:
            job.coreCount = 0
            job.hpcEvent = True
            if self.__firstJob:
                job.workdir = self.__jobSite.workdir
                self.__firstJob = False
            else:
                # job.mkJobWorkdir(self.__pilotWorkingDir)
                pass
            job.experiment = self.getExperiment()
            # figure out and set payload file names
            job.setPayloadName(self.__thisExperiment.getPayloadName(job))
            # reset the default job output file list which is anyway not correct
            job.outFiles = []
        except Exception, e:
            pilotErrorDiag = "Failed to process job info: %s" % str(e)
            tolog("!!WARNING!!3000!! %s" % (pilotErrorDiag))
            
            self.failOneJob(0, PilotErrors.ERR_UNKNOWN, job, pilotErrorDiag=pilotErrorDiag, final=True, updatePanda=False)
            return -1

        current_dir = os.getcwd()
        os.chdir(job.workdir)

        tolog("Switch from current dir %s to job %s workdir %s" % (current_dir, job.jobId, job.workdir))

        self.__userid = job.prodUserID
        self.__jobs[job.jobId] = {'job': job}
        # prepare for the output file data directory
        # (will only created for jobs that end up in a 'holding' state)
        job.datadir = self.__pilotWorkingDir + "/PandaJob_%s_data" % (job.jobId)

        # See if it's an analysis job or not
        trf = job.trf
        self.__jobs[job.jobId]['analysisJob'] = isAnalysisJob(trf.split(",")[0])

        # Setup starts here ................................................................................

        # Update the job state file
        job.jobState = "starting"
        job.setHpcStatus('init')


        # Send [especially] the process group back to the pilot
        job.setState([job.jobState, 0, 0])
        job.jobState = job.result
        rt = RunJobUtilities.updatePilotServer(job, self.getPilotServer(), self.getPilotPort())

        JR = JobRecovery(pshttpurl='https://pandaserver.cern.ch', pilot_initdir=job.workdir)
        JR.updateJobStateTest(job, self.__jobSite, self.__node, mode="test")
        JR.updatePandaServer(job, self.__jobSite, self.__node, 25443)

        # prepare the setup and get the run command list
        ec, runCommandList, job, multi_trf = self.setup(job, self.__jobSite, self.__thisExperiment)
        if ec != 0:
            tolog("!!WARNING!!2999!! runJob setup failed: %s" % (job.pilotErrorDiag))
            self.failOneJob(0, ec, job, pilotErrorDiag=job.pilotErrorDiag, final=True, updatePanda=False)
            return -1
        tolog("Setup has finished successfully")


        # job has been updated, display it again
        job.displayJob()
        tolog("RunCommandList: %s" % runCommandList)
        tolog("Multi_trf: %s" % multi_trf)
        self.__jobs[job.jobId]['job'] = job
        self.__jobs[job.jobId]['JR'] = JR
        self.__jobs[job.jobId]['runCommandList'] = runCommandList
        self.__jobs[job.jobId]['multi_trf'] = multi_trf

        tolog("Get Event Ranges for job %s" % job.jobId)
        eventRanges = self.getJobEventRanges(job, numRanges=self.__neededEventRanges)
        self.__neededEventRanges = self.__neededEventRanges - len(eventRanges)
        tolog("Get %s Event ranges for job %s" % (len(eventRanges), job.jobId))
        self.__eventRanges[job.jobId] = {}
        self.__jobEventRanges[job.jobId] = eventRanges 
        for eventRange in eventRanges:
            self.__eventRanges[job.jobId][eventRange['eventRangeID']] = 'new'

        # backup job file
        filename = os.path.join(self.__pilotWorkingDir, "Job_%s.json" % job.jobId)
        content = {'workdir': job.workdir, 'data': data, 'experiment': self.getExperiment(), 'runCommandList': runCommandList}
        with open(filename, 'w') as outputFile:
            json.dump(content, outputFile)

        # copy queue data
        try:
            copy_src = self.__siteInfo.getQueuedataFileName()
            copy_dest = os.path.join(job.workdir, os.path.basename(copy_src))
            tolog("Copy %s to %s" % (copy_src, copy_dest))
            shutil.copyfile(copy_src, copy_dest)
        except:
            tolog("Failed to copy queuedata to job working dir: %s" % (traceback.format_exc()))

        tolog("Switch back from job %s workdir %s to current dir %s" % (job.jobId, job.workdir, current_dir))
        os.chdir(current_dir)
        return 0


    def getHPCEventJobFromPanda(self):
        try:
            tolog("Switch to pilot working dir: %s" % self.__pilotWorkingDir)
            os.chdir(self.__pilotWorkingDir)
            tolog("Get new job from Panda")
            getJob = GetJob(self.__pilotWorkingDir, self.__node, self.__siteInfo, self.__jobSite)
            job, data, errLog = getJob.getNewJob()
            if not job:
                if "No job received from jobDispatcher" in errLog or "Dispatcher has no jobs" in errLog:
                    errorText = "!!FINISHED!!0!!Dispatcher has no jobs"
                else:
                    errorText = "!!FAILED!!1999!!%s" % (errLog)
                tolog(errorText)

                # remove the site workdir before exiting
                # pUtil.writeExitCode(thisSite.workdir, error.ERR_GENERALERROR)
                # raise SystemError(1111)
                #pUtil.fastCleanup(self.__jobSite.workdir, self.__pilotWorkingDir, True)
                return -1
            else:
                tolog("download job definition id: %s" % (job.jobDefinitionID))
                # verify any contradicting job definition parameters here
                try:
                    ec, pilotErrorDiag = self.__thisExperiment.postGetJobActions(job)
                    if ec == 0:
                        tolog("postGetJobActions: OK")
                        # return ec
                    else:
                        tolog("!!WARNING!!1231!! Post getJob() actions encountered a problem - job will fail")
                        try:
                            # job must be failed correctly
                            pUtil.tolog("Updating PanDA server for the failed job (error code %d)" % (ec))
                            job.jobState = 'failed'
                            job.setState([job.jobState, 0, ec])
                            # note: job.workdir has not been created yet so cannot create log file
                            pilotErrorDiag = "Post getjob actions failed - workdir does not exist, cannot create job log, see batch log"
                            tolog("!!WARNING!!2233!! Work dir has not been created yet so cannot create job log in this case - refer to batch log")

                            JR = JobRecovery(pshttpurl='https://pandaserver.cern.ch', pilot_initdir=job.workdir)
                            JR.updatePandaServer(job, self.__jobSite, self.__node, 25443) 
                            #pUtil.fastCleanup(self.__jobSite.workdir, self.__pilotWorkingDir, True)
                            return ec
                        except Exception, e:
                            pUtil.tolog("Caught exception: %s" % (e))
                            return ec
                except Exception, e:
                    pUtil.tolog("Caught exception: %s" % (e))
                    return -1
        except:
            tolog("Failed to get job: %s" % (traceback.format_exc()))
            return -1

        self.setupJob(job, data)
        self.updateJobState(job, 'starting', '', final=False)
        return 0

    def getHPCEventJobFromEnv(self):
        tolog("getHPCEventJobFromEnv")
        try:
            # always use this filename as the new jobDef module name
            import newJobDef
            job = Job.Job()
            job.setJobDef(newJobDef.job)
            logGUID = newJobDef.job.get('logGUID', "")
            if logGUID != "NULL" and logGUID != "":
                job.tarFileGuid = logGUID

            if self.__firstJob:
                job.workdir = self.__jobSite.workdir
                self.__firstJob = False

            self.__firstJobId = job.jobId
            filename = os.path.join(self.__pilotWorkingDir, "Job_%s.json" % job.jobId)
            content = {'workdir': job.workdir, 'data': newJobDef.job, 'experiment': self.__thisExperiment.getExperiment()}
            with open(filename, 'w') as outputFile:
                json.dump(content, outputFile)

            self.__jobStateFile = '%s/jobState-%s.pickle' % (self.__pilotWorkingDir, job.jobId)
        except Exception, e:
            pilotErrorDiag = "Failed to process job info: %s" % str(e)
            tolog("!!WARNING!!3000!! %s" % (pilotErrorDiag))
            self.failOneJob(0, PilotErrors.ERR_UNKNOWN, job, pilotErrorDiag=pilotErrorDiag, final=True, updatePanda=False)
            return -1

        self.setupJob(job, newJobDef.job)
        self.updateJobState(job, 'starting', '', final=False)
        return 0

    def updateJobState(self, job, jobState, hpcState, final=False, updatePanda=True):
        job.setMode(self.__hpcMode)
        job.jobState = jobState
        job.setState([job.jobState, 0, 0])
        job.setHpcStatus(hpcState)
        if job.pilotErrorDiag and len(job.pilotErrorDiag.strip()) == 0:
            job.pilotErrorDiag = None
        JR = self.__jobs[job.jobId]['JR']

        pilotErrorDiag = job.pilotErrorDiag

        JR.updateJobStateTest(job, self.__jobSite, self.__node, mode="test")
        rt = RunJobUtilities.updatePilotServer(job, self.getPilotServer(), self.getPilotPort(), final=final)
        if updatePanda:
            JR.updatePandaServer(job, self.__jobSite, self.__node, 25443)
        job.pilotErrorDiag = pilotErrorDiag

    def updateAllJobsState(self, jobState, hpcState, final=False, updatePanda=False):
        for jobId in self.__jobs:
            self.updateJobState(self.__jobs[jobId]['job'], jobState, hpcState, final=final, updatePanda=updatePanda)

    def getHPCEventJobs(self):
        self.getHPCEventJobFromEnv()
        tolog("NJobs: %s" % self.__nJobs)
        failures = 0
        while self.__neededEventRanges > 0 and (len(self.__jobs.keys()) < int(self.__nJobs)):
            tolog("Len(jobs): %s" % len(self.__jobs.keys()))
            tolog("NJobs: %s" % self.__nJobs)
            try:
                ret = self.getHPCEventJobFromPanda()
                if ret != 0:
                    tolog("Failed to get a job from panda.")
                    failures += 1
            except:
                tolog("Failed to get job: %s" % (traceback.format_exc()))
                failures += 1
            if failures > 15:
                break
        self.__hpcStatue = ''
        #self.updateAllJobsState('starting', self.__hpcStatue)
            

    def stageInOneJob(self, job, jobSite, analysisJob, avail_files={}, pfc_name="PoolFileCatalog.xml"):
        """ Perform the stage-in """

        current_dir = os.getcwd()
        os.chdir(job.workdir)
        tolog("Start to stage in input files for job %s" % job.jobId)
        tolog("Switch from current dir %s to job %s workdir %s" % (current_dir, job.jobId, job.workdir))

        real_stagein = False
        for lfn in job.inFiles:
            if not (lfn in self.__avail_files):
                real_stagein = True
        if not real_stagein:
            tolog("All files for job %s have copies locally, will try to copy locally" % job.jobId)
            for lfn in job.inFiles:
                try:
                    copy_src = self.__avail_files[lfn]
                    copy_dest = os.path.join(job.workdir, lfn)
                    tolog("Copy %s to %s" % (copy_src, copy_dest))
                    shutil.copyfile(copy_src, copy_dest)
                except:
                    tolog("Failed to copy file: %s" % traceback.format_exc())
                    real_stagein = True
                    break
        if not real_stagein:
            tolog("All files for job %s copied locally" % job.jobId)
            tolog("Switch back from job %s workdir %s to current dir %s" % (job.jobId, job.workdir, current_dir))
            os.chdir(current_dir)
            return job, job.inFiles, None, None

        ec = 0
        statusPFCTurl = None
        usedFAXandDirectIO = False

        # Prepare the input files (remove non-valid names) if there are any
        ins, job.filesizeIn, job.checksumIn = RunJobUtilities.prepareInFiles(job.inFiles, job.filesizeIn, job.checksumIn)
        if ins:
            tolog("Preparing for get command")

            # Get the file access info (only useCT is needed here)
            useCT, oldPrefix, newPrefix = self.__siteInfo.getFileAccessInfo(job.transferType)

            # Transfer input files
            tin_0 = os.times()
            ec, job.pilotErrorDiag, statusPFCTurl, FAX_dictionary = \
                mover.get_data(job, jobSite, ins, self.__stageinretry, analysisJob=analysisJob, usect=useCT,\
                               pinitdir=self.getPilotInitDir(), proxycheck=False, inputDir='', workDir=job.workdir, pfc_name=pfc_name)
            if ec != 0:
                job.result[2] = ec
            tin_1 = os.times()
            job.timeStageIn = int(round(tin_1[4] - tin_0[4]))

            # Extract any FAX info from the dictionary
            if FAX_dictionary.has_key('N_filesWithoutFAX'):
                job.filesWithoutFAX = FAX_dictionary['N_filesWithoutFAX']
            if FAX_dictionary.has_key('N_filesWithFAX'):
                job.filesWithFAX = FAX_dictionary['N_filesWithFAX']
            if FAX_dictionary.has_key('bytesWithoutFAX'):
                job.bytesWithoutFAX = FAX_dictionary['bytesWithoutFAX']
            if FAX_dictionary.has_key('bytesWithFAX'):
                job.bytesWithFAX = FAX_dictionary['bytesWithFAX']
            if FAX_dictionary.has_key('usedFAXandDirectIO'):
                usedFAXandDirectIO = FAX_dictionary['usedFAXandDirectIO']

        tolog("Switch back from job %s workdir %s to current dir %s" % (job.jobId, job.workdir, current_dir))
        os.chdir(current_dir)

        if ec == 0:
            for inFile in ins:
                self.__avail_files[inFile] = os.path.join(job.workdir, inFile)
        return job, ins, statusPFCTurl, usedFAXandDirectIO

    def failOneJob(self, transExitCode, pilotExitCode, job, ins=None, pilotErrorDiag=None, docleanup=True, final=True, updatePanda=False):
        """ set the fail code and exit """

        current_dir = os.getcwd()
        if pilotExitCode and job.attemptNr < 4 and job.eventServiceMerge:
            pilotExitCode = PilotErrors.ERR_ESRECOVERABLE
        job.setState(["failed", transExitCode, pilotExitCode])
        if pilotErrorDiag:
            job.pilotErrorDiag = pilotErrorDiag
        tolog("Job %s failed. Will now update local pilot TCP server" % job.jobId)
        self.updateJobState(job, 'failed', 'failed', final=final, updatePanda=updatePanda)
        if ins:
            ec = pUtil.removeFiles(job.workdir, ins)

        self.cleanup(job)
        sys.stderr.close()
        tolog("Job %s has failed" % job.jobId)
        os.chdir(current_dir)

    def failAllJobs(self, transExitCode, pilotExitCode, jobs, pilotErrorDiag=None, docleanup=True, updatePanda=False):
        firstJob = None
        for jobId in jobs:
            if self.__firstJobId and (jobId == self.__firstJobId):
                firstJob = jobs[jobId]['job']
                continue
            job = jobs[jobId]['job']
            self.failOneJob(transExitCode, pilotExitCode, job, ins=job.inFiles, pilotErrorDiag=pilotErrorDiag, updatePanda=updatePanda)
        if firstJob:
            self.failOneJob(transExitCode, pilotExitCode, firstJob, ins=firstJob.inFiles, pilotErrorDiag=pilotErrorDiag, updatePanda=updatePanda)
        os._exit(pilotExitCode)

    def stageInHPCJobs(self):
        tolog("Setting stage-in state until all input files have been copied")
        jobResult = 0
        pilotErrorDiag = ""
        self.__avail_files = {}
        failedJobIds = []
        for jobId in self.__jobs:
            try:
                job = self.__jobs[jobId]['job']
                # self.updateJobState(job, 'transferring', '')
                self.updateJobState(job, 'starting', '')

                # stage-in all input files (if necessary)
                jobRet, ins, statusPFCTurl, usedFAXandDirectIO = self.stageInOneJob(job, self.__jobSite, self.__jobs[job.jobId]['analysisJob'], self.__avail_files, pfc_name="PFC.xml")
                if jobRet.result[2] != 0:
                    tolog("Failing job with ec: %d" % (jobRet.result[2]))
                    jobResult = jobRet.result[2]
                    pilotErrorDiag = job.pilotErrorDiag
                    failedJobIds.append(jobId)
                    self.failOneJob(0, jobResult, job, ins=job.inFiles, pilotErrorDiag=pilotErrorDiag, updatePanda=True)
                    continue
                    #break
                job.displayJob()
                self.__jobs[job.jobId]['job'] = job
            except:
                tolog("stageInHPCJobsException")
                try:
                    tolog(traceback.format_exc())
                except:
                    tolog("Failed to print traceback")
                job = self.__jobs[jobId]['job']
                jobResult = PilotErrors.ERR_STAGEINFAILED
                pilotErrorDiag = "stageInHPCJobsException"
                failedJobIds.append(jobId)
                self.failOneJob(0, jobResult, job, ins=job.inFiles, pilotErrorDiag=pilotErrorDiag, updatePanda=True)

        for jobId in failedJobIds:
            del self.__jobs[jobId]
        #if jobResult != 0:
        #    self.failAllJobs(0, jobResult, self.__jobs, pilotErrorDiag=pilotErrorDiag)


    def updateEventRange(self, event_range_id, status='finished'):
        """ Update an event range on the Event Server """
        tolog("Updating an event range..")

        message = ""
        # url = "https://aipanda007.cern.ch:25443/server/panda"
        url = "https://pandaserver.cern.ch:25443/server/panda"
        node = {}
        node['eventRangeID'] = event_range_id

        # node['cpu'] =  eventRangeList[1]
        # node['wall'] = eventRangeList[2]
        node['eventStatus'] = status
        # tolog("node = %s" % str(node))

        # open connection
        ret = httpConnect(node, url, path=self.__pilotWorkingDir, mode="UPDATEEVENTRANGE")
        # response = ret[1]

        if ret[0]: # non-zero return code
            message = "Failed to update event range - error code = %d" % (ret[0])
        else:
            message = ""

        return ret[0], message


    def updateEventRanges(self, event_ranges):
        """ Update an event range on the Event Server """
        tolog("Updating event ranges..")

        message = ""
        #url = "https://aipanda007.cern.ch:25443/server/panda"
        url = "https://pandaserver.cern.ch:25443/server/panda"
        # eventRanges = [{'eventRangeID': '4001396-1800223966-4426028-1-2', 'eventStatus':'running'}, {'eventRangeID': '4001396-1800223966-4426028-2-2','eventStatus':'running'}]

        node={}
        node['eventRanges']=json.dumps(event_ranges)

        # open connection
        ret = pUtil.httpConnect(node, url, path='.', mode="UPDATEEVENTRANGES")
        # response = json.loads(ret[1])

        status = ret[0]
        if ret[0]: # non-zero return code
            message = "Failed to update event range - error code = %d, error: " % (ret[0], ret[1])
        else:
            response = json.loads(json.dumps(ret[1]))
            status = int(response['StatusCode'])
            message = json.dumps(response['Returns'])

        return status, message

    def getJobEventRanges(self, job, numRanges=2):
        """ Download event ranges from the Event Server """
        tolog("Server: Downloading new event ranges..")

        if os.environ.has_key('EventRanges') and os.path.exists(os.environ['EventRanges']):
            try:
                with open(os.environ['EventRanges']) as json_file:
                    events = json.load(json_file)
                    tolog(events)
                    return events
            except:
                tolog('Failed to open event ranges json file: %s' % traceback.format_exc())

        message = ""
        # url = "https://aipanda007.cern.ch:25443/server/panda"
        url = "https://pandaserver.cern.ch:25443/server/panda"

        node = {}
        node['pandaID'] = job.jobId
        node['jobsetID'] = job.jobsetID
        node['taskID'] = job.taskID
        node['nRanges'] = numRanges

        # open connection
        ret = httpConnect(node, url, path=os.getcwd(), mode="GETEVENTRANGES")
        response = ret[1]

        if ret[0]: # non-zero return code
            message = "Failed to download event range - error code = %d" % (ret[0])
            tolog(message)
            return []
        else:
            message = response['eventRanges']
            return json.loads(message)


    def updateHPCEventRanges(self):
        for jobId in self.__eventRanges:
            for eventRangeID in self.__eventRanges[jobId]:
                if self.__eventRanges[jobId][eventRangeID] == 'stagedOut' or self.__eventRanges[jobId][eventRangeID] == 'failed':
                    if self.__eventRanges[jobId][eventRangeID] == 'stagedOut':
                        eventStatus = 'finished'
                    else:
                        eventStatus = 'failed'
                    try:
                        ret, message = self.updateEventRange(eventRangeID, eventStatus)
                    except Exception, e:
                        tolog("Failed to update event range: %s, %s, exception: %s " % (eventRangeID, eventStatus, str(e)))
                    else:
                        if ret == 0:
                            self.__eventRanges[jobId][eventRangeID] = "Done"
                        else:
                            tolog("Failed to update event range: %s" % eventRangeID)


    def prepareHPCJob(self, job):
        tolog("Prepare for job %s" % job.jobId)
        current_dir = os.getcwd()
        os.chdir(job.workdir)
        tolog("Switch from current dir %s to job %s workdir %s" % (current_dir, job.jobId, job.workdir))

        #print self.__runCommandList
        #print self.getParentWorkDir()
        #print self.__job.workdir
        # 1. input files
        inputFiles = []
        inputFilesGlobal = []
        for inputFile in job.inFiles:
            #inputFiles.append(os.path.join(self.__job.workdir, inputFile))
            inputFilesGlobal.append(os.path.join(job.workdir, inputFile))
            inputFiles.append(os.path.join('HPCWORKINGDIR', inputFile))
        inputFileDict = dict(zip(job.inFilesGuids, inputFilesGlobal))
        self.__jobs[job.jobId]['inputFilesGlobal'] = inputFilesGlobal

        tagFiles = {}
        EventFiles = {}
        for guid in inputFileDict:
            if '.TAG.' in inputFileDict[guid]:
                tagFiles[guid] = inputFileDict[guid]
            elif not "DBRelease" in inputFileDict[guid]:
                EventFiles[guid] = {}
                EventFiles[guid]['file'] = inputFileDict[guid]

        # 2. create TAG file
        jobRunCmd = self.__jobs[job.jobId]['runCommandList'][0]
	usingTokenExtractor = 'TokenScatterer' in jobRunCmd or 'UseTokenExtractor=True' in jobRunCmd.replace("  ","").replace(" ","")
        if usingTokenExtractor:
            for guid in EventFiles:
                local_copy = False
                if guid in self.__avail_tag_files:
                    local_copy = True
                    try:
                        tolog("Copy TAG file from %s to %s" % (self.__avail_tag_files[guid]['TAG_path'], job.workdir))
                        shutil.copy(self.__avail_tag_files[guid]['TAG_path'], job.workdir)
                    except:
                        tolog("Failed to copy %s to %s" % (self.__avail_tag_files[guid]['TAG_path'], job.workdir))
                        local_copy = False
                if local_copy:
                    tolog("Tag file for %s already copied locally. Will not create it again" % guid)
                    EventFiles[guid]['TAG'] = self.__avail_tag_files[guid]['TAG']
                    EventFiles[guid]['TAG_guid'] = self.__avail_tag_files[guid]['TAG_guid']
                else:
                    tolog("Tag file for %s does not exist. Will create it." % guid)
                    inFiles = [EventFiles[guid]['file']]
                    input_tag_file, input_tag_file_guid = self.createTAGFile(self.__jobs[job.jobId]['runCommandList'][0], job.trf, inFiles, "MakeRunEventCollection.py")
                    if input_tag_file != "" and input_tag_file_guid != "":
                        tolog("Will run TokenExtractor on file %s" % (input_tag_file))
                        EventFiles[guid]['TAG'] = input_tag_file
                        EventFiles[guid]['TAG_guid'] = input_tag_file_guid
                        self.__avail_tag_files[guid] = {'TAG': input_tag_file, 'TAG_path': os.path.join(job.workdir, input_tag_file), 'TAG_guid': input_tag_file_guid}
                    else:
                        # only for current test
                        if len(tagFiles)>0:
                            EventFiles[guid]['TAG_guid'] = tagFiles.keys()[0]
                            EventFiles[guid]['TAG'] = tagFiles[tagFiles.keys()[0]]
                        else:
                            return -1, "Failed to create the TAG file", None

        # 3. create Pool File Catalog
        inputFileDict = dict(zip(job.inFilesGuids, inputFilesGlobal))
        poolFileCatalog = os.path.join(job.workdir, "PoolFileCatalog_HPC.xml")
        createPoolFileCatalog(inputFileDict, poolFileCatalog)
        inputFileDictTemp = dict(zip(job.inFilesGuids, inputFiles))
        poolFileCatalogTemp = os.path.join(job.workdir, "PoolFileCatalog_Temp.xml")
        poolFileCatalogTempName = "HPCWORKINGDIR/PoolFileCatalog_Temp.xml"
        createPoolFileCatalog(inputFileDictTemp, poolFileCatalogTemp)
        self.__jobs[job.jobId]['poolFileCatalog'] = poolFileCatalog
        self.__jobs[job.jobId]['poolFileCatalogTemp'] = poolFileCatalogTemp
        self.__jobs[job.jobId]['poolFileCatalogTempName'] = poolFileCatalogTempName

        # 4. getSetupCommand
        setupCommand = self.stripSetupCommand(self.__jobs[job.jobId]['runCommandList'][0], job.trf)
        _cmd = re.search('(source.+\;)', setupCommand)
        source_setup = None
        if _cmd:
            setup = _cmd.group(1)
            source_setup = setup.split(";")[0]
            #setupCommand = setupCommand.replace(source_setup, source_setup + " --cmtextratags=ATLAS,useDBRelease")
            # for test, asetup has a bug
            #new_source_setup = source_setup.split("cmtsite/asetup.sh")[0] + "setup-19.2.0-quick.sh"
            #setupCommand = setupCommand.replace(source_setup, new_source_setup)
        tolog("setup command: " + setupCommand)

        # 5. check if release-compact.tgz exists. If it exists, use it.
        preSetup = None
        postRun = None
        # yoda_setup_command = 'export USING_COMPACT=1; %s' % source_setup

        # 6. AthenaMP command
        runCommandList_0 = self.__jobs[job.jobId]['runCommandList'][0]
        runCommandList_0 = 'export USING_COMPACT=1; %s' % runCommandList_0
        # if yoda_setup_command:
        #     runCommandList_0 = self.__jobs[job.jobId]['runCommandList'][0]
        #     runCommandList_0 = runCommandList_0.replace(source_setup, yoda_setup_command)
        if not self.__copyInputFiles:
            jobInputFileList = None
            jobInputFileList = inputFilesGlobal[0]
            command_list = runCommandList_0.split(" ")
            command_list_new = []
            for command_part in command_list:
                if command_part.startswith("--input"):
                    command_arg = command_part.split("=")[0]
                    command_part_new = command_arg + "=" + jobInputFileList
                    command_list_new.append(command_part_new)
                else:
                    command_list_new.append(command_part)
            runCommandList_0 = " ".join(command_list_new)


            runCommandList_0 += " '--postExec' 'svcMgr.PoolSvc.ReadCatalog += [\"xmlcatalog_file:%s\"]'" % (poolFileCatalog)
        else:
            runCommandList_0 += " '--postExec' 'svcMgr.PoolSvc.ReadCatalog += [\"xmlcatalog_file:%s\"]'" % (poolFileCatalogTempName)

        # should not have --DBRelease and UserFrontier.py in HPC
        if not os.environ.has_key('Nordugrid_pilot'):
            runCommandList_0 = runCommandList_0.replace("--DBRelease=current", "").replace('--DBRelease="default:current"', '').replace("--DBRelease='default:current'", '')
            if 'RecJobTransforms/UseFrontier.py,' in runCommandList_0:
                runCommandList_0 = runCommandList_0.replace('RecJobTransforms/UseFrontier.py,', '')
            if ',RecJobTransforms/UseFrontier.py' in runCommandList_0:
                runCommandList_0 = runCommandList_0.replace(',RecJobTransforms/UseFrontier.py', '')
            if ' --postInclude=RecJobTransforms/UseFrontier.py ' in runCommandList_0:
                runCommandList_0 = runCommandList_0.replace(' --postInclude=RecJobTransforms/UseFrontier.py ', ' ')
            if '--postInclude "default:RecJobTransforms/UseFrontier.py"' in runCommandList_0:
                runCommandList_0 = runCommandList_0.replace('--postInclude "default:RecJobTransforms/UseFrontier.py"', ' ')
            runCommandList_0 = runCommandList_0.replace('--postInclude "default:PyJobTransforms/UseFrontier.py"', ' ')

        runCommandList_0 += " 1>athenaMP_stdout.txt 2>athenaMP_stderr.txt"
        runCommandList_0 = runCommandList_0.replace(";;", ";")
        #self.__jobs[job.jobId]['runCommandList'][0] = runCommandList_0

        # 7. Token Extractor file list
        # in the token extractor file list, the guid is the Event guid, not the tag guid.
        if usingTokenExtractor:
            tagFile_list = os.path.join(job.workdir, "TokenExtractor_filelist")
            handle = open(tagFile_list, 'w')
            for guid in EventFiles:
                tagFile = EventFiles[guid]['TAG']
                line = guid + ",PFN:" + tagFile + "\n"
                handle.write(line)
            handle.close()
            self.__jobs[job.jobId]['tagFile_list'] = tagFile_list
        else:
            self.__jobs[job.jobId]['tagFile_list'] = None

        # 8. Token Extractor command
        if usingTokenExtractor:
            setup = setupCommand
            tokenExtractorCmd = setup + " TokenExtractor -v  --source " + tagFile_list + " 1>tokenExtract_stdout.txt 2>tokenExtract_stderr.txt"
            tokenExtractorCmd = tokenExtractorCmd.replace(";;", ";").replace("; ;", ";")
            self.__jobs[job.jobId]['tokenExtractorCmd'] = tokenExtractorCmd
        else:
            self.__jobs[job.jobId]['tokenExtractorCmd'] = None

        if self.__yoda_to_zip:
            self.__jobs[job.jobId]['job'].outputZipName = os.path.join(self.__pilotWorkingDir, "EventService_premerge_%s.zip" % job.jobId)
            self.__jobs[job.jobId]['job'].outputZipEventRangesName = os.path.join(self.__pilotWorkingDir, "EventService_premerge_eventranges_%s.txt" % job.jobId)

        os.chdir(current_dir)
        tolog("Switch back from job %s workdir %s to current dir %s" % (job.jobId, job.workdir, current_dir))


        return 0, None, {"TokenExtractCmd": self.__jobs[job.jobId]['tokenExtractorCmd'], "AthenaMPCmd": runCommandList_0, "PreSetup": preSetup, "PostRun": postRun, 'PoolFileCatalog': poolFileCatalog, 'InputFiles': inputFilesGlobal, 'GlobalWorkingDir': job.workdir, 'zipFileName': self.__jobs[job.jobId]['job'].outputZipName, 'zipEventRangesName': self.__jobs[job.jobId]['job'].outputZipEventRangesName}

    def prepareHPCJobs(self):
        for jobId in self.__jobs:
            status, output, hpcJob = self.prepareHPCJob(self.__jobs[jobId]['job'])
            tolog("HPC Job %s: %s " % (jobId, hpcJob))
            if status == 0:
                self.__jobs[jobId]['hpcJob'] = hpcJob
            else:
                return status, output
        return 0, None

    def getJobDatasets(self, job):
        """ Get the datasets for the output files """

        # Get the default dataset
        if job.destinationDblock and job.destinationDblock[0] != 'NULL' and job.destinationDblock[0] != ' ':
            dsname = job.destinationDblock[0]
        else:
            dsname = "%s-%s-%s" % (time.localtime()[0:3]) # pass it a random name

        # Create the dataset dictionary
        # (if None, the dsname above will be used for all output files)
        datasetDict = getDatasetDict(job.outFiles, job.destinationDblock, job.logFile, job.logDblock)
        if datasetDict:
            tolog("Dataset dictionary has been verified: %s" % str(datasetDict))
        else:
            tolog("Dataset dictionary could not be verified, output files will go to: %s" % (dsname))

        return dsname, datasetDict

    def setupJobStageOutHPCEvent(self, job):
        if job.prodDBlockTokenForOutput is not None and len(job.prodDBlockTokenForOutput) > 0 and job.prodDBlockTokenForOutput[0] != 'NULL':
            siteInfo = getSiteInformation(self.getExperiment())
            objectstore_orig = siteInfo.readpar("objectstore")
            #siteInfo.replaceQueuedataField("objectstore", self.__job.prodDBlockTokenForOutput[0])
            espath = getFilePathForObjectStore(filetype="eventservice")
        else:
            #siteInfo = getSiteInformation(self.getExperiment())
            #objectstore = siteInfo.readpar("objectstore")
            espath = getFilePathForObjectStore(filetype="eventservice")
        espath = getFilePathForObjectStore(filetype="eventservice")
        tolog("EventServer objectstore path: " + espath)

        siteInfo = getSiteInformation(self.getExperiment())
        # get the copy tool
        setup = siteInfo.getCopySetup(stageIn=False)
        tolog("Copy Setup: %s" % (setup))

        dsname, datasetDict = self.getJobDatasets(job)
        report = getInitialTracingReport(userid=job.prodUserID, sitename=self.__jobSite.sitename, dsname=dsname, eventType="objectstore", analysisJob=self.__analysisJob, jobId=self.__job.jobId, jobDefId=self.__job.jobDefinitionID, dn=self.__job.prodUserID)
        self.__siteMover = objectstoreSiteMover(setup)


    def stageOutHPCEvent(self, output_info):
        eventRangeID, status, output = output_info
        self.__output_es_files.append(output)

        if status == 'failed':
            try:
                self.__eventRanges[eventRangeID] = 'failed'
            except Exception, e:
                tolog("!!WARNING!!2233!! update %s:%s threw an exception: %s" % (eventRangeID, 'failed', e))
        if status == 'finished':
            status, pilotErrorDiag, surl, size, checksum, self.arch_type = self.__siteMover.put_data(output, self.__espath, lfn=os.path.basename(output), report=self.__report, token=self.__job.destinationDBlockToken, experiment=self.__job.experiment)
            if status == 0:
                try:
                    #self.updateEventRange(eventRangeID)
                    self.__eventRanges[eventRangeID] = 'stagedOut'
                    tolog("Remove staged out output file: %s" % output)
                    os.remove(output)
                except Exception, e:
                    tolog("!!WARNING!!2233!! remove ouput file threw an exception: %s" % (e))
                    #self.__failedStageOuts.append(output_info)
                else:
                    tolog("remove output file has returned")
            else:
                tolog("!!WARNING!!1164!! Failed to upload file to objectstore: %d, %s" % (status, pilotErrorDiag))
                self.__failedStageOuts.append(output_info)


    def startHPCJobs(self):
        tolog("startHPCJobs")
        self.__hpcStatue = 'starting'
        self.updateAllJobsState('starting', self.__hpcStatue)

        status, output = self.prepareHPCJobs()
        if status != 0:
            tolog("Failed to prepare HPC jobs: status %s, output %s" % (status, output))
            self.failAllJobs(0, PilotErrors.ERR_UNKNOWN, self.__jobs, pilotErrorDiag=output)
            return 

        # setup stage out
        #self.setupStageOutHPCEvent()

        self.__hpcStatus = None
        self.__hpcLog = None

        hpcManager = self.__hpcManager
        totalCores = hpcManager.getCoreCount()
        totalJobs = len(self.__jobs.keys())
        if totalJobs < 1:
            totalJobs = 1
        avgCores = totalCores / totalJobs
        hpcJobs = {}
        for jobId in self.__jobs:
            self.__jobs[jobId]['job'].coreCount = avgCores
            if len(self.__eventRanges[jobId]) > 0:
                hpcJobs[jobId] = self.__jobs[jobId]['hpcJob']
        hpcManager.initJobs(hpcJobs, self.__jobEventRanges)

        totalCores = hpcManager.getCoreCount()
        avgCores = totalCores / totalJobs
        for jobId in self.__jobs:
            self.__jobs[jobId]['job'].coreCount = avgCores

        if hpcManager.isLocalProcess():
            self.__hpcStatue = 'running'
            self.updateAllJobsState('running', self.__hpcStatue)

        tolog("Submit HPC job")
        hpcManager.submit()
        tolog("Submitted HPC job")

        if hpcManager.isLocalProcess():
            self.__hpcStatue = 'closed'
            self.updateAllJobsState('finished', self.__hpcStatue)

        hpcManager.setPandaJobStateFile(self.__jobStateFile)
        #self.__stageout_threads = defRes['stageout_threads']
        hpcManager.setStageoutThreads(self.__stageout_threads)
        hpcManager.saveState()
        self.__hpcManager = hpcManager

    def startHPCSlaveJobs(self):
        tolog("Setup HPC Manager")
        hpcManager = HPCManager(globalWorkingDir=self.__pilotWorkingDir)
        tolog("Submit HPC job")
        hpcManager.submit()
        tolog("Submitted HPC job")

    def runHPCEvent(self):
        tolog("runHPCEvent")
        threadpool = ThreadPool(self.__stageout_threads)
        hpcManager = self.__hpcManager

        try:
            old_state = None
            time_start = time.time()
            while not hpcManager.isFinished():
                state = hpcManager.poll()
                self.__job.setHpcStatus(state)
                if old_state is None or old_state != state or time.time() > (time_start + 60*10):
                    old_state = state
                    time_start = time.time()
                    tolog("HPCManager Job stat: %s" % state)
                    self.__JR.updateJobStateTest(self.__job, self.__jobSite, self.__node, mode="test")
                    rt = RunJobUtilities.updatePilotServer(self.__job, self.getPilotServer(), self.getPilotPort())
                    self.__JR.updatePandaServer(self.__job, self.__jobSite, self.__node, 25443)

                if state and state == 'Running':
                    self.__job.jobState = "running"
                    self.__job.setState([self.__job.jobState, 0, 0])
                if state and state == 'Complete':
                    break
                outputs = hpcManager.getOutputs()
                for output in outputs:
                    #self.stageOutHPCEvent(output)
                    threadpool.add_task(self.stageOutHPCEvent, output)

                time.sleep(30)
                self.updateHPCEventRanges()

            tolog("HPCManager Job Finished")
            self.__job.setHpcStatus('stagingOut')
            rt = RunJobUtilities.updatePilotServer(self.__job, self.getPilotServer(), self.getPilotPort())
            self.__JR.updatePandaServer(self.__job, self.__jobSite, self.__node, 25443)
        except:
            tolog("RunHPCEvent failed: %s" % traceback.format_exc())

        for i in range(3):
            try:
                tolog("HPC Stage out outputs retry %s" % i)
                hpcManager.flushOutputs()
                outputs = hpcManager.getOutputs()
                for output in outputs:
                    #self.stageOutHPCEvent(output)
                    threadpool.add_task(self.stageOutHPCEvent, output)

                self.updateHPCEventRanges()
                threadpool.wait_completion()
                self.updateHPCEventRanges()
            except:
                tolog("RunHPCEvent stageout outputs retry %s failed: %s" % (i, traceback.format_exc()))

        for i in range(3):
            try:
                tolog("HPC Stage out failed outputs retry %s" % i)
                failedStageOuts = self.__failedStageOuts
                self.__failedStageOuts = []
                for failedStageOut in failedStageOuts:
                    threadpool.add_task(self.stageOutHPCEvent, failedStageOut)
                threadpool.wait_completion()
                self.updateHPCEventRanges()
            except:
                tolog("RunHPCEvent stageout failed outputs retry %s failed: %s" % (i, traceback.format_exc()))

        self.__job.setHpcStatus('finished')
        self.__JR.updatePandaServer(self.__job, self.__jobSite, self.__node, 25443)
        self.__hpcStatus, self.__hpcLog = hpcManager.checkHPCJobLog()
        tolog("HPC job log status: %s, job log error: %s" % (self.__hpcStatus, self.__hpcLog))
        

    def startEventStager(self):
        try:
            tolog("Starting Event Stager")
            # get the copy tool
            setup = self.__siteInfo.getCopySetup(stageIn=False)

            espath = getFilePathForObjectStore(filetype="eventservice")
            token = None
            
            self.__eventStager = EventStager(workDir=self.__pilotWorkingDir, setup=setup, esPath=espath, token=token, experiment=self.getExperiment(), userid=self.__userid, sitename=self.__jobSite.sitename, threads=self.__stageout_threads, outputDir=self.getOutputDir(), yodaToOS=self.__yoda_to_os)
            self.__eventStager.start()
        except:
            tolog("Failed to start Event Stager: %s" % traceback.format_exc())

    def getEventStagerLog(self):
        try:
            return self.__eventStager.getLog()
        except:
            tolog("Failed to get Event Stager Log: %s" % traceback.format_exc())
            return None

    def updateEventRangesFromStager(self):
        tolog("updateEventRangesFromStager")
        all_files = os.listdir(self.__pilotWorkingDir)
        for file in all_files:
            if file.endswith(".staged.reported"):
                filename = os.path.join(self.__pilotWorkingDir, file)
                handle = open(filename)
                for output_info in handle:
                    if len(output_info)<2:
                        continue
                    jobId, eventRangeID, status, output = output_info.split(" ")
                    if jobId not in self.__eventRanges:
                        self.__eventRanges[jobId] = {}
                    self.__eventRanges[jobId][eventRangeID] = 'Done'
                handle.close()
            if file.endswith(".staged"):
                filename = os.path.join(self.__pilotWorkingDir, file)
                handle = open(filename)
                for output_info in handle:
                    jobId, eventRangeID, status, output = output_info.split(" ")
                    self.__eventRanges[jobId][eventRangeID] = 'stagedOut'
                handle.close()
                self.updateHPCEventRanges()
                os.rename(file, file + ".reported")

    def monitorEventStager(self):
        try:
            self.__eventStager.monitor()
            self.updateEventRangesFromStager()
        except:
            tolog("Failed to monitor Event Stager: %s" % traceback.format_exc())

    def finishEventStager(self):
        try:
            self.__eventStager.finish()
        except:
            tolog("failed to finish event ranges %s" % traceback.format_exc())

    def isEventStagerFinished(self):
        try:
            return self.__eventStager.isFinished()
        except:
            tolog("Failed in check Event Stager status: %s" % traceback.format_exc())
            return False

<<<<<<< HEAD
    def getJobMetrics(self, job):
        jobMetricsFileName = "jobMetrics-yoda-%s.json" % job.jobId
        jobMetricsFile = os.path.join(job.workdir, jobMetricsFileName)
        if not os.path.exists(jobMetricsFile):
            tolog("Yoda job metrics file %s doesn't exist" % jobMetricsFile)
        else:
            file = open(jobMetricsFile)
            jobMetrics = json.load(file)
            return jobMetrics
        return None

    def checkJobMetrics(self):
        try:
            for jobId in self.__jobs:
                # self.__jobs[jobId]['job'].coreCount = avgCores
                jobMetrics = self.getJobMetrics(self.__jobs[jobId]['job'])
                if jobMetrics:
                    self.__jobs[jobId]['job'].cpuConsumptionUnit = 's'
                    coreCount = self.__jobs[jobId]['job'].coreCount
                    if coreCount < 1:
                        coreCount = 1
                    self.__jobs[jobId]['job'].coreCount = jobMetrics[jobId]['collect']['cores']
                    self.__jobs[jobId]['job'].cpuConsumptionTime = jobMetrics[jobId]['collect']['totalCPUHour']/coreCount
                    self.__jobs[jobId]['job'].timeExe = jobMetrics[jobId]['collect']['totalTime']
                    self.__jobs[jobId]['job'].yodaSetupTime = jobMetrics[jobId]['collect']['setupTime']
                    self.__jobs[jobId]['job'].yodaTotalTime = jobMetrics[jobId]['collect']['totalTime']
                    self.__jobs[jobId]['job'].yodaTotalCPUHour = jobMetrics[jobId]['collect']['totalCPUHour']
                    self.__jobs[jobId]['job'].yodaProcessCPUHour = jobMetrics[jobId]['collect']['processCPUHour']
                    self.__jobs[jobId]['job'].yodaCores = jobMetrics[jobId]['collect']['cores']
                    self.__jobs[jobId]['job'].yodaQueueEvents = jobMetrics[jobId]['collect']['queuedEvents']
                    self.__jobs[jobId]['job'].yodaProcessedEvents = jobMetrics[jobId]['collect']['processedEvents']
                    self.__jobs[jobId]['job'].avgProcessTimePerEvent = jobMetrics[jobId]['collect']['avgTimePerEvent']
                    job = self.__jobs[jobId]['job']
                    job.cpuConversionFactor = 1
                    tolog("Job CPU usage: %s %s" % (job.cpuConsumptionTime, job.cpuConsumptionUnit))
                    tolog("Job CPU conversion factor: %1.10f" % (job.cpuConversionFactor))
        except:
            tolog("Failed in check job metrics: %s" % traceback.format_exc())

    def stageOutZipFiles(self):
        try:
            siteInfo = getSiteInformation(self.getExperiment())
            # get the copy tool
            setup = siteInfo.getCopySetup(stageIn=False)
            tolog("Copy Setup: %s" % (setup))
            espath = getFilePathForObjectStore(filetype="eventservice")
            tolog("ES path: %s" % (espath))
            os_bucket_id = siteInfo.getObjectstoresField('os_bucket_id', 'eventservice', queuename=self.__jobSite.computingElement)
            tolog("Will create a list using the default bucket ID: %s for queue %s" % (os_bucket_id, self.__jobSite.computingElement))

            self.__siteMover = objectstoreSiteMover(setup)

            for jobId in self.__jobs:
                try:
                    tolog("Checking zip status of job %s" % jobId)
                    zipFileName = self.__jobs[jobId]['job'].outputZipName
                    #zipFile = os.path.join(self.__jobs[jobId]['job'].workdir, zipFileName)
                    zipEventRangeName = self.__jobs[jobId]['job'].outputZipEventRangesName
                    tolog("Checking zip file: %s" % zipFileName)
                    if zipFileName is None or (not os.path.exists(zipFileName)):
                        tolog("Zip file %s doesn't exits, will not stage out." % (zipFileName))
                        continue
                    if  zipEventRangeName is None or (not os.path.exists(zipEventRangeName)):
                        tolog("Zip event ranges file %s doesn't exits, will not stage out." % (zipEventRangeName))
                        continue

                    job = self.__jobs[jobId]['job']
                    dsname, datasetDict = self.getJobDatasets(job)
                    report = getInitialTracingReport(userid=job.prodUserID, sitename=self.__jobSite.sitename, dsname=dsname, eventType="objectstore", analysisJob=False, jobId=job.jobId, jobDefId=job.jobDefinitionID, dn=job.prodUserID)
                    ret_status, pilotErrorDiag, surl, size, checksum, arch_type = self.__siteMover.put_data(zipFileName, espath, lfn=os.path.basename(zipFileName), report=report, token=None, experiment='ATLAS')
                    if ret_status == 0:
                        eventRanges = []
                        self.__jobs[jobId]['job'].outputZipBucketID = os_bucket_id
                        self.updateJobState(job, 'running', 'stagingOut', final=False, updatePanda=True)
                        dumpFile = self.__jobs[jobId]['job'].outputZipEventRangesName
                        file = open(dumpFile)
                        for line in file:
                            line = line.strip()
                            if len(line):
                                eventRangeID = line.split(" ")[0]
                                eventRanges.append({'eventRangeID': eventRangeID, 'eventStatus': 'finished', 'objstoreID': os_bucket_id})
                        for chunkEventRanges in pUtil.chunks(eventRanges, 100):
                            tolog("Update event ranges: %s" % chunkEventRanges)
                            status, output = self.updateEventRanges(chunkEventRanges)
                            tolog("Update Event ranges status: %s, output: %s" % (status, output))
                    else:
                        tolog("Failed to stageout %s: %s" % (zipFile, pilotErrorDiag))
                except:
                    tolog("Failed to stageout zip files: %s" % (traceback.format_exc()))
        except:
            tolog("Failed to stageout zip files: %s" % traceback.format_exc())

=======
>>>>>>> 8bf2f668
    def runHPCEventJobsWithEventStager(self, useEventStager=False):
        tolog("runHPCEventWithEventStager")
        hpcManager = self.__hpcManager
        if useEventStager:
            self.startEventStager()

        try:
            old_state = None
            time_start = time.time()
            state = hpcManager.poll()
            self.__hpcStatue = state
            self.updateAllJobsState('starting', self.__hpcStatue, updatePanda=True)

            while not hpcManager.isFinished():
                state = hpcManager.poll()
                self.__hpcStatue = state
                if old_state is None or old_state != state or time.time() > (time_start + 60*10):
                    old_state = state
                    time_start = time.time()
                    tolog("HPCManager Job stat: %s" % state)
                    self.checkJobMetrics()
                    if state and state == 'Running':
                        self.updateAllJobsState('running', self.__hpcStatue, updatePanda=True)

                if state and state == 'Complete':
                    break

                if useEventStager:
                    self.monitorEventStager()
                time.sleep(30)

            tolog("HPCManager Job Finished")
            self.__hpcStatue = 'stagingOut'
            self.checkJobMetrics()
            self.updateAllJobsState('running', self.__hpcStatue)
        except:
            tolog("RunHPCEvent failed: %s" % traceback.format_exc())

<<<<<<< HEAD
        self.stageOutZipFiles()

=======
>>>>>>> 8bf2f668
        if useEventStager:
            try:
                self.finishEventStager()
                while not self.isEventStagerFinished():
                    self.monitorEventStager()
                    time.sleep(30)

                eventStager_log = self.getEventStagerLog()
                for jobId in self.__jobs:
                    job_workdir = self.__jobs[jobId]['job'].workdir
                    tolog("Copy event stager log %s to job %s work dir %s" % (eventStager_log, jobId, job_workdir))
                    shutil.copy(eventStager_log, job_workdir)
            except:
                tolog("Waiting EventStager: %s" % traceback.format_exc())

        try:
            hpcManager.postRun()
        except:
            tolog("HPCManager postRun: %s" % traceback.format_exc())

        self.__hpcStatue = 'finished'
        self.updateAllJobsState('running', self.__hpcStatue)
        self.__hpcStatus, self.__hpcLog = hpcManager.checkHPCJobLog()
        tolog("HPC job log status: %s, job log error: %s" % (self.__hpcStatus, self.__hpcLog))


    def check_unmonitored_jobs(self):
        all_jobs = {}
        all_files = os.listdir(self.__pilotWorkingDir)
        for file in all_files:
            if re.search('Job_[0-9]+.json', file):
                filename = os.path.join(self.__pilotWorkingDir, file)
                jobId = file.replace("Job_", "").replace(".json", "")
                all_jobs[jobId] = filename
        pUtil.tolog("Found jobs: %s" % all_jobs)
        for jobId in all_jobs:
            try:
                with open(all_jobs[jobId]) as inputFile:
                    content = json.load(inputFile)
                job = Job.Job()
                job.setJobDef(content['data'])
                job.workdir = content['workdir']
                job.experiment = content['experiment']
                runCommandList = content.get('runCommandList', [])
                logGUID = content['data'].get('logGUID', "")
                if logGUID != "NULL" and logGUID != "":
                    job.tarFileGuid = logGUID
                if job.prodUserID:
                    self.__userid = job.prodUserID
                job.outFiles = []

                if (not job.workdir) or (not os.path.exists(job.workdir)):
                    pUtil.tolog("Job %s work dir %s doesn't exit, will not add it to monitor" % (job.jobId, job.workdir))
                    continue
                if jobId not in self.__jobs:
                    self.__jobs[jobId] = {}
                self.__jobs[jobId]['job'] = job
                self.__jobs[job.jobId]['JR'] = JobRecovery(pshttpurl='https://pandaserver.cern.ch', pilot_initdir=job.workdir)
                self.__jobs[job.jobId]['runCommandList'] = runCommandList
                self.__eventRanges[job.jobId] = {}
            except:
                pUtil.tolog("Failed to load unmonitored job %s: %s" % (jobId, traceback.format_exc()))

    def recoveryJobs(self):
        tolog("Start to recovery job.")
        job_state_file = self.getJobStateFile()
        JS = JobState()
        JS.get(job_state_file)
        _job, _site, _node, _recoveryAttempt = JS.decode()
        #self.__job = _job
        self.__jobs[_job.jobId] = {'job': _job}
        self.__jobSite = _site

        # set node info
        self.__node = Node.Node()
        self.__node.setNodeName(os.uname()[1])
        self.__node.collectWNInfo(self.__jobSite.workdir)

        tolog("The job state is %s" % _job.jobState)
        if _job.jobState in ['starting', 'transfering']:
            tolog("The job hasn't started to run, will not recover it. Just finish it.")
            return False

        os.chdir(self.__jobSite.workdir)
        self.__jobs[_job.jobId]['JR'] = JobRecovery(pshttpurl='https://pandaserver.cern.ch', pilot_initdir=_job.workdir)
        self.__pilotWorkingDir = os.path.dirname(_job.workdir)
        self.__siteInfo = getSiteInformation(self.getExperiment())
        self.__userid = "HPCEventRecovery"

        self.check_unmonitored_jobs()

        return True

    def recoveryHPCManager(self):
        logFileName = None
        tolog("Recover Lost HPC Event job")
        tolog("runJobHPCEvent.getPilotLogFilename=%s"% self.getPilotLogFilename())
        if self.getPilotLogFilename() != "":
            logFileName = self.getPilotLogFilename()
        hpcManager = HPCManager(globalWorkingDir=self.__pilotWorkingDir, logFileName=logFileName)
        hpcManager.recoveryState()
        self.__hpcManager = hpcManager
        self.__stageout_threads = hpcManager.getStageoutThreads()

    def finishOneJob(self, job):
        tolog("Finishing job %s" % job.jobId)
        current_dir = os.getcwd()
        os.chdir(job.workdir)
        tolog("Switch from current dir %s to job %s workdir %s" % (current_dir, job.jobId, job.workdir))

        pilotErrorDiag = ""
        if job.inFiles:
            ec = pUtil.removeFiles(job.workdir, job.inFiles)
        if job.outputZipName:
            ec = pUtil.removeFiles(job.workdir, [job.outputZipName])
        #if self.__output_es_files:
        #    ec = pUtil.removeFiles("/", self.__output_es_files)


        errorCode = PilotErrors.ERR_UNKNOWN
        if job.attemptNr < 10:
            errorCode = PilotErrors.ERR_ESRECOVERABLE

        if (not job.jobId in self.__eventRanges) or len(self.__eventRanges[job.jobId]) == 0:
            tolog("Cannot get event ranges")
            pilotErrorDiag = "Cannot get event ranges"
            # self.failOneJob(0, errorCode, job, pilotErrorDiag="Cannot get event ranges", final=True, updatePanda=False)
            # return -1
        else:
            if job.jobId in self.__eventRanges:
                eventRanges = self.__eventRanges[job.jobId]
                # check whether all event ranges are handled
                tolog("Total event ranges: %s" % len(eventRanges))
                not_handled_events = eventRanges.values().count('new')
                tolog("Not handled events: %s" % not_handled_events)
                done_events = eventRanges.values().count('Done')
                tolog("Finished events: %s" % done_events)
                stagedOut_events = eventRanges.values().count('stagedOut')
                tolog("stagedOut but not updated to panda server events: %s" % stagedOut_events)
                if done_events + stagedOut_events:
                    errorCode = PilotErrors.ERR_ESRECOVERABLE
                if not_handled_events + stagedOut_events:
                    tolog("Not all event ranges are handled. failed job")
                    # self.failOneJob(0, errorCode, job, pilotErrorDiag="Not All events are handled(total:%s, left:%s)" % (len(eventRanges), not_handled_events + stagedOut_events), final=True, updatePanda=False)
                    # return -1
                    pilotErrorDiag="Not All events are handled(total:%s, left:%s)" % (len(eventRanges), not_handled_events + stagedOut_events)

        dsname, datasetDict = self.getJobDatasets(job)
        tolog("dsname = %s" % (dsname))
        tolog("datasetDict = %s" % (datasetDict))

        # Create the output file dictionary needed for generating the metadata
        ec, pilotErrorDiag, outs, outsDict = RunJobUtilities.prepareOutFiles(job.outFiles, job.logFile, job.workdir, fullpath=True)
        if ec:
            # missing output file (only error code from prepareOutFiles)
            # self.failOneJob(job.result[1], ec, job, pilotErrorDiag=pilotErrorDiag)
            errorCode = ec
            pilotErrorDiag += pilotErrorDiag
        tolog("outsDict: %s" % str(outsDict))

        # Create metadata for all successfully staged-out output files (include the log file as well, even if it has not been created yet)
        ec, job, outputFileInfo = self.createFileMetadata([], job, outsDict, dsname, datasetDict, self.__jobSite.sitename)
        if ec:
            # self.failOneJob(0, ec, job, pilotErrorDiag=job.pilotErrorDiag)
            errorCode = ec
            pilotErrorDiag += job.pilotErrorDiag
            self.failOneJob(0, ec, job, pilotErrorDiag=pilotErrorDiag, final=True, updatePanda=False)
            return -1

        # Rename the metadata produced by the payload
        # if not pUtil.isBuildJob(outs):
        self.moveTrfMetadata(job.workdir, job.jobId)

        # Check the job report for any exit code that should replace the res_tuple[0]
        res0, exitAcronym, exitMsg = self.getTrfExitInfo(0, job.workdir)
        res = (res0, exitMsg, exitMsg)

        # Payload error handling
        ed = ErrorDiagnosis()
        job = ed.interpretPayload(job, res, False, 0, self.__jobs[job.jobId]['runCommandList'], self.getFailureCode())
        if job.result[1] != 0 or job.result[2] != 0:
            self.failOneJob(job.result[1], job.result[2], job, pilotErrorDiag=job.pilotErrorDiag, final=True, updatePanda=False)
            return -1

        job.jobState = "finished"
        job.setState([job.jobState, 0, 0])
        job.jobState = job.result
        rt = RunJobUtilities.updatePilotServer(job, self.getPilotServer(), self.getPilotPort(), final=True)

        tolog("Panda Job %s Done" % job.jobId)
        #self.sysExit(self.__job)
        self.cleanup(job)
        tolog("Switch back from job %s workdir %s to current dir %s" % (job.jobId, job.workdir, current_dir))
        os.chdir(current_dir)
        tolog("Finished job %s" % job.jobId)

    def copyLogFilesToJob(self):
        found_dirs = {}
        found_files = {}
        all_files = os.listdir(self.__pilotWorkingDir)
        for file in all_files:
            path = os.path.join(self.__pilotWorkingDir, file)
            if os.path.isdir(path):
                if file not in ['HPC', 'lib', 'radical', 'saga'] and not file.startswith("PandaJob_"):
                    if file == 'rank_0' or not file.startswith('ranksd_'):
                        found_dirs[file] = path
                        tolog("Found log dir %s" % path)
            else:
                if not (file.endswith(".py") or file.endswith(".pyc")):
                    found_files[file] = path
                    tolog("Found log file %s" % path)

        for jobId in self.__jobs:
            job = self.__jobs[jobId]['job']
            tolog("Copy log files to job %s work dir %s" % (jobId, job.workdir))
            for file in found_dirs:
                path = found_dirs[file]
                dest_dir = os.path.join(job.workdir, file)
                try:
                    if file == 'rank_0' or (file.startswith("rank_") and os.path.exists(dest_dir)):
                        pUtil.recursive_overwrite(path, dest_dir)
                except:
                    tolog("Failed to copy %s to %s: %s" % (path, dest_dir, traceback.format_exc()))
            for file in found_files:
                #if '.dump.' in file and not file.startswith(str(jobId)):
                #    continue
                path = found_files[file]
                dest_dir = os.path.join(job.workdir, file)
                try:
<<<<<<< HEAD
                    if file.endswith(".dump") or file.startswith("metadata-") or file.startswith("jobState-") or file.startswith("Job_") or file.startswith("jobMetrics-yoda"):
=======
                    if file.endswith(".dump") or file.startswith("metadata-"):
>>>>>>> 8bf2f668
                        if str(jobId) in file:
                            pUtil.recursive_overwrite(path, dest_dir)
                    else:
                        pUtil.recursive_overwrite(path, dest_dir)
                except:
                    tolog("Failed to copy %s to %s: %s" % (path, dest_dir, traceback.format_exc()))

    def finishJobs(self):
        try:
            self.__hpcManager.finishJob()
        except:
            tolog(sys.exc_info()[1])
            tolog(sys.exc_info()[2])

        try:
            tolog("Copying Log files to Job working dir")
            self.copyLogFilesToJob()
        except:
            tolog("Failed to copy log files to job working dir: %s" % (traceback.format_exc()))

        # If payload leaves the input files, delete them explicitly
        firstJob = None
        for jobId in self.__jobs:
            try:
                if self.__firstJobId and (jobId == self.__firstJobId):
                    firstJob = self.__jobs[jobId]['job']
                    continue

                job = self.__jobs[jobId]['job']
                self.finishOneJob(job)
            except:
                tolog("Failed to finish one job %s: %s" % (job.jobId, traceback.format_exc()))
        if firstJob:
            try:
                self.finishOneJob(firstJob)
            except:
                tolog("Failed to finish the first job %s: %s" % (firstJob.jobId, traceback.format_exc()))
        time.sleep(1)

if __name__ == "__main__":

    tolog("Starting RunJobHpcEvent")

    if not os.environ.has_key('PilotHomeDir'):
        os.environ['PilotHomeDir'] = os.getcwd()

    # define a new parent group
    os.setpgrp()

    runJob = RunJobHpcEvent()
    try:
        runJob.setupHPCEvent()
        if runJob.getRecovery():
            # recovery job
            runJob.recoveryJobs()
            runJob.recoveryHPCManager()
            #runJob.runHPCEvent()
            runJob.runHPCEventJobsWithEventStager(useEventStager=False)
        else:
            runJob.setupHPCManager()
            runJob.getHPCEventJobs()
            runJob.stageInHPCJobs()
            runJob.startHPCJobs()
            #runJob.runHPCEvent()
            runJob.runHPCEventJobsWithEventStager(useEventStager=False)
    except:
        tolog("RunJobHpcEventException")
        tolog(traceback.format_exc())
        tolog(sys.exc_info()[1])
        tolog(sys.exc_info()[2])
    finally:
        runJob.finishJobs()<|MERGE_RESOLUTION|>--- conflicted
+++ resolved
@@ -1209,7 +1209,6 @@
             tolog("Failed in check Event Stager status: %s" % traceback.format_exc())
             return False
 
-<<<<<<< HEAD
     def getJobMetrics(self, job):
         jobMetricsFileName = "jobMetrics-yoda-%s.json" % job.jobId
         jobMetricsFile = os.path.join(job.workdir, jobMetricsFileName)
@@ -1302,8 +1301,6 @@
         except:
             tolog("Failed to stageout zip files: %s" % traceback.format_exc())
 
-=======
->>>>>>> 8bf2f668
     def runHPCEventJobsWithEventStager(self, useEventStager=False):
         tolog("runHPCEventWithEventStager")
         hpcManager = self.__hpcManager
@@ -1342,11 +1339,8 @@
         except:
             tolog("RunHPCEvent failed: %s" % traceback.format_exc())
 
-<<<<<<< HEAD
         self.stageOutZipFiles()
 
-=======
->>>>>>> 8bf2f668
         if useEventStager:
             try:
                 self.finishEventStager()
@@ -1576,11 +1570,7 @@
                 path = found_files[file]
                 dest_dir = os.path.join(job.workdir, file)
                 try:
-<<<<<<< HEAD
                     if file.endswith(".dump") or file.startswith("metadata-") or file.startswith("jobState-") or file.startswith("Job_") or file.startswith("jobMetrics-yoda"):
-=======
-                    if file.endswith(".dump") or file.startswith("metadata-"):
->>>>>>> 8bf2f668
                         if str(jobId) in file:
                             pUtil.recursive_overwrite(path, dest_dir)
                     else:
