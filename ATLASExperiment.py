--- conflicted
+++ resolved
@@ -1947,11 +1947,8 @@
             elif exitcode != 0 or "Error:" in output or "(ERROR):" in output:
                 # if time out error, don't bother with trying another cmtconfig
 
-<<<<<<< HEAD
                 tolog("ATLAS setup for SITEROOT failed: ec=%s, output=%s" % (str(exitcode), output))
-=======
-                tolog("ATLAS setup for SITEROOT failed: ec=%d, output=%s" % (exitcode, output))
->>>>>>> 482b9d15
+
                 if "No such file or directory" in output:
                     pilotErrorDiag = "getProperSiterootAndCmtconfig: Missing installation: %s" % (output)
                     tolog("!!WARNING!!1996!! %s" % (pilotErrorDiag))
@@ -3097,11 +3094,7 @@
         homePackage = argdict.get('homePackage', '')
         cmtconfig = argdict.get('cmtconfig', '')
         summary = self.getUtilityJSONFilename()
-<<<<<<< HEAD
         workdir = argdict.get('workdir', '.')
-=======
-
->>>>>>> 482b9d15
         interval = 60
         
         default_release = "20.1.5"
@@ -3121,7 +3114,6 @@
         cacheVer = homePackage.split('/')[-1]
 
         # Could anything be extracted?
-<<<<<<< HEAD
         #if homePackage == cacheVer: # (no)
         if isAGreaterOrEqualToB(default_release, release) or default_release == release: # or NG
             # This means there is no patched release available, ie. we need to use the fallback
@@ -3131,13 +3123,6 @@
             useDefault = False
             tolog("%s <= %s" % (default_release, release))
         useDefault = True
-=======
-        if homePackage == cacheVer: # (no)
-            # This means there is no patched release available, ie. we need to use the fallback
-            useDefault = True
-        else:
-            useDefault = False
->>>>>>> 482b9d15
 
         if useDefault:
             tolog("Will use default (fallback) setup for MemoryMonitor since patched release number is needed for the setup, and none is available")
@@ -3162,11 +3147,7 @@
 
         # Now add the MemoryMonitor command
         cmd += "; MemoryMonitor --pid %d --filename %s --json-summary %s --interval %d" % (pid, "memory_monitor_output.txt", summary, interval)
-<<<<<<< HEAD
         cmd = "cd " + workdir + ";" + cmd
-        tolog("cmd=%s"%cmd)
-=======
->>>>>>> 482b9d15
 
         return cmd
 
