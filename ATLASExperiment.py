# Class definition:
#   ATLASExperiment
#   This class is the ATLAS experiment class inheriting from Experiment
#   Instances are generated with ExperimentFactory via pUtil::getExperiment()
#   Implemented as a singleton class
#   http://stackoverflow.com/questions/42558/python-and-the-singleton-pattern

# Import relevant python/pilot modules
from Experiment import Experiment               # Main experiment class
from pUtil import tolog                         # Logging method that sends text to the pilot log
from pUtil import readpar                       # Used to read values from the schedconfig DB (queuedata)
from pUtil import isAnalysisJob                 # Is the current job a user analysis job or a production job?
from pUtil import grep                          # Grep function - reimplement using cli command
from pUtil import getCmtconfig                  # Get the cmtconfig from the job def or queuedata
from pUtil import getCmtconfigAlternatives      # Get a list of locally available cmtconfigs
from pUtil import verifyReleaseString           # To verify the release string (move to Experiment later)
from pUtil import getProperTimeout              # 
from pUtil import timedCommand                  # Protect cmd with timed_command
from pUtil import getSiteInformation            # Get the SiteInformation object corresponding to the given experiment
from pUtil import isBuildJob                    # Is the current job a build job?
from pUtil import remove                        # Used to remove redundant file before log file creation
from pUtil import extractFilePaths              # Used by verifySetupCommand
from pUtil import getInitialDirs                # Used by getModernASetup()
from PilotErrors import PilotErrors             # Error codes
from FileHandling import readFile, writeFile    # File handling methods
from RunJobUtilities import dumpOutput          # ASCII dump
from RunJobUtilities import getStdoutFilename   #
from RunJobUtilities import findVmPeaks         #
from RunJobUtilities import getSourceSetup      #

# Standard python modules
import re
import os
import time
import commands
from glob import glob

class ATLASExperiment(Experiment):

    # private data members
    __experiment = "ATLAS"                 # String defining the experiment
    __instance = None                      # Boolean used by subclasses to become a Singleton
    __warning = ""
    __analysisJob = False
    __job = None                           # Current Job object
    __error = PilotErrors()                # PilotErrors object
    __doFileLookups = False                # True for LFC based file lookups
    __atlasEnv = False                     # True for releases beginning with "Atlas-"

    # Required methods

    def __init__(self):
        """ Default initialization """

        # e.g. self.__errorLabel = errorLabel
        pass

    def __new__(cls, *args, **kwargs):
        """ Override the __new__ method to make the class a singleton """

        if not cls.__instance:
            cls.__instance = super(ATLASExperiment, cls).__new__(cls, *args, **kwargs)

        return cls.__instance

    def getExperiment(self):
        """ Return a string with the experiment name """

        return self.__experiment

    def setParameters(self, *args, **kwargs):
        """ Set any internally needed variables """

        # set initial values
        self.__job = kwargs.get('job', None)
        if self.__job:
            self.__analysisJob = isAnalysisJob(self.__job.trf)
        else:
            self.__warning = "setParameters found no job object"

    def updateCmd1WithProject(self, cmd1, atlasProject):
        """ Add the known project to the setup command """

        if atlasProject != "" and atlasProject not in cmd1:
            cmd1 = cmd1.replace("notest","%s,notest" % (atlasProject))

        tolog("cmd1 = %s" % (cmd1))

        return cmd1

    def addMAKEFLAGS(self, jobCoreCount, cmd2):
        """ Correct for multi-core if necessary (especially important in case coreCount=1 to limit parallel make) """

        # ATHENA_PROC_NUMBER is set in Node.py using the schedconfig value
        try:
            coreCount = int(os.environ['ATHENA_PROC_NUMBER'])
        except:
            coreCount = -1
        if coreCount == -1:
            try:
                coreCount = int(jobCoreCount)
            except:
                pass
            else:
                if coreCount >= 1:
                    cmd2 += 'export MAKEFLAGS="j%d QUICK=1 -l1";' % (coreCount)
                    tolog("Added multi-core support to cmd2: %s" % (cmd2))
        # make sure that MAKEFLAGS is always set
        if not "MAKEFLAGS=" in cmd2:
            cmd2 += 'export MAKEFLAGS="j1 QUICK=1 -l1";'

        return cmd2

    def getJobExecutionCommand(self, job, jobSite, pilot_initdir):
        """ Define and test the command(s) that will be used to execute the payload """

        # Input tuple: (method is called from RunJob*)
        #   job: Job object
        #   jobSite: Site object
        #   pilot_initdir: launch directory of pilot.py
        #
        # Return tuple:
        #   pilot_error_code, pilot_error_diagnostics, job_execution_command, special_setup_command, JEM, cmtconfig
        # where
        #   pilot_error_code       : self.__error.<PILOT ERROR CODE as defined in PilotErrors class> (value should be 0 for successful setup)
        #   pilot_error_diagnostics: any output from problematic command or explanatory error diagnostics
        #   job_execution_command  : command to execute payload, e.g. cmd = "source <path>/setup.sh; <path>/python trf.py [options]"
        #   special_setup_command  : any special setup command that can be insterted into job_execution_command and is sent to stage-in/out methods
        #   JEM                    : Job Execution Monitor activation state (default value "NO", meaning JEM is not to be used. See JEMstub.py)
        #   cmtconfig              : cmtconfig symbol from the job def or schedconfig, e.g. "x86_64-slc5-gcc43-opt"

        pilotErrorDiag = ""
        cmd = ""
        special_setup_cmd = ""
        pysiteroot = ""
        siteroot = ""
        JEM = "NO"

        # Is it's an analysis job or not?
        analysisJob = isAnalysisJob(job.trf)

        # Set the INDS env variable (used by runAthena)
        if analysisJob:
            self.setINDS(job.realDatasetsIn)

        # Command used to download runAthena or runGen
        wgetCommand = 'wget'

        # Get the cmtconfig value
        cmtconfig = getCmtconfig(job.cmtconfig)

        # Get the local path for the software
        swbase = self.getSwbase(jobSite.appdir, job.release, job.homePackage, job.processingType, cmtconfig)
        tolog("Local software path: swbase = %s" % (swbase))

        # Get cmtconfig alternatives
        cmtconfig_alternatives = getCmtconfigAlternatives(cmtconfig, swbase)
        tolog("Found alternatives to cmtconfig: %s (the first item is the default cmtconfig value)" % str(cmtconfig_alternatives))

        # Update the job parameters --input option for Merge trf's (to protect against potentially too long file lists)
#        if "--input=" in job.jobPars and "Merge_tf" in job.trf:
#            tolog("Will update input file list in job parameters and create input file list for merge job")
#            job.jobPars = self.updateJobParameters4Input(job.jobPars)

        # Is it a standard ATLAS job? (i.e. with swRelease = 'Atlas-...')
        if self.__atlasEnv :
            # Define the job runtime environment
            if not analysisJob and job.trf.endswith('.py'): # for production python trf

                tolog("Production python trf")

                if os.environ.has_key('VO_ATLAS_SW_DIR'):
                    scappdir = readpar('appdir')
                    # is this release present in the tags file?
                    if scappdir == "":
                        rel_in_tags = self.verifyReleaseInTagsFile(os.environ['VO_ATLAS_SW_DIR'], job.release)
                        if not rel_in_tags:
                            tolog("WARNING: release was not found in tags file: %s" % (job.release))
#                            tolog("!!FAILED!!3000!! ...")
#                            failJob(0, self.__error.ERR_MISSINGINSTALLATION, job, pilotserver, pilotport, ins=ins)
#                        swbase = os.environ['VO_ATLAS_SW_DIR'] + '/software'

                    # Get the proper siteroot and cmtconfig
                    ec, pilotErrorDiag, status, siteroot, cmtconfig = self.getProperSiterootAndCmtconfig(swbase, job.release, job.homePackage, cmtconfig)
                    if not status:
                        tolog("!!WARNING!!3000!! Since setup encountered problems, any attempt of trf installation will fail (bailing out)")
                        tolog("ec=%d" % (ec))
                        tolog("pilotErrorDiag=%s" % (pilotErrorDiag))
                        return ec, pilotErrorDiag, "", special_setup_cmd, JEM, cmtconfig
                    else:
                        tolog("Will use SITEROOT=%s" % (siteroot))
                        pysiteroot = siteroot
                else:
                    if verifyReleaseString(job.release) != "NULL":
                        _s = os.path.join(os.path.join(swbase, cmtconfig), job.release)
                        if os.path.exists(_s):
                            siteroot = _s
                        else:
                            siteroot = os.path.join(swbase, job.release)
                    else:
                        siteroot = swbase
                    siteroot = siteroot.replace('//','/')

                # Get the install dir and update siteroot if necessary (dynamically install patch if not available)
                ec, pilotErrorDiag, siteroot, installDir = self.getInstallDir(job, jobSite.workdir, siteroot, swbase, cmtconfig)
                if ec != 0:
                    return ec, pilotErrorDiag, "", special_setup_cmd, JEM, cmtconfig

                # Get the cmtsite setup command
                ec, pilotErrorDiag, cmd1 = self.getCmtsiteCmd(swbase, job.release, job.homePackage, cmtconfig, siteroot=pysiteroot)
                if ec != 0:
                    return ec, pilotErrorDiag, "", special_setup_cmd, JEM, cmtconfig

                # Make sure the CMTCONFIG is available and valid
                ec, pilotErrorDiag, dummy, dummy, atlasProject = self.checkCMTCONFIG(cmd1, cmtconfig, job.release, siteroot=pysiteroot)
                if ec != 0:
                    return ec, pilotErrorDiag, "", special_setup_cmd, JEM, cmtconfig

                # Add the project to the setup (only for HLT jobs for now, both on cvmfs and afs)
                if "AtlasP1HLT" in job.homePackage or "AtlasHLT" in job.homePackage:
                    cmd1 = self.updateCmd1WithProject(cmd1, atlasProject)

                # Get cmd2 for production jobs for set installDirs (not the case for unset homepackage strings)
                if installDir != "":
                    cmd2, pilotErrorDiag = self.getProdCmd2(installDir, job.homePackage)
                    if pilotErrorDiag != "":
                        return self.__error.ERR_SETUPFAILURE, pilotErrorDiag, "", special_setup_cmd, JEM, cmtconfig
                else:
                    cmd2 = ""
                if 'HPC_HPC' in readpar("catchall"):
                    cmd2 = "export G4ATLAS_SKIPFILEPEEK=1"

                # Set special_setup_cmd if necessary
                special_setup_cmd = self.getSpecialSetupCommand()

            else: # for analysis python trf

                tolog("Preparing analysis job setup command")

                # try alternatives to cmtconfig if necessary
                first = True
                first_ec = 0
                first_pilotErrorDiag = ""
                for cmtconfig in cmtconfig_alternatives:
                    ec = 0
                    pilotErrorDiag = ""
                    tolog("Testing cmtconfig=%s" % (cmtconfig))

                    # Get the cmd2 setup command before cmd1 is defined since cacheDir/Ver can be used in cmd1
                    cmd2, cacheDir, cacheVer = self.getAnalyCmd2(swbase, cmtconfig, job.homePackage, job.release)

                    # Add sub path in case of AnalysisTransforms homePackage
                    if verifyReleaseString(job.homePackage) != "NULL":
                        reSubDir = re.search('AnalysisTransforms[^/]*/(.+)', job.homePackage)
                        subDir = ""
                        if reSubDir != None:
                            subDir = reSubDir.group(1)
                        tolog("subDir = %s" % (subDir))
                    else:
                        subDir = ""
                    path = os.path.join(swbase, subDir)

                    # Define cmd0 and cmd1
                    if verifyReleaseString(job.release) != "NULL":
                        if job.release < "16.1.0":
                            cmd0 = "source %s/%s/setup.sh;" % (path, job.release)
                            tolog("cmd0 = %s" % (cmd0))
                        else:
                            cmd0 = ""
                            tolog("cmd0 will not be used for release %s" % (job.release))
                    else:
                        cmd0 = ""

                    # Get the cmtsite setup command
                    ec, pilotErrorDiag, cmd1 = \
                        self.getCmtsiteCmd(swbase, job.release, job.homePackage, cmtconfig, analysisJob=True, siteroot=siteroot, cacheDir=cacheDir, cacheVer=cacheVer)
                    if ec != 0:
                        # Store the first error code
                        if first:
                            first = False
                            first_ec = ec
                            first_pilotErrorDiag = pilotErrorDiag

                        # Function failed, try the next cmtconfig value or exit
                        continue

                    tolog("cmd1 = %s" % (cmd1))

                    # Make sure the CMTCONFIG is available and valid
                    ec, pilotErrorDiag, siteroot, atlasVersion, atlasProject = \
                        self.checkCMTCONFIG(cmd1, cmtconfig, job.release, siteroot=siteroot, cacheDir=cacheDir, cacheVer=cacheVer)
                    if ec != 0 and ec != self.__error.ERR_COMMANDTIMEOUT:
                        # Store the first error code
                        if first:
                            first = False
                            first_ec = ec
                            first_pilotErrorDiag = pilotErrorDiag

                        # Function failed, try the next cmtconfig value or exit
                        continue
                    else:
                        tolog("Aborting alternative cmtconfig loop (will use cmtconfig=%s)" % (cmtconfig))
                        break

                # Exit if the tests above failed
                if ec != 0:
                    # Use the first error code if set
                    if first_ec != 0:
                        tolog("Will report the first encountered problem: ec=%d, pilotErrorDiag=%s" % (first_ec, first_pilotErrorDiag))
                        ec = first_ec
                        pilotErrorDiag = first_pilotErrorDiag

                    return ec, pilotErrorDiag, "", special_setup_cmd, JEM, cmtconfig

                # Cannot update cmd2/siteroot for unset release/homepackage strings
                if verifyReleaseString(job.release) == "NULL" or verifyReleaseString(job.homePackage) == "NULL":
                    tolog("Will not update cmd2/siteroot since release/homepackage string is NULL")
                else:
                    # Update cmd2 with AtlasVersion and AtlasProject from setup (and siteroot if not set)
                    _useAsetup = self.useAtlasSetup(swbase, job.release, job.homePackage, cmtconfig)
                    cmd2 = self.updateAnalyCmd2(cmd2, atlasVersion, atlasProject, _useAsetup)

                tolog("cmd2 = %s" % (cmd2))
                tolog("siteroot = %s" % (siteroot))

                # Set special_setup_cmd if necessary
                special_setup_cmd = self.getSpecialSetupCommand()

                # correct for multi-core if necessary (especially important in case coreCount=1 to limit parallel make)
                cmd2 = self.addMAKEFLAGS(job.coreCount, cmd2)

                # Prepend cmd0 to cmd1 if set and if release < 16.1.0
                if cmd0 != "" and job.release < "16.1.0":
                    cmd1 = cmd0 + cmd1

            # construct the command of execution
            if analysisJob:
                # Try to download the trf
                status, pilotErrorDiag, trfName = self.getAnalysisTrf(wgetCommand, job.trf, pilot_initdir)
                if status != 0:
                    return status, pilotErrorDiag, "", special_setup_cmd, JEM, cmtconfig

                # Set up runAthena
                ec, pilotErrorDiag, cmd3 = self.getAnalysisRunCommand(job, jobSite, trfName)
                if ec != 0:
                    return ec, pilotErrorDiag, "", special_setup_cmd, JEM, cmtconfig

                # NOTE: if TURL based PFC creation fails, getAnalysisRunCommand() needs to be rerun
                # Might not be possible, so if a user analysis job fails during TURL based PFC creation, fail the job
                # Or can remote I/O features just be turned off and cmd3 corrected accordingly?

            elif job.trf.endswith('.py'): # for python prod trf
                if os.environ.has_key('VO_ATLAS_SW_DIR'):
                    # set python executable (after SITEROOT has been set)
                    if siteroot == "":
                        try:
                            siteroot = os.environ['SITEROOT']
                        except:
                            tolog("Warning: $SITEROOT unknown at this stage (2)")
                    if pysiteroot == "":
                        tolog("Will use SITEROOT: %s (2)" % (siteroot))
                        ec, pilotErrorDiag, pybin = self.setPython(siteroot, job.release, job.homePackage, cmtconfig, jobSite.sitename)
                    else:
                        tolog("Will use pysiteroot: %s (2)" % (pysiteroot))
                        ec, pilotErrorDiag, pybin = self.setPython(pysiteroot, job.release, job.homePackage, cmtconfig, jobSite.sitename)

                    if ec == self.__error.ERR_MISSINGINSTALLATION:
                        return ec, pilotErrorDiag, "", special_setup_cmd, JEM, cmtconfig

                    # Prepare the cmd3 command with the python from the release and the full path to the trf
                    _cmd = cmd1
                    if cmd2 != "": # could be unset (in the case of unset homepackage strings)
                        _cmd += ";" + cmd2
                    cmd3 = self.getProdCmd3(_cmd, pybin, job.trf, job.jobPars)
                else:
                    cmd3 = "%s %s" % (job.trf, job.jobPars)

            elif verifyReleaseString(job.homePackage) != 'NULL':
                cmd3 = "%s/kitval/KitValidation/JobTransforms/%s/%s %s" %\
                       (swbase, job.homePackage, job.trf, job.jobPars)
            else:
                cmd3 = "%s/kitval/KitValidation/JobTransforms/%s %s" %\
                       (swbase, job.trf, job.jobPars)

            tolog("cmd3 = %s" % (cmd3))

            # Create the final command string
            cmd = cmd1
            if cmd2 != "":
                cmd += ";" + cmd2
            if cmd3 != "":
                cmd += ";" + cmd3
            # cmd2 and MAKEFLAGS can add an extra ;-sign, remove it
            cmd = cmd.replace(';;',';')

        else: # Generic, non-ATLAS specific jobs, or at least a job with undefined swRelease

            tolog("Generic job")

            # Set python executable (after SITEROOT has been set)
            if siteroot == "":
                try:
                    siteroot = os.environ['SITEROOT']
                except:
                    tolog("Warning: $SITEROOT unknown at this stage (3)")

            tolog("Will use $SITEROOT: %s (3)" % (siteroot))
            ec, pilotErrorDiag, pybin = self.setPython(siteroot, job.release, job.homePackage, cmtconfig, jobSite.sitename)
            if ec == self.__error.ERR_MISSINGINSTALLATION:
                return ec, pilotErrorDiag, "", special_setup_cmd, JEM, cmtconfig

            if analysisJob:
                # Try to download the analysis trf
                status, pilotErrorDiag, trfName = self.getAnalysisTrf(wgetCommand, job.trf, pilot_initdir)
                if status != 0:
                    return status, pilotErrorDiag, "", special_setup_cmd, JEM, cmtconfig

                # Set up the run command
                if job.prodSourceLabel == 'ddm' or job.prodSourceLabel == 'software':
                    cmd = '%s %s %s' % (pybin, trfName, job.jobPars)
                else:
                    ec, pilotErrorDiag, cmd = self.getAnalysisRunCommand(job, jobSite, trfName)
                    if ec != 0:
                        return ec, pilotErrorDiag, "", special_setup_cmd, JEM, cmtconfig

                # should asetup be used? If so, sqeeze it into the run command (rather than moving the entire getAnalysisRunCommand() into this class)
                m_cacheDirVer = re.search('AnalysisTransforms-([^/]+)', job.homePackage)
                if m_cacheDirVer != None:
                    # homePackage="AnalysisTransforms-AthAnalysisBase_2.0.14"
                    # -> cacheDir = AthAnalysisBase, cacheVer = 2.0.14
                    cacheDir, cacheVer = self.getCacheInfo(m_cacheDirVer, "dummy_atlasRelease")
                    tolog("cacheDir = %s" % (cacheDir))
                    tolog("cacheVer = %s" % (cacheVer))
                    if cacheDir != "" and cacheVer != "":
<<<<<<< HEAD
                        #asetup = "export AtlasSetup=%s/%s/%s/%s/AtlasSetup; " % (swbase, cacheDir, cmtconfig, cacheVer)
                        #asetup += "source $AtlasSetup/scripts/asetup.sh %s,%s --cmtconfig=%s;" % (cacheDir, cacheVer, cmtconfig)
=======
                        asetup = "export AtlasSetup=%s/%s/%s/%s/AtlasSetup; " % (swbase, cacheDir, cmtconfig, cacheVer)
                        asetup += "source $AtlasSetup/scripts/asetup.sh %s,%s --cmtconfig=%s;" % (cacheDir, cacheVer, cmtconfig)
>>>>>>> d30588a1

                        asetup = self.getModernASetup()
                        asetup += " %s,%s --cmtconfig=%s;" % (cacheDir, cacheVer, cmtconfig)

                        # now squeeze it back in
                        cmd = cmd.replace('./' + trfName, asetup + './' + trfName)
                        tolog("Updated run command for special homePackage: %s" % (cmd))
                    else:
                        tolog("asetup not needed (mo special home package: %s)" % (homePackage))
                else:
                    tolog("asetup not needed (no special homePackage)")

            elif verifyReleaseString(job.homePackage) != 'NULL' and job.homePackage != ' ':

                if 'HPC_' in readpar("catchall"):
                    cmd = {"interpreter": pybin,
                           "payload": ("%s/%s" % (job.homePackage, job.trf)),
                           "parameters": job.jobPars }
                else:
                    cmd = "%s %s/%s %s" % (pybin, job.homePackage, job.trf, job.jobPars)
            else:
                if 'HPC_' in readpar("catchall"):
                    cmd = {"interpreter": pybin,
                           "payload": job.trf,
                           "parameters": job.jobPars }
                else:
                    cmd = "%s %s %s" % (pybin, job.trf, job.jobPars)
                

            # Set special_setup_cmd if necessary
            special_setup_cmd = self.getSpecialSetupCommand()

        # add FRONTIER debugging and RUCIO env variables
        if 'HPC_' in readpar("catchall"):
            cmd['environment'] = self.getEnvVars2Cmd(job.jobId, job.processingType, jobSite.sitename, analysisJob)
        else: 
            cmd = self.addEnvVars2Cmd(cmd, job.jobId, job.processingType, jobSite.sitename, analysisJob)

        # Is JEM allowed to be used?
        if self.isJEMAllowed():
            metaOut = {}
            try:
                import sys
                from JEMstub import updateRunCommand4JEM
                # If JEM should be used, the command will get updated by the JEMstub automatically.
                cmd = updateRunCommand4JEM(cmd, job, jobSite, tolog, metaOut=metaOut)
            except:
                # On failure, cmd stays the same
                tolog("Failed to update run command for JEM - will run unmonitored.")

            # Is JEM to be used?
            if metaOut.has_key("JEMactive"):
                JEM = metaOut["JEMactive"]

            tolog("Use JEM: %s (dictionary = %s)" % (JEM, str(metaOut)))

        elif '--enable-jem' in cmd:
            tolog("!!WARNING!!1111!! JEM can currently only be used on certain sites in DE")

        tolog("\nCommand to run the job is: \n%s" % (cmd))

        tolog("ATLAS_PYTHON_PILOT = %s" % (os.environ['ATLAS_PYTHON_PILOT']))

        if special_setup_cmd != "":
            tolog("Special setup command: %s" % (special_setup_cmd))

        return 0, pilotErrorDiag, cmd, special_setup_cmd, JEM, cmtconfig

    def getFileLookups(self):
        """ Return the file lookup boolean """

        return self.__doFileLookups

    def doFileLookups(self, doFileLookups):
        """ Update the file lookups boolean """

        self.__doFileLookups = doFileLookups

    def willDoFileLookups(self):
        """ Should (LFC) file lookups be done by the pilot or not? """

        status = False

        if readpar('lfchost') != "" and self.getFileLookups():
            status = True

        if status:
            tolog("Will do file lookups in %s" % (readpar('lfchost')))
        else:
            tolog("Will not do any file lookups")

        return status

    def willDoAlternativeFileLookups(self):
        """ Should file lookups be done using alternative methods? """

        # E.g. in the migration period where LFC lookups are halted in favour of other methods in the DQ2/Rucio API
        # (for ATLAS), this method could be useful. See the usage in Mover::getReplicaDictionary() which is called
        # after Experiment::willDoFileLookups() defined above. The motivation is that direct LFC calls are not to be
        # used any longer by the pilot, and in the migration period the actual LFC calls will be done in the DQ2/Rucio
        # API. Eventually this API will switch to alternative file lookups.

        tolog("Using alternative file catalog lookups")

        return True

    def willDoFileRegistration(self):
        """ Should (LFC) file registration be done by the pilot or not? """

        status = False

        # should the LFC file registration be done by the pilot or by the server?
        if readpar('lfcregister') != "server":
            status = True

        # make sure that the lcgcpSiteMover (and thus lcg-cr) is not used
        if readpar('copytool') == "lcgcp" or readpar('copytool') == "lcg-cp":
            status = False

        return status

    # Additional optional methods

    def removeRedundantFiles(self, workdir):
        """ Remove redundant files and directories """

        tolog("Removing redundant files prior to log creation")

        dir_list = ["AtlasProduction*",
                    "AtlasPoint1",
                    "AtlasTier0",
                    "buildJob*",
                    "CDRelease*",
                    "csc*.log", 
                    "DBRelease*",
                    "EvgenJobOptions",
                    "external",
                    "fort.*",
                    "geant4",
                    "geomDB",
                    "geomDB_sqlite",
                    "home",
                    "o..pacman..o",
                    "pacman-*",
                    "python",
                    "runAthena*",
                    "share",
                    "sources.*",
                    "sqlite*",
                    "sw",
                    "tcf_*",
                    "triggerDB",
                    "trusted.caches",
                    "workdir",
                    "*.data*",
                    "*.events",
                    "*.py",
                    "*.pyc",
                    "*.root*",
                    "JEM",
                    "tmp*",
                    "*.tmp",
                    "*.TMP",
                    "MC11JobOptions",
                    "scratch",
                    "jobState-*-test.pickle",
                    "*.writing",
                    "pwg*",
                    "pwhg*",
                    "*PROC*",
                    "HPC",
                    "saga",
                    "radical"]

        # remove core and pool.root files from AthenaMP sub directories
        try:
            self.cleanupAthenaMP(workdir)
        except Exception, e:
            tolog("!!WARNING!!2341!! Failed to execure cleanupAthenaMP(): %s" % (e))

        # note: these should be partitial file/dir names, not containing any wildcards
        exceptions_list = ["runargs", "runwrapper", "jobReport", "log."]

        for _dir in dir_list: 
            files = glob(os.path.join(workdir, _dir))
            exclude = []

            # remove any dirs/files from the exceptions list
            if files:
                for exc in exceptions_list:
                    for f in files:
                        if exc in f:
                            exclude.append(f)		      

                if exclude != []:
                    tolog('To be excluded from removal: %s' % (exclude))

                _files = []
                for f in files:
                    if not f in exclude:
                        _files.append(f)
                files = _files

                tolog("To be removed: %s" % (files))
                rc = remove(files)
                if not rc:
                    tolog("IGNORE: Failed to remove redundant file(s): %s" % (files))

    def getWarning(self):
        """ Return any warning message passed to __warning """

        return self.__warning

    def displayChangeLog(self):
        """ Display the cvmfs ChangeLog is possible """
        # 'head' the ChangeLog on cvmfs (/cvmfs/atlas.cern.ch/repo/sw/ChangeLog)

        # get the site information object
        si = getSiteInformation(self.__experiment)

        appdir = readpar('appdir')
        if appdir == "":
            if os.environ.has_key('VO_ATLAS_SW_DIR'):
                appdir = os.environ['VO_ATLAS_SW_DIR']
            else:
                appdir = ""

        if appdir != "":
            # there might be more than one appdir, try them all
            appdirs = si.getAppdirs(appdir)
            tolog("appdirs = %s" % str(appdirs))
            for appdir in appdirs:
                path = os.path.join(appdir, 'ChangeLog')
                if os.path.exists(path):
                    try:
                        rs = commands.getoutput("head %s" % (path))
                    except Exception, e:
                        tolog("!!WARNING!!1232!! Failed to read the ChangeLog: %s" % (e))
                    else:
                        rs = "\n"+"-"*80 + "\n" + rs
                        rs += "\n"+"-"*80
                        tolog("head of %s: %s" % (path, rs))
                else:
                    tolog("No such path: %s (ignore)" % (path))
        else:
            tolog("Can not display ChangeLog: Found no appdir")

    def testImportLFCModule(self):
        """ Can the LFC module be imported? """

        status = False

        try:
            import lfc
        except Exception, e:
            tolog("!!WARNING!!3111!! Failed to import the LFC module: %s" % (e))
        else:
            tolog("Successfully imported the LFC module")
            status = True

        return status

    def getCVMFSPath(self):
        """ Return the proper cvmfs path """

        # get the site information object
        si = getSiteInformation(self.__experiment)
        return si.getFileSystemRootPath()

    def testCVMFS(self):
        """ Run the CVMFS diagnostics tool """

        status = False

        timeout = 5*60
        cmd = "export ATLAS_LOCAL_ROOT_BASE=%s/atlas.cern.ch/repo/ATLASLocalRootBase;$ATLAS_LOCAL_ROOT_BASE/utilities/checkValidity.sh" % \
            (self.getCVMFSPath())
        tolog("Executing command: %s (time-out: %d)" % (cmd, timeout))
        exitcode, output = timedCommand(cmd, timeout=timeout)
        if exitcode != 0:
            if "No such file or directory" in output:
                tolog("!!WARNING!!1235!! Command checkValidity.sh was not found (can not run CVMFS validity test)")
                status = True
            elif "timed out" in output:
                tolog("!!WARNING!!1236!! Command checkValidity.sh timed out: %s (ignore)" % (output))
                status = True
            else:
                tolog("!!WARNING!!1234!! CVMFS diagnostics tool failed: %d, %s" % (exitcode, output))
        else:
            tolog("Diagnostics tool has verified CVMFS")
            status = True

        return status

    def getNumberOfEvents(self, **kwargs):
        """ Return the number of events """
        # ..and a string of the form N|N|..|N with the number of jobs in the trf(s)

        job = kwargs.get('job', None)
        number_of_jobs = kwargs.get('number_of_jobs', 1)

        if not job:
            tolog("!!WARNING!!2332!! getNumberOfEvents did not receive a job object")
            return 0, 0, ""

        tolog("Looking for number of processed events (pass 0: metadata.xml)")

        nEventsRead = self.processMetadata(job.workdir)
        nEventsWritten = 0
        if nEventsRead > 0:
            return nEventsRead, nEventsWritten, str(nEventsRead)
        else:
            nEventsRead = 0

        tolog("Looking for number of processed events (pass 1: Athena summary file(s))")
        nEventsRead, nEventsWritten = self.processAthenaSummary(job.workdir)
        if nEventsRead > 0:
            return nEventsRead, nEventsWritten, str(nEventsRead)

        tolog("Looking for number of processed events (pass 2: Resorting to brute force grepping of payload stdout)")
        nEvents_str = ""
        for i in range(number_of_jobs):
            _stdout = job.stdout
            if number_of_jobs > 1:
                _stdout = _stdout.replace(".txt", "_%d.txt" % (i + 1))
            filename = os.path.join(job.workdir, _stdout)
            N = 0
            if os.path.exists(filename):
                tolog("Processing stdout file: %s" % (filename))
                matched_lines = grep(["events processed so far"], filename)
                if len(matched_lines) > 0:
                    if "events read and" in matched_lines[-1]:
                        # event #415044, run #142189 2 events read and 0 events processed so far
                        N = int(re.match('.* run #\d+ \d+ events read and (\d+) events processed so far.*', matched_lines[-1]).group(1))
                    else:
                        # event #4, run #0 3 events processed so far
                        N = int(re.match('.* run #\d+ (\d+) events processed so far.*', matched_lines[-1]).group(1))

            if len(nEvents_str) == 0:
                nEvents_str = str(N)
            else:
                nEvents_str += "|%d" % (N)
            nEventsRead += N

        return nEventsRead, nEventsWritten, nEvents_str

    def processMetadata(self, workdir):
        """ Extract number of events from metadata.xml """

        N = 0

        filename = os.path.join(workdir, "metadata.xml")
        if os.path.exists(filename):
            # Get the metadata
            try:
                f = open(filename, "r")
            except IOError, e:
                tolog("!!WARNING!!1222!! Exception: %s" % (e))
            else:
                xmlIN = f.read()
                f.close()

                # Get the XML objects
                from xml.dom import minidom
                xmldoc = minidom.parseString(xmlIN)
                fileList = xmldoc.getElementsByTagName("File")

                # Loop over all files, assume that the number of events are the same in all files
                for _file in fileList:
                    lrc_metadata_dom = _file.getElementsByTagName("metadata")
                    for i in range(len(lrc_metadata_dom)):
                        _key = str(_file.getElementsByTagName("metadata")[i].getAttribute("att_name"))
                        _value = str(_file.getElementsByTagName("metadata")[i].getAttribute("att_value"))
                        if _key == "events":
                            try:
                                N = int(_value)
                            except Exception, e:
                                tolog("!!WARNING!!1222!! Number of events not an integer: %s" % (e))
                            else:
                                tolog("Number of events from metadata file: %d" % (N))
                            break
        else:
            tolog("%s does not exist" % (filename))

        return N

    def processAthenaSummary(self, workdir):
        """ extract number of events etc from athena summary file(s) """

        N1 = 0
        N2 = 0
        file_pattern_list = ['AthSummary*', 'AthenaSummary*']

        file_list = []
        # loop over all patterns in the list to find all possible summary files
        for file_pattern in file_pattern_list:
            # get all the summary files for the current file pattern
            files = glob(os.path.join(workdir, file_pattern))
            # append all found files to the file list
            for summary_file in files:
                file_list.append(summary_file)

        if file_list == [] or file_list == ['']:
            tolog("Did not find any athena summary files")
        else:
            # find the most recent and the oldest files
            oldest_summary_file = ""
            recent_summary_file = ""
            oldest_time = 9999999999
            recent_time = 0
            if len(file_list) > 1:
                for summary_file in file_list:
                    # get the modification time
                    try:
                        st_mtime = os.path.getmtime(summary_file)
                    except Exception, e:
                        tolog("!!WARNING!!1800!! Could not read modification time of file %s: %s" % (summary_file, str(e)))
                    else:
                        if st_mtime > recent_time:
                            recent_time = st_mtime
                            recent_summary_file = summary_file
                        if st_mtime < oldest_time:
                            oldest_time = st_mtime
                            oldest_summary_file = summary_file
            else:
                oldest_summary_file = file_list[0]
                recent_summary_file = oldest_summary_file
                oldest_time = os.path.getmtime(oldest_summary_file)
                recent_time = oldest_time

            if oldest_summary_file == recent_summary_file:
                tolog("Summary file: %s: Will be processed for errors and number of events" %\
                      (os.path.basename(oldest_summary_file)))
            else:
                tolog("Most recent summary file: %s (updated at %d): Will be processed for errors" %\
                      (os.path.basename(recent_summary_file), recent_time))
                tolog("Oldest summary file: %s (updated at %d): Will be processed for number of events" %\
                      (os.path.basename(oldest_summary_file), oldest_time))

            # Get the number of events from the oldest summary file
            try:
                f = open(oldest_summary_file, "r")
            except Exception, e:
                tolog("!!WARNING!!1800!! Failed to get number of events from summary file. Could not open file: %s" % str(e))
            else:
                lines = f.readlines()
                f.close()

                if len(lines) > 0:
                    for line in lines:
                        if "Events Read:" in line:
                            N1 = int(re.match('Events Read\: *(\d+)', line).group(1))
                        if "Events Written:" in line:
                            N2 = int(re.match('Events Written\: *(\d+)', line).group(1))
                        if N1 > 0 and N2 > 0:
                            break
                else:
                    tolog("!!WARNING!!1800!! Failed to get number of events from summary file. Encountered an empty summary file.")

                tolog("Number of events: %d (read)" % (N1))
                tolog("Number of events: %d (written)" % (N2))

            # Get the errors from the most recent summary file
            # ...

        return N1, N2

    def isOutOfMemory(self, **kwargs):
        """ Try to identify out of memory errors in the stderr/out """
        # (Used by ErrorDiagnosis)

        # make this function shorter, basically same code twice

        out_of_memory = False

        job = kwargs.get('job', None)
        number_of_jobs = kwargs.get('number_of_jobs', 1)

        if not job:
            tolog("!!WARNING!!3222!! isOutOfMemory() did not receive a job object")
            return False

        tolog("Checking for memory errors in stderr")
        for i in range(number_of_jobs):
            _stderr = job.stderr
            if number_of_jobs > 1:
                _stderr = _stderr.replace(".txt", "_%d.txt" % (i + 1))
            filename = os.path.join(job.workdir, _stderr)
            if os.path.exists(filename):
                tolog("Processing stderr file: %s" % (filename))
                if os.path.getsize(filename) > 0:
                    tolog("WARNING: %s produced stderr, will dump to log" % (job.payload))
                    stderr_output = dumpOutput(filename)
                    if stderr_output.find("MemoryRescueSvc") >= 0 and \
                           stderr_output.find("FATAL out of memory: taking the application down") > 0:
                        out_of_memory = True
            else:
                tolog("Warning: File %s does not exist" % (filename))

        # try to identify out of memory errors in the stdout
        tolog("Checking for memory errors in stdout..")
        for i in range(number_of_jobs):
            _stdout = job.stdout
            if number_of_jobs > 1:
                _stdout = _stdout.replace(".txt", "_%d.txt" % (i + 1))
            filename = os.path.join(job.workdir, _stdout)
            if os.path.exists(filename):
                tolog("Processing stdout file: %s" % (filename))
                matched_lines = grep(["St9bad_alloc", "std::bad_alloc"], filename)
                if len(matched_lines) > 0:
                    tolog("Identified an out of memory error in %s stdout:" % (job.payload))
                    for line in matched_lines:
                        tolog(line)
                    out_of_memory = True
            else:
                tolog("Warning: File %s does not exist" % (filename))

        return out_of_memory

    def verifyReleaseInTagsFile(self, vo_atlas_sw_dir, atlasRelease):
        """ verify that the release is in the tags file """

        status = False

        # make sure the release is actually set
        if verifyReleaseString(atlasRelease) == "NULL":
            return status

        tags = dumpOutput(vo_atlas_sw_dir + '/tags')
        if tags != "":
            # is the release among the tags?
            if tags.find(atlasRelease) >= 0:
                tolog("Release %s was found in tags file" % (atlasRelease))
                status = True
            else:
                tolog("!!WARNING!!3000!! Release %s was not found in tags file" % (atlasRelease))
                # error = PilotErrors()
                # failJob(0, self.__error.ERR_MISSINGINSTALLATION, job, pilotserver, pilotport, ins=ins)
        else:
            tolog("!!WARNING!!3000!! Next pilot release might fail at this stage since there was no tags file")

        return status


    def getInstallDir(self, job, workdir, siteroot, swbase, cmtconfig):
        """ Get the path to the release """

        ec = 0
        pilotErrorDiag = ""

        # do not proceed for unset homepackage strings (treat as release strings in the following function)                                                                         
        if verifyReleaseString(job.homePackage) == "NULL":
            return ec, pilotErrorDiag, siteroot, ""

        # install the trf in the work dir if it is not installed on the site                                                                                                        
        # special case for nightlies (rel_N already in siteroot path, so do not add it)                                                                                             

        if "rel_" in job.homePackage:
            installDir = siteroot
        else:
            installDir = os.path.join(siteroot, job.homePackage)
        installDir = installDir.replace('//','/')

        tolog("Atlas release: %s" % (job.release))
        tolog("Job home package: %s" % (job.homePackage))
        tolog("Trf installation dir: %s" % (installDir))

        return ec, pilotErrorDiag, siteroot, installDir

    def getInstallDir2(self, job, workdir, siteroot, swbase, cmtconfig):
        """ Get the path to the release, install patch if necessary """

        ec = 0
        pilotErrorDiag = ""

        # do not proceed for unset homepackage strings (treat as release strings in the following function)
        if verifyReleaseString(job.homePackage) == "NULL":
            return ec, pilotErrorDiag, siteroot, ""

        # install the trf in the work dir if it is not installed on the site
        # special case for nightlies (rel_N already in siteroot path, so do not add it)
        if "rel_" in job.homePackage:
            installDir = siteroot
        else:
            installDir = os.path.join(siteroot, job.homePackage)
        installDir = installDir.replace('//','/')

        tolog("Atlas release: %s" % (job.release))
        tolog("Job home package: %s" % (job.homePackage))
        tolog("Trf installation dir: %s" % (installDir))

        # special case for nightlies (no RunTime dir)
        if "rel_" in job.homePackage:
            sfile = os.path.join(installDir, "setup.sh")
        else:
            sfile = installDir + ('/%sRunTime/cmt/setup.sh' % job.homePackage.split('/')[0])
        sfile = sfile.replace('//','/')
        if not os.path.isfile(sfile):

#            pilotErrorDiag = "Patch not available (will not attempt dynamic patch installation)"
#            tolog("!!FAILED!!3000!! %s" % (pilotErrorDiag))
#            ec = self.__error.ERR_DYNTRFINST

# uncomment this section (and remove the comments in the above three lines) for dynamic path installation

            tolog("!!WARNING!!3000!! Trf setup file does not exist at: %s" % (sfile))
            tolog("Will try to install trf in work dir...")

            # Install trf in the run dir
            try:
                ec, pilotErrorDiag = self.installPyJobTransforms(job.release, job.homePackage, swbase, cmtconfig)
            except Exception, e:
                pilotErrorDiag = "installPyJobTransforms failed: %s" % str(e)
                tolog("!!FAILED!!3000!! %s" % (pilotErrorDiag))
                ec = self.__error.ERR_DYNTRFINST
            else:
                if ec == 0:
                    tolog("Successfully installed trf")
                    installDir = workdir + "/" + job.homePackage

                    # replace siteroot="$SITEROOT" with siteroot=rundir
                    os.environ['SITEROOT'] = workdir
                    siteroot = workdir

# comment until here

        else:
            tolog("Found trf setup file: %s" % (sfile))
            tolog("Using install dir = %s" % (installDir))

        return ec, pilotErrorDiag, siteroot, installDir

    def installPyJobTransforms(self, release, package, swbase, cmtconfig):
        """ Install new python based TRFS """

        status = False
        pilotErrorDiag = ""

        import string

        if package.find('_') > 0: # jobdef style (e.g. "AtlasProduction_12_0_7_2")
            ps = package.split('_')
            if len(ps) == 5:
                status = True
                # dotver = string.join(ps[1:], '.')
                # pth = 'AtlasProduction/%s' % dotver
            else:
                status = False
        else: # Panda style (e.g. "AtlasProduction/12.0.3.2")
            # Create pacman package = AtlasProduction_12_0_7_1
            ps = package.split('/')
            if len(ps) == 2:
                ps2 = ps[1].split('.')
                if len(ps2) == 4 or len(ps2) == 5:
                    dashver = string.join(ps2, '_')
                    pacpack = '%s_%s' % (ps[0], dashver)
                    tolog("Pacman package name: %s" % (pacpack))
                    status = True
                else:
                    status = False
            else:
                status = False

        if not status:
            pilotErrorDiag = "installPyJobTransforms: Prod cache has incorrect format: %s" % (package)
            tolog("!!FAILED!!2999!! %s" % (pilotErrorDiag))
            return self.__error.ERR_DYNTRFINST, pilotErrorDiag

        # Check if it exists already in rundir
        tolog("Checking for path: %s" % (package))

        # Current directory should be the job workdir at this point
        if os.path.exists(package):
            tolog("Found production cache, %s, in run directory" % (package))
            return 0, pilotErrorDiag

        # Install pacman
        status, pilotErrorDiag = self.installPacman() 
        if status:
            tolog("Pacman installed correctly")
        else:
            return self.__error.ERR_DYNTRFINST, pilotErrorDiag

        # Prepare release setup command
        if self.useAtlasSetup(swbase, release, package, cmtconfig):
            setup_pbuild = self.getProperASetup(swbase, release, package, cmtconfig, source=False)
        else:
            setup_pbuild = '%s/%s/cmtsite/setup.sh -tag=%s,AtlasOffline,%s' % (swbase, release, release, cmtconfig)
        got_JT = False
        caches = [
            'http://classis01.roma1.infn.it/pacman/Production/cache',
            'http://atlas-computing.web.cern.ch/atlas-computing/links/kitsDirectory/Analysis/cache'
            ]

        # shuffle list so same cache is not hit by all jobs
        from random import shuffle
        shuffle(caches)
        for cache in caches:
            # Need to setup some CMTROOT first
            # Pretend platfrom for non-slc3, e.g. centOS on westgrid
            # Parasitacally, while release is setup, get DBRELEASE version too
            cmd = 'source %s' % (setup_pbuild)
            cmd+= ';CMT_=`echo $CMTCONFIG | sed s/-/_/g`'
            cmd+= ';cd pacman-*;source ./setup.sh;cd ..;echo "y"|'
            cmd+= 'pacman -pretend-platform SLC -get %s:%s_$CMT_ -trust-all-caches'%\
                  (cache, pacpack)
            tolog('Pacman installing JT %s from %s' % (pacpack, cache))

            exitcode, output = timedCommand(cmd, timeout=60*60)
            if exitcode != 0:
                pilotErrorDiag = "installPyJobTransforms failed: %s" % str(output)
                tolog("!!WARNING!!2999!! %s" % (pilotErrorDiag))
            else:
                tolog('Installed JobTransforms %s from %s' % (pacpack, cache))
                got_JT = True
                break

        if got_JT:
            ec = 0
        else:
            ec = self.__error.ERR_DYNTRFINST

        return ec, pilotErrorDiag

    def installPacman(self):
        """ Pacman installation """

        pilotErrorDiag = ""

        # Pacman version
        pacman = 'pacman-3.18.3.tar.gz'

        urlbases = [
            'http://physics.bu.edu/~youssef/pacman/sample_cache/tarballs',
            'http://atlas.web.cern.ch/Atlas/GROUPS/SOFTWARE/OO/Production'
            ]

        # shuffle list so same server is not hit by all jobs
        from random import shuffle
        shuffle(urlbases)
        got_tgz = False
        for urlbase in urlbases:
            url = urlbase + '/' + pacman
            tolog('Downloading: %s' % (url))
            try:
                # returns httpMessage
                from urllib import urlretrieve
                (filename, msg) = urlretrieve(url, pacman)
                if 'content-type' in msg.keys():
                    if msg['content-type'] == 'application/x-gzip':
                        got_tgz = True
                        tolog('Got %s' % (url))
                        break
                    else:
                        tolog('!!WARNING!!4000!! Failed to get %s' % (url))
            except Exception ,e:
                tolog('!!WARNING!!4000!! URL: %s throws: %s' % (url, e))

        if got_tgz:
            tolog('Success')
            cmd = 'tar -zxf %s' % (pacman)
            tolog("Executing command: %s" % (cmd))
            (exitcode, output) = commands.getstatusoutput(cmd)
            if exitcode != 0:
                # Got a tgz but can't unpack it. Could try another source but will fail instead.
                pilotErrorDiag = "%s failed: %d : %s" % (cmd, exitcode, output)
                tolog('!!FAILED!!4000!! %s' % (pilotErrorDiag))
                return False, pilotErrorDiag
            else:
                tolog('Pacman tarball install succeeded')
                return True, pilotErrorDiag
        else:
            pilotErrorDiag = "Failed to get %s from any source url" % (pacman)
            tolog('!!FAILED!!4000!! %s' % (pilotErrorDiag))
            return False, pilotErrorDiag

    def getCmtsiteCmd(self, swbase, atlasRelease, homePackage, cmtconfig, siteroot=None, analysisJob=False, cacheDir=None, cacheVer=None):
        """ Get the cmtsite setup command """

        ec = 0
        pilotErrorDiag = ""
        cmd = ""

        if verifyReleaseString(homePackage) == "NULL":
            homePackage = ""

        # Handle sites using builds area in a special way
        if swbase[-len('builds'):] == 'builds' or verifyReleaseString(atlasRelease) == "NULL":
            _path = swbase
        else:
            _path = os.path.join(swbase, atlasRelease)

        if self.useAtlasSetup(swbase, atlasRelease, homePackage, cmtconfig):
            # homePackage=AnalysisTransforms-AtlasTier0_15.5.1.6
            # cacheDir = AtlasTier0
            # cacheVer = 15.5.1.6
            m_cacheDirVer = re.search('AnalysisTransforms-([^/]+)', homePackage)
            if m_cacheDirVer != None:
                cacheDir, cacheVer = self.getCacheInfo(m_cacheDirVer, atlasRelease)
            elif "," in homePackage or "rel_" in homePackage: # if nightlies are used, e.g. homePackage = "AtlasProduction,rel_0"
                cacheDir = homePackage
            cmd = self.getProperASetup(swbase, atlasRelease, homePackage, cmtconfig, cacheVer=cacheVer, cacheDir=cacheDir)
        else:
            # Get the tags
            tags = self.getTag(analysisJob, swbase, atlasRelease, cacheDir, cacheVer)

            ec, pilotErrorDiag, status = self.isForceConfigCompatible(swbase, atlasRelease, homePackage, cmtconfig, siteroot=siteroot)
            if ec == self.__error.ERR_MISSINGINSTALLATION:
                return ec, pilotErrorDiag, cmd
            else:
                if status:
                    if "slc5" in cmtconfig and os.path.exists("%s/gcc43_inst" % (_path)):
                        cmd = "source %s/gcc43_inst/setup.sh;export CMTCONFIG=%s;" % (_path, cmtconfig)
                    elif "slc5" in cmtconfig and "slc5" in swbase and os.path.exists(_path):
                        cmd = "source %s/setup.sh;export CMTCONFIG=%s;" % (_path, cmtconfig)
                    else:
                        cmd = "export CMTCONFIG=%s;" % (cmtconfig)
                    cmd += "source %s/cmtsite/setup.sh %s,forceConfig" % (_path, tags)
                else:
                    cmd = "source %s/cmtsite/setup.sh %s" % (_path, tags)

        return ec, pilotErrorDiag, cmd

    def getCacheInfo(self, m_cacheDirVer, atlasRelease):
        """ Get the cacheDir and cacheVer """

        cacheDirVer = m_cacheDirVer.group(1)
        if re.search('_', cacheDirVer) != None:
            cacheDir = cacheDirVer.split('_')[0]
            cacheVer = re.sub("^%s_" % cacheDir, '', cacheDirVer)
        else:
            cacheDir = 'AtlasProduction'
            if atlasRelease in ['13.0.25']:
                cacheDir = 'AtlasPoint1'
            cacheVer = cacheDirVer
        tolog("cacheDir = %s" % (cacheDir))
        tolog("cacheVer = %s" % (cacheVer))

        return cacheDir, cacheVer

    def getTag(self, analysisJob, path, release, cacheDir, cacheVer):
        """ Define the setup tags """

        _setup = False
        tag = "-tag="

        if analysisJob:
            if cacheDir and cacheDir != "" and cacheVer and cacheVer != "" and cacheVer.count('.') < 4:
                # E.g. -tag=AtlasTier0,15.5.1.6,32,setup
                tag += "%s" % (cacheDir)
                tag += ",%s" % (cacheVer)
                _setup = True
            else:
                # E.g. -tag=AtlasOffline,15.5.1
                tag += "AtlasOffline"
                if verifyReleaseString(release) != "NULL":
                    tag += ",%s" % (release)
            # only add the "32" part if CMTCONFIG has been out-commented in the requirements file
            if self.isCMTCONFIGOutcommented(path, release):
                tag += ",32"
            if _setup:
                tag += ",setup"
        else:
            # for production jobs
            tag = "-tag=AtlasOffline"
            if verifyReleaseString(release) != "NULL":
                tag += ",%s" % (release)

        # always add the runtime
        tag += ",runtime"

        return tag

    def isCMTCONFIGOutcommented(self, path, release):
        """ Is CMTCONFIG out-commented in requirements file? """

        status = False
        filename = "%s%s/cmtsite/requirements" % (path, release)
        if os.path.exists(filename):
            cmd = "grep CMTCONFIG %s" % (filename)
            ec, rs = commands.getstatusoutput(cmd)
            if ec == 0:
                if rs.startswith("#"):
                    status = True

        return status

    def verifyCmtsiteCmd(self, exitcode, _pilotErrorDiag):
        """ Verify the cmtsite command """

        pilotErrorDiag = "unknown"

        if "#CMT> Warning: template <src_dir> not expected in pattern install_scripts (from TDAQCPolicy)" in _pilotErrorDiag:
            tolog("Detected CMT warning (return code %d)" % (exitcode))
            tolog("Installation setup command passed test (with precaution)")
        elif "Error:" in _pilotErrorDiag or "Fatal exception:" in _pilotErrorDiag:
            pilotErrorDiag = "Detected severe CMT error: %d, %s" % (exitcode, _pilotErrorDiag)
            tolog("!!WARNING!!2992!! %s" % (pilotErrorDiag))
        elif exitcode != 0:
            from futil import is_timeout
            if is_timeout(exitcode):
                pilotErrorDiag = "cmtsite command was timed out: %d, %s" % (exitcode, _pilotErrorDiag)
            else:
                if "timed out" in _pilotErrorDiag:
                    pilotErrorDiag = "cmtsite command was timed out: %d, %s" % (exitcode, _pilotErrorDiag)
                else:
                    pilotErrorDiag = "cmtsite command failed: %d, %s" % (exitcode, _pilotErrorDiag)

            tolog("!!WARNING!!2992!! %s" % (pilotErrorDiag))
        else:
            tolog("Release test command returned exit code %d" % (exitcode))
            pilotErrorDiag = ""

        return pilotErrorDiag

    def verifyCMTCONFIG(self, releaseCommand, cmtconfig_required, siteroot="", cacheDir="", cacheVer=""):
        """ Make sure that the required CMTCONFIG match that of the local system """
        # ...and extract CMTCONFIG, SITEROOT, ATLASVERSION, ATLASPROJECT

        status = True
        pilotErrorDiag = ""

        _cmd = "%s;echo CMTCONFIG=$CMTCONFIG;echo SITEROOT=$SITEROOT;echo ATLASVERSION=$AtlasVersion;echo ATLASPROJECT=$AtlasProject" % (releaseCommand)

        exitcode, output = timedCommand(_cmd, timeout=getProperTimeout(_cmd))
        tolog("Command output: %s" % (output))

        # Verify the cmtsite command
        pilotErrorDiag = self.verifyCmtsiteCmd(exitcode, output)
        if pilotErrorDiag != "":
            return False, pilotErrorDiag, siteroot, "", ""
        
        # Get cmtConfig
        re_cmtConfig = re.compile('CMTCONFIG=(.+)')
        _cmtConfig = re_cmtConfig.search(output)
        if _cmtConfig:
            cmtconfig_local = _cmtConfig.group(1)
        else:
            tolog("CMTCONFIG not found in command output: %s" % (output))
            cmtconfig_local = ""

        # Set siteroot if not already set
        if siteroot == "":
            re_sroot = re.compile('SITEROOT=(.+)')
            _sroot = re_sroot.search(output)
            if _sroot:
                siteroot = _sroot.group(1)
            else:
                tolog("SITEROOT not found in command output: %s" % (output))

        # Get atlasVersion
        re_atlasVersion = re.compile('ATLASVERSION=(.+)')
        _atlasVersion = re_atlasVersion.search(output)
        if _atlasVersion:
            atlasVersion = _atlasVersion.group(1)
        else:
            tolog("AtlasVersion not found in command output: %s" % (output))
            if cacheVer != "":
                tolog("AtlasVersion will be set to: %s" % (cacheVer))
            atlasVersion = cacheVer

        # Get atlasProject
        re_atlasProject = re.compile('ATLASPROJECT=(.+)')
        _atlasProject = re_atlasProject.search(output)
        if _atlasProject:
            atlasProject = _atlasProject.group(1)
        else:
            tolog("AtlasProject not found in command output: %s" % (output))
            if cacheDir != "":
                tolog("AtlasProject will be set to: %s" % (cacheDir))
            atlasProject = cacheDir

        # Verify cmtconfig
        if cmtconfig_local == "":
            cmtconfig_local = "local cmtconfig not set"
        elif cmtconfig_local == "NotSupported":
            pilotErrorDiag = "CMTCONFIG is not supported on the local system: %s (required of task: %s)" %\
                             (cmtconfig_local, cmtconfig_required)
            tolog("!!WARNING!!2990!! %s" % (pilotErrorDiag))
            status = False
        elif cmtconfig_local == "NotAvailable":
            if "non-existent" in output:
                output = output.replace("\n",",")
                pilotErrorDiag = "Installation problem: %s" % (output)
            else:
                pilotErrorDiag = "CMTCONFIG is not available on the local system: %s (required of task: %s)" %\
                                 (cmtconfig_local, cmtconfig_required)
            tolog("!!WARNING!!2990!! %s" % (pilotErrorDiag))
            status = False

        if cmtconfig_required == "" or cmtconfig_required == None:
            cmtconfig_required = "required cmtconfig not set"

        # Does the required CMTCONFIG match that of the local system?
        if status and cmtconfig_required != cmtconfig_local:
            pilotErrorDiag = "Required CMTCONFIG (%s) incompatible with that of local system (%s)" %\
                             (cmtconfig_required, cmtconfig_local)
            tolog("!!WARNING!!2990!! %s" % (pilotErrorDiag))
            status = False

        return status, pilotErrorDiag, siteroot, atlasVersion, atlasProject

    def checkCMTCONFIG(self, cmd1, cmtconfig, atlasRelease, siteroot="", cacheDir="", cacheVer=""):
        """ Make sure the CMTCONFIG is available and valid """

        ec = 0
        pilotErrorDiag = ""
        atlasProject = ""
        atlasVersion = ""

        # verify CMTCONFIG for set release strings only
        if verifyReleaseString(atlasRelease) != "NULL":
            status, pilotErrorDiag, siteroot, atlasVersion, atlasProject = self.verifyCMTCONFIG(cmd1, cmtconfig, siteroot=siteroot, cacheDir=cacheDir, cacheVer=cacheVer)
            if status:
                tolog("CMTCONFIG verified for release: %s" % (atlasRelease))
                if siteroot != "":
                    tolog("Got siteroot = %s from CMTCONFIG verification" % (siteroot))
                if atlasVersion != "":
                    tolog("Got atlasVersion = %s from CMTCONFIG verification" % (atlasVersion))
                if atlasProject != "":
                    tolog("Got atlasProject = %s from CMTCONFIG verification" % (atlasProject))
            else:
                if "Installation problem" in pilotErrorDiag:
                    errorText = "Installation problem discovered in release: %s" % (atlasRelease)
                    ec = self.__error.ERR_MISSINGINSTALLATION
                elif "timed out" in pilotErrorDiag:
                    errorText = "Command used for extracting CMTCONFIG, SITEROOT, etc, timed out"
                    ec = self.__error.ERR_COMMANDTIMEOUT
                else:
                    errorText = "CMTCONFIG verification failed for release: %s" % (atlasRelease)
                    ec = self.__error.ERR_CMTCONFIG
                tolog("!!WARNING!!1111!! %s" % (errorText))
        else:
            tolog("Skipping CMTCONFIG verification for unspecified release")

        return ec, pilotErrorDiag, siteroot, atlasVersion, atlasProject

    def getProdCmd2(self, installDir, homePackage):
        """ Get cmd2 for production jobs """

        pilotErrorDiag = ""

        # Define cmd2
        try:
            # Special case for nightlies
            if "rel_" in homePackage or "AtlasP1HLT" in homePackage or "AtlasHLT" in homePackage: # rel_N is already in installDir, do not add like below
                cmd2 = '' #unset CMTPATH;'
            else:
                cmd2 = 'unset CMTPATH;cd %s/%sRunTime/cmt;source ./setup.sh;cd -;' % (installDir, homePackage.split('/')[0])

                # Correct setup for athena post 14.5 (N.B. harmless for version < 14.5)
                cmd2 += 'export AtlasVersion=%s;export AtlasPatchVersion=%s' % (homePackage.split('/')[-1], homePackage.split('/')[-1])
        except Exception, e:
            pilotErrorDiag = "Bad homePackage format: %s, %s" % (homePackage, str(e))
            tolog("!!FAILED!!2999!! %s" % (pilotErrorDiag))
            cmd2 = ""

        return cmd2, pilotErrorDiag

    def getSpecialSetupCommand(self):
        """ Set special_setup_cmd if necessary """

        # Note: this special setup command is hardly used and could probably be removed
        # in case any special setup should be added to the setup string before the trf is executed, the command defined in this method
        # could be added to the run command by using method addSPSetupToCmd().
        # the special command is also forwarded to the get and put functions (currently not used)

        special_setup_cmd = ""

        # add envsetup to the special command setup on tier-3 sites
        # (unknown if this is still needed)

        # get the site information object
        si = getSiteInformation(self.__experiment)
        if si.isTier3():
            _envsetup = readpar('envsetup')
            if _envsetup != "":
                special_setup_cmd += _envsetup
                if not special_setup_cmd.endswith(';'):
                    special_setup_cmd += ";"

        return special_setup_cmd

    def getAnalyCmd2(self, swbase, cmtconfig, homePackage, atlasRelease):
        """ Return a proper cmd2 setup command """

        cacheDir = None
        cacheVer = None
        cmd2 = ""

        # cannot set cmd2 for unset release/homepackage strings
        if verifyReleaseString(atlasRelease) == "NULL" or verifyReleaseString(homePackage) == "NULL":
            return cmd2, cacheDir, cacheVer

        # homePackage=AnalysisTransforms-AtlasTier0_15.5.1.6
        # cacheDir = AtlasTier0
        # cacheVer = 15.5.1.6
        m_cacheDirVer = re.search('AnalysisTransforms-([^/]+)', homePackage)
        if m_cacheDirVer != None:
            cacheDir, cacheVer = self.getCacheInfo(m_cacheDirVer, atlasRelease)
            if not self.useAtlasSetup(swbase, atlasRelease, homePackage, cmtconfig):
                cmd2 = "export CMTPATH=$SITEROOT/%s/%s" % (cacheDir, cacheVer)

        return cmd2, cacheDir, cacheVer

    def updateAnalyCmd2(self, cmd2, atlasVersion, atlasProject, useAsetup):
        """ Add AtlasVersion and AtlasProject to cmd2 """

        # Add everything to cmd2 unless AtlasSetup is used
        if not useAsetup:
            if atlasVersion != "" and atlasProject != "":
                if cmd2 == "" or cmd2.endswith(";"):
                    pass
                else:
                    cmd2 += ";"
                cmd2 += "export AtlasVersion=%s;export AtlasProject=%s" % (atlasVersion, atlasProject)

        return cmd2

    def setPython(self, site_root, atlasRelease, homePackage, cmtconfig, sitename):
        """ set the python executable """

        ec = 0
        pilotErrorDiag = ""
        pybin = ""

        if os.environ.has_key('VO_ATLAS_SW_DIR') and verifyReleaseString(atlasRelease) != "NULL":
            #ec, pilotErrorDiag, _pybin = self.findPythonInRelease(site_root, atlasRelease, homePackage, cmtconfig, sitename)
            #if ec == self.__error.ERR_MISSINGINSTALLATION:
            #    return ec, pilotErrorDiag, pybin

            #if _pybin != "":
            #    pybin = _pybin

            #pybin = "`which python`"
            pybin = "python"

        if pybin == "":
            python_list = ['python', 'python32', 'python2']
            pybin = python_list[0]
            for _python in python_list:
                _pybin = commands.getoutput('which %s' % (_python))
                if _pybin.startswith('/'):
                    # found python executable
                    pybin = _pybin
                    break

        tolog("Using %s" % (pybin))
        return ec, pilotErrorDiag, pybin

    def findPythonInRelease(self, siteroot, atlasRelease, homePackage, cmtconfig, sitename):
        """ Set the python executable in the release dir (LCG sites only) """

        ec = 0
        pilotErrorDiag = ""
        py = ""

        tolog("Trying to find a python executable for release: %s" % (atlasRelease))
        scappdir = readpar('appdir')

        # only use underscored cmtconfig paths on older cvmfs systems and only for now (remove at a later time)
        _cmtconfig = cmtconfig.replace("-", "_")

        if scappdir != "":
            _swbase = self.getLCGSwbase(scappdir)
            tolog("Using swbase: %s" % (_swbase))

            # get the site information object
            si = getSiteInformation(self.__experiment)

            if self.useAtlasSetup(_swbase, atlasRelease, homePackage, cmtconfig):
                cmd = self.getProperASetup(_swbase, atlasRelease, homePackage, cmtconfig, tailSemiColon=True)
                tolog("Using new AtlasSetup: %s" % (cmd))
            elif os.path.exists("%s/%s/%s/cmtsite/setup.sh" % (_swbase, _cmtconfig, atlasRelease)) and (si.isTier3() or "CERNVM" in sitename):
                # use cmtconfig sub dir on CERNVM or tier3 (actually for older cvmfs systems)
                cmd  = "source %s/%s/%s/cmtsite/setup.sh -tag=%s,32,runtime;" % (_swbase, _cmtconfig, atlasRelease, atlasRelease)
            else:
                ec, pilotErrorDiag, status = self.isForceConfigCompatible(_swbase, atlasRelease, homePackage, cmtconfig, siteroot=siteroot)
                if ec == self.__error.ERR_MISSINGINSTALLATION:
                    return ec, pilotErrorDiag, py
                else:
                    if status:
                        if "slc5" in cmtconfig and os.path.exists("%s/%s/gcc43_inst" % (_swbase, atlasRelease)):
                            cmd = "source %s/%s/gcc43_inst/setup.sh;export CMTCONFIG=%s;" % (_swbase, atlasRelease, cmtconfig)
                        elif "slc5" in cmtconfig and "slc5" in _swbase and os.path.exists("%s/%s" % (_swbase, atlasRelease)):
                            cmd = "source %s/%s/setup.sh;export CMTCONFIG=%s;" % (_swbase, atlasRelease, cmtconfig)
                        else:
                            cmd = "export CMTCONFIG=%s;" % (cmtconfig)
                        cmd += "source %s/%s/cmtsite/setup.sh -tag=AtlasOffline,%s,forceConfig,runtime;" % (_swbase, atlasRelease, atlasRelease)
                    else:
                        cmd  = "source %s/%s/cmtsite/setup.sh -tag=%s,32,runtime;" % (_swbase, atlasRelease, atlasRelease)
        else:
            vo_atlas_sw_dir = os.path.expandvars('$VO_ATLAS_SW_DIR')
            if "gcc43" in cmtconfig and vo_atlas_sw_dir != '' and os.path.exists('%s/software/slc5' % (vo_atlas_sw_dir)):
                cmd  = "source $VO_ATLAS_SW_DIR/software/slc5/%s/setup.sh;" % (atlasRelease)
                tolog("Found explicit slc5 dir in path: %s" % (cmd))
            else:
                # no known appdir, default to VO_ATLAS_SW_DIR
                _appdir = vo_atlas_sw_dir
                _swbase = self.getLCGSwbase(_appdir)
                tolog("Using swbase: %s" % (_swbase))
                if self.useAtlasSetup(_swbase, atlasRelease, homePackage, cmtconfig):
                    cmd = self.getProperASetup(_swbase, atlasRelease, homePackage, cmtconfig, tailSemiColon=True)
                    tolog("Using new AtlasSetup: %s" % (cmd))
                else:
                    _path = os.path.join(_appdir, "software/%s/cmtsite/setup.sh" % (atlasRelease))
                    if os.path.exists(_path):
                        cmd = "source " + _path + ";"
                    else:
                        cmd = ""
                        tolog("!!WARNING!!1888!! No known path for setup script (using default python version)")

        cmd += "which python"
        exitcode, output = timedCommand(cmd, timeout=getProperTimeout(cmd))

        if exitcode == 0:
            if output.startswith('/'):
                tolog("Found: %s" % (output))
                py = output
            else:
                if '\n' in output:
                    output = output.split('\n')[-1]

                if output.startswith('/'):
                    tolog("Found: %s" % (output))
                    py = output
                else:
                    tolog("!!WARNING!!4000!! No python executable found in release dir: %s" % (output))
                    tolog("!!WARNING!!4000!! Will use default python")
                    py = "python"
        else:
            tolog("!!WARNING!!4000!! Find command failed: %d, %s" % (exitcode, output))
            tolog("!!WARNING!!4000!! Will use default python")
            py = "python"

        return ec, pilotErrorDiag, py

    def getLCGSwbase(self, scappdir):
        """ Return the LCG swbase """

        if os.path.exists(os.path.join(scappdir, 'software/releases')):
            _swbase = os.path.join(scappdir, 'software/releases')
        elif os.path.exists(os.path.join(scappdir, 'software')):
            _swbase = os.path.join(scappdir, 'software')
        else:
            _swbase = scappdir

        return _swbase

    def getProdCmd3(self, cmd, pybin, jobtrf, jobPars):
        """ Prepare the cmd3 command with the python from the release and the full path to the trf """
        # When python is invoked using the full path, it also needs the full path to the script

        return "%s %s" % (jobtrf, jobPars)
        #return "%s `which %s` %s" % (pybin, jobtrf, jobPars)
        #return "%s %s %s" % (pybin, jobtrf, jobPars)

    def getProdCmd3Old(self, cmd, pybin, jobtrf, jobPars):
        """ Prepare the cmd3 command with the python from the release and the full path to the trf """
        # When python is invoked using the full path, it also needs the full path to the script

        # First try to figure out where the trf is inside the release
        if not cmd.endswith(";"):
            cmd += ";"
        _cmd = "%swhich %s" % (cmd, jobtrf)
        _timedout = False

        exitcode, _trf = timedCommand(_cmd, timeout=getProperTimeout(cmd))
        if exitcode != 0:
            _timedout = True
        tolog("Trf: %s" % (_trf))

        # split the output if necessary (the path should be the last entry)
        if "\n" in _trf:
            _trf = _trf.split("\n")[-1]
            tolog("Trf: %s (extracted)" % (_trf))

        # could the trf be found?
        if "which: no" in _trf or jobtrf not in _trf or _timedout:
            tolog("!!WARNING!!2999!! Will not use python from the release since the trf path could not be figured out")
            cmd3 = "%s %s" % (jobtrf, jobPars)
        else:
            tolog("Will use python from the release: %s" % (pybin))
            tolog("Path to trf: %s" % (_trf))
            cmd3 = "%s %s %s" % (pybin, _trf, jobPars)

        return cmd3

    def addEnvVars2Cmd(self, cmd, jobId, processingType, sitename, analysisJob):
        """ Add env variables """

        _sitename = 'export PANDA_RESOURCE=\"%s\";' % (sitename)
        _frontier1 = 'export FRONTIER_ID=\"[%s]\";' % (jobId)
        _frontier2 = 'export CMSSW_VERSION=$FRONTIER_ID;'
        _ttc = ''

        # Unset ATHENA_PROC_NUMBER if set for event service Merge jobs
        if "Merge_tf" in cmd and os.environ.has_key('ATHENA_PROC_NUMBER'):
            _unset = "unset ATHENA_PROC_NUMBER;"
        else:
            _unset = ""

        _coreCount = ""
        if analysisJob:
            _ttc = 'export ROOT_TTREECACHE_SIZE=1;'
            try:
                coreCount = int(os.environ['ATHENA_PROC_NUMBER'])
            except:
                _coreCount = 'export ROOTCORE_NCPUS=1;'
            else:
                _coreCount = 'export ROOTCORE_NCPUS=%d;' % (coreCount)
        if processingType == "":
            _rucio = ''
            tolog("!!WARNING!!1887!! RUCIO_APPID needs job.processingType but it is not set!")
        else:
            _rucio = 'export RUCIO_APPID=\"%s\";' % (processingType)
        _rucio += 'export RUCIO_ACCOUNT=\"pilot\";'

        return _sitename + _ttc + _frontier1 + _frontier2 + _rucio + _coreCount + _unset + cmd

    def getEnvVars2Cmd(self, jobId, processingType, sitename, analysisJob):
        """ Return array with enviroment variables """

        variables = []
        variables.append('export PANDA_RESOURCE=\"%s\";' % (sitename))
        variables.append('export FRONTIER_ID=\"[%s]\";' % (jobId))
        variables.append('export CMSSW_VERSION=$FRONTIER_ID;')
        variables.append('export ROOT_TTREECACHE_SIZE=1;')

        _coreCount = ""
        if analysisJob:
            try:
                coreCount = int(os.environ['ATHENA_PROC_NUMBER'])
            except:
                pass
            else:
                _coreCount = 'export ROOTCORE_NCPUS=%d;' % (coreCount)
                variables.append(_coreCount)

        if processingType == "":
            tolog("!!WARNING!!1887!! RUCIO_APPID needs job.processingType but it is not set!")
        else:
            variables.append('export RUCIO_APPID=\"%s\";' % (processingType))
        variables.append('export RUCIO_ACCOUNT=\"pilot\";')         
        
        return variables

    def isForceConfigCompatible(self, _dir, release, homePackage, cmtconfig, siteroot=None):
        """ Test if the installed AtlasSettings and AtlasLogin versions are compatible with forceConfig """
        # The forceConfig cmt tag was introduced in AtlasSettings-03-02-07 and AtlasLogin-00-03-07

        status = True
        ec = 0
        pilotErrorDiag = ""

        # only perform the forceConfig test for set release strings
        if verifyReleaseString(release) == "NULL":
            return ec, pilotErrorDiag, False

        names = {"AtlasSettings":"AtlasSettings-03-02-07", "AtlasLogin":"AtlasLogin-00-03-07" }
        for name in names.keys():
            try:
                ec, pilotErrorDiag, v, siteroot = self.getHighestVersionDir(release, homePackage, name, _dir, cmtconfig, siteroot=siteroot)
            except Exception, e:
                tolog("!!WARNING!!2999!! Exception caught: %s" % str(e))
                v = None
            if v:
                if v >= names[name]:
                    tolog("%s version verified: %s" % (name, v))
                else:
                    tolog("%s version too old: %s (older than %s, not forceConfig compatible)" % (name, v, names[name]))
                    status = False
            else:
                tolog("%s version not verified (not forceConfig compatible)" % (name))
                status = False

        return ec, pilotErrorDiag, status

    def getHighestVersionDir(self, release, homePackage, name, swbase, cmtconfig, siteroot=None):
        """ Grab the directory (AtlasLogin, AtlasSettings) with the highest version number """
        # e.g. v = AtlasLogin-00-03-26

        highestVersion = None
        ec = 0
        pilotErrorDiag = ""

        # get the siteroot
        if not siteroot:
            ec, pilotErrorDiag, status, siteroot, cmtconfig = self.getProperSiterootAndCmtconfig(swbase, release, homePackage, cmtconfig)
        else:
            status = True

        if ec != 0:
            return ec, pilotErrorDiag, None, siteroot

        if status and siteroot != "" and os.path.exists(os.path.join(siteroot, name)):
            _dir = os.path.join(siteroot, name)
        else:
            if swbase[-len('builds'):] == 'builds':
                _dir = os.path.join(swbase, name)
            else:
                _dir = os.path.join(swbase, release, name)

        if not os.path.exists(_dir):
            tolog("Directory does not exist: %s" % (_dir))
            return ec, pilotErrorDiag, None, siteroot

        tolog("Probing directory: %s" % (_dir))
        if os.path.exists(_dir):
            dirs = os.listdir(_dir)
            _dirs = []
            if dirs != []:
                tolog("Found directories: %s" % str(dirs))
                for d in dirs:
                    if d.startswith(name):
                        _dirs.append(d)
                if _dirs != []: 
                    # sort the directories
                    _dirs.sort()
                    # grab the directory with the highest version
                    highestVersion = _dirs[-1]
                    tolog("Directory with highest version: %s" % (highestVersion))
                else:
                    tolog("WARNING: Found no %s dirs in %s" % (name, _dir))
            else:
                tolog("WARNING: Directory is empty: %s" % (_dir))
        else:
            tolog("Directory does not exist: %s" % (_dir))

        return ec, pilotErrorDiag, highestVersion, siteroot

    def getProperSiterootAndCmtconfig(self, swbase, release, homePackage, _cmtconfig, cmtconfig_alternatives=None):
        """ return a proper $SITEROOT and cmtconfig """

        status = False
        siteroot = ""
        ec = 0 # only non-zero for fatal errors (missing installation)
        pilotErrorDiag = ""

        # make sure the cmtconfig_alternatives is not empty/not set
        if not cmtconfig_alternatives:
            cmtconfig_alternatives = [_cmtconfig]

        if swbase[-len('builds'):] == 'builds':
            status = True
            return ec, pilotErrorDiag, status, swbase, _cmtconfig

        # loop over all available cmtconfig's until a working one is found (the default cmtconfig value is the first to be tried)
        for cmtconfig in cmtconfig_alternatives:
            ec = 0
            pilotErrorDiag = ""
            tolog("Testing cmtconfig=%s" % (cmtconfig))

            if self.useAtlasSetup(swbase, release, homePackage, cmtconfig):
                cmd = self.getProperASetup(swbase, release, homePackage, cmtconfig, tailSemiColon=True)
            elif "slc5" in cmtconfig and "gcc43" in cmtconfig:
                cmd = "source %s/%s/cmtsite/setup.sh -tag=AtlasOffline,%s,%s,runtime" % (swbase, release, release, cmtconfig)
            else:
                cmd = "source %s/%s/cmtsite/setup.sh -tag=AtlasOffline,%s,runtime" % (swbase, release, release)

            # verify that the setup path actually exists before attempting the source command
            ec, pilotErrorDiag = self.verifySetupCommand(cmd)
            if ec != 0:
                pilotErrorDiag = "getProperSiterootAndCmtconfig: Missing installation: %s" % (pilotErrorDiag)
                tolog("!!WARNING!!1996!! %s" % (pilotErrorDiag))
                ec = self.__error.ERR_MISSINGINSTALLATION
                continue

            # do not test the source command, it is enough to verify its existence
            (exitcode, output) = timedCommand(cmd, timeout=getProperTimeout(cmd))

            if exitcode == 0:
                # a proper cmtconfig has been found, now set the SITEROOT
                # e.g. /cvmfs/atlas.cern.ch/repo/sw/software/i686-slc5-gcc43-opt/17.2.11

                # note: this format (using cmtconfig is only valid on CVMFS, not on AFS)
                # VO_ATLAS_RELEASE_DIR is only set on AFS (CERN)
                if ("AtlasP1HLT" in homePackage or "AtlasHLT" in homePackage) and os.environ.has_key('VO_ATLAS_RELEASE_DIR'):
                    tolog("Encountered HLT homepackage: %s (must use special siteroot)" % (homePackage))
                    siteroot = os.path.join(swbase, release)
                else:
                    # default SITEROOT on CVMFS
                    if "/cvmfs" in swbase:
                        siteroot = os.path.join(os.path.join(swbase, cmtconfig), release)
                    else:
                        siteroot = os.path.join(swbase, release)

                siteroot = siteroot.replace('//','/')

                # make sure that the path actually exists
                if os.path.exists(siteroot):
                    tolog("SITEROOT path has been defined and exists: %s" % (siteroot))
                    status = True
                    break
                else:
                    pilotErrorDiag = "getProperSiterootAndCmtconfig: cmtconfig %s has been confirmed but SITEROOT does not exist: %s" % (cmtconfig, siteroot)
                    tolog("!!WARNING!!1996!! %s" % (pilotErrorDiag))
                    ec = self.__error.ERR_MISSINGINSTALLATION
                    break

            elif exitcode != 0 or "Error:" in output or "(ERROR):" in output:
                # if time out error, don't bother with trying another cmtconfig

                tolog("ATLAS setup for SITEROOT failed")
                if "No such file or directory" in output:
                    pilotErrorDiag = "getProperSiterootAndCmtconfig: Missing installation: %s" % (output)
                    tolog("!!WARNING!!1996!! %s" % (pilotErrorDiag))
                    ec = self.__error.ERR_MISSINGINSTALLATION
                    continue
                elif "Error:" in output:
                    pilotErrorDiag = "getProperSiterootAndCmtconfig: Caught CMT error: %s" % (output)
                    tolog("!!WARNING!!1996!! %s" % (pilotErrorDiag))
                    ec = self.__error.ERR_SETUPFAILURE
                    continue
                elif "AtlasSetup(ERROR):" in output:
                    pilotErrorDiag = "getProperSiterootAndCmtconfig: Caught AtlasSetup error: %s" % (output)
                    tolog("!!WARNING!!1996!! %s" % (pilotErrorDiag))
                    ec = self.__error.ERR_SETUPFAILURE
                    continue

        # reset errors if siteroot was found
        if status:
            ec = 0
            pilotErrorDiag = ""
        return ec, pilotErrorDiag, status, siteroot, cmtconfig

    def getVerifiedAtlasSetupPath(self, swbase, release, homePackage, cmtconfig):
        """ Get a verified asetup path"""

        rel_N = None
        path = None
        skipVerification = False # verification not possible for more complicated setup (nightlies)
        if 'HPC_' in readpar("catchall"):
            skipVerification = True # verification not possible for more complicated setup (nightlies)

        # First try with the cmtconfig in the path. If that fails, try without it

        # Are we using nightlies?
        if "rel_" in homePackage:
            # extract the rel_N bit and use it in the path
            rel_N = self.extractRelN(homePackage)
            tolog("Extracted %s from homePackage=%s" % (rel_N, homePackage))
            if rel_N:
                # path = "%s/%s/%s/%s/cmtsite/asetup.sh" % (swbase, cmtconfig, release, rel_N)
                path = self.getModernASetup(swbase=swbase)
                tolog("1. path = %s" % (path))
                skipVerification = True
        if not path:
            path = "%s/%s/%s/cmtsite/asetup.sh" % (swbase, cmtconfig, release)

        if not skipVerification:
            status = os.path.exists(path)
            if status:
                tolog("Using AtlasSetup (%s exists with cmtconfig in the path)" % (path))
            else:
                tolog("%s does not exist (trying without cmtconfig in the path)" % (path))
                if rel_N:
                    path = "%s/%s/%s/cmtsite/asetup.sh" % (swbase, release, rel_N)
                else:
                    path = "%s/%s/cmtsite/asetup.sh" % (swbase, release)
                status = os.path.exists(path)
                if status:
                    tolog("Using AtlasSetup (%s exists)" % (path))
                else:
                    tolog("Cannot use AtlasSetup since %s does not exist either" % (path))
        else:
            tolog("Skipping verification of asetup path for nightlies")
            status = True

        return status, path

    def useAtlasSetup(self, swbase, release, homePackage, cmtconfig):
        """ determine whether AtlasSetup is to be used """

        status = False

        # are we using at least release 16.1.0?
        if release >= "16.1.0":
            # the actual path is not needed in this method
            status, _path = self.getVerifiedAtlasSetupPath(swbase, release, homePackage, cmtconfig)
        else:
            pass
            # tolog("Release %s is too old for AtlasSetup (need at least 16.1.0)" % (release))

        return status

    def getProperASetup(self, swbase, atlasRelease, homePackage, cmtconfig, tailSemiColon=False, source=True, cacheVer=None, cacheDir=None):
        """ return a proper asetup.sh command """
        
        # handle sites using builds area in a special way
        if swbase[-len('builds'):] == 'builds' or verifyReleaseString(atlasRelease) == "NULL":
            path = swbase
        else:
            if os.path.exists(os.path.join(swbase, cmtconfig)):
                if os.path.exists(os.path.join(os.path.join(swbase, cmtconfig), atlasRelease)):
                    path = os.path.join(os.path.join(swbase, cmtconfig), atlasRelease)
                else:
                    path = os.path.join(swbase, atlasRelease)
            else:
                path = os.path.join(swbase, atlasRelease)

        # need to tell asetup where the compiler is in the US (location of special config file)
        _path = "%s/AtlasSite/AtlasSiteSetup" % (path)
        if readpar('cloud') == "US" and os.path.exists(_path):
            _input = "--input %s" % (_path)
        else:
            _input = ""

        # add a tailing semicolon if needed
        if tailSemiColon:
            tail = ";"
        else:
            tail = ""

        # define the setup options
        if not cacheVer:
            cacheVer = atlasRelease

        # add the fast option if possible (for the moment, check for locally defined env variable)
        if os.environ.has_key("ATLAS_FAST_ASETUP"):
            options = cacheVer + ",notest,fast"
        else:
            options = cacheVer + ",notest"
        if cacheDir and cacheDir != "":
            options += ",%s" % (cacheDir)

        # nightlies setup?
        if "rel_" in homePackage:
            # extract the rel_N bit and use it in the path
            rel_N = self.extractRelN(homePackage) # e.g. rel_N = rel_0
            if rel_N:
                tolog("Extracted %s from homePackage=%s" % (rel_N, homePackage))
                # asetup_path = "%s/%s/cmtsite/asetup.sh" % (path, rel_N)
                asetup_path = self.getModernASetup(swbase=swbase)
                tolog("2. path=%s" % (asetup_path))
                # use special options for nightlies (not the release info set above)
                # NOTE: 'HERE' IS NEEDED FOR MODERN SETUP
                # Special case for AtlasDerivation. In this case cacheVer = rel_N, so we don't want to add both cacheVer and rel_N,
                # and we need to add cacheDir and the release itself
                special_cacheDirs = ['AtlasDerivation'] # Add more cases if necessary
                if cacheDir in special_cacheDirs:
                    # strip any special cacheDirs from the release string, if present
                    for special_cacheDir in special_cacheDirs:
                        if special_cacheDir in atlasRelease:
                            tolog("Found special cacheDir=%s in release string: %s (will be removed)" % (special_cacheDir, atlasRelease)) # 19.1.X.Y-VAL-AtlasDerivation
                            atlasRelease = atlasRelease.replace('-' + special_cacheDir, '')
                            tolog("Release string updated: %s" % (atlasRelease))
                    options = cacheDir + "," + atlasRelease + "," + rel_N + ",notest,here" # E.g. AtlasDerivation,19.1.X.Y-VAL,rel_3,notest,here
                else:
                    # correct an already set cacheVer if necessary
                    if cacheVer == rel_N:
                        tolog("Found a cacheVer set to %s: resetting to atlasRelease=%s" % (cacheVer, atlasRelease))
                        cacheVer = atlasRelease
                    options = cacheVer + "," + rel_N + ",notest,here"
                    tolog("Options: %s" % (options))
            else:
                tolog("!!WARNING!!1111!! Failed to extract rel_N from homePackage=%s (forced to use default cmtsite setup)" % (homePackage))
                asetup_path = "%s/cmtsite/asetup.sh" % (path)
        else:
            asetup_path = "%s/cmtsite/asetup.sh" % (path)

        # make sure that cmd doesn't start with 'source' if the asetup_path start with 'export', if so reset it (cmd and asetup_path will be added below)
        if asetup_path.startswith('export'):
            cmd = ""
        elif source:
            # add the source command (default), not wanted for installPyJobTransforms()
            cmd = "source"
        else:
            cmd = ""

        # HLT on AFS
        if ("AtlasP1HLT" in homePackage or "AtlasHLT" in homePackage):
            try:
                h = homePackage.split("/") # ['AtlasP1HLT', '18.1.0.1']
                project = h[0]
                patch = h[1]
            except Exception, e:
                tolog("!!WARNING!!1234!! Could not extract project and patch from %s" % (homePackage))
            else:
                tolog("Extracted %s, %s from homePackage=%s" % (patch, project, homePackage))
                if os.environ.has_key('VO_ATLAS_RELEASE_DIR'):
                    cmd = "export AtlasSetup=%s/../dist/AtlasSetup; " % readpar('appdir')
                    options = "%s,%s,notest,afs" % (patch, project)
                else:
                    cmd = "export AtlasSetup=%s/AtlasSetup; " % (path)
                    options = "%s,%s,notest" % (patch, project)
                    #cmd = "source"
                    #asetup_path = os.path.join(path, 'AtlasSetup/scripts/asetup.sh')
                asetup_path = "source $AtlasSetup/scripts/asetup.sh"

        # for HPC
        if 'HPC_HPC' in readpar("catchall"):
            quick_setup = "%s/setup-quick.sh" % (path)
            tolog("quick setup path: %s" % quick_setup)
            if os.path.exists(quick_setup):
                cmd = "source %s" % (quick_setup)
                asetup_path = ""
                cmtconfig = cmtconfig + " --cmtextratags=ATLAS,useDBRelease "

        return "%s %s %s --cmtconfig %s %s%s" % (cmd, asetup_path, options, cmtconfig, _input, tail)

    def extractRelN(self, homePackage):
        """ Extract the rel_N bit from the homePackage string """

        # s = "AtlasProduction,rel_0"
        # -> rel_N = "rel_0"

        rel_N = None

        if "AnalysisTransforms" in homePackage and "_rel_" in homePackage:
            pattern = re.compile(r"AnalysisTransforms\-[A-Za-z0-9]+\_(rel\_\d+)")
            found = re.findall(pattern, homePackage)
            if len(found) > 0:
                rel_N = found[0]

        elif not "," in homePackage:
            rel_N = homePackage

        elif homePackage != "":
            pattern = re.compile(r"[A-Za-z0-9]+,(rel\_\d+)")
            found = re.findall(pattern, homePackage)
            if len(found) > 0:
                rel_N = found[0]

        return rel_N

    def dump(self, path, cmd="cat"):
        """ Dump the content of path to the log """

        if cmd != "cat":
            _cmd = "%s %s" % (cmd, path)
            tolog("%s:\n%s" % (_cmd, commands.getoutput(_cmd)))
        else:
            if os.path.exists(path):
                _cmd = "%s %s" % (cmd, path)
                tolog("%s:\n%s" % (_cmd, commands.getoutput(_cmd)))
            else:
                tolog("Path %s does not exist" % (path))

    def displayArchitecture(self):
        """ Display system architecture """

        tolog("Architecture information:")

        cmd = "lsb_release -a"
        tolog("Excuting command: %s" % (cmd))
        out = commands.getoutput(cmd)
        if "Command not found" in out:
            # Dump standard architecture info files if available
            self.dump("/etc/lsb-release")
            self.dump("/etc/SuSE-release")
            self.dump("/etc/redhat-release")
            self.dump("/etc/debian_version")
            self.dump("/etc/issue")
            self.dump("$MACHTYPE", cmd="echo")
        else:
            tolog("\n%s" % (out))

    def specialChecks(self, **kwargs):
        """ Implement special checks here """

        status = False
        # appdir = kwargs.get('appdir', '')

        # Display system architecture
        self.displayArchitecture()

        # Display the cvmfs ChangeLog is possible
        self.displayChangeLog()

        # Set the python version used by the pilot
        self.setPilotPythonVersion()
        
        if ('HPC_' in readpar("catchall")) or ('ORNL_Titan_install' in readpar("nickname")):
            status = True
        else:
            # Test the LFC module
            status = self.testImportLFCModule()

            # Test CVMFS
            if status:
                status = self.testCVMFS()
        
        return status

    def checkSpecialEnvVars(self, sitename):
        """ Check special environment variables """

        ec = 0

        # check if ATLAS_POOLCOND_PATH is set
        try:
            if os.environ.has_key('ATLAS_POOLCOND_PATH'):
                tolog("ATLAS_POOLCOND_PATH = %s" % (os.environ['ATLAS_POOLCOND_PATH']))
            else:
                tolog("ATLAS_POOLCOND_PATH not set by wrapper")
        except Exception, e:
            tolog("WARNING: os.environ.has_key failed: %s" % str(e))

        if os.environ.has_key("VO_ATLAS_SW_DIR") and not "CERNVM" in sitename and not os.environ.has_key('Nordugrid_pilot'):
            vo_atlas_sw_dir = os.environ["VO_ATLAS_SW_DIR"]
            if vo_atlas_sw_dir != "":
                # on cvmfs the following dirs are symbolic links, so all tests are needed
                paths = [vo_atlas_sw_dir, os.path.join(vo_atlas_sw_dir, "software")]
                for path in paths:
                    if os.path.exists(path):
                        tolog("%s confirmed" % (path))
                    else:
                        tolog("!!FAILED!!1777!! %s does not exist" % (path))
                        ec = self.__error.ERR_NOSUCHFILE
                        break

                # require that the "local" directory exists on cvmfs
                path = os.path.join(vo_atlas_sw_dir, "local")
                if "cvmfs" in path:
                    if os.path.exists(path):
                        tolog("%s confirmed" % (path))
                    else:
                        tolog("!!FAILED!!1777!! %s does not exist" % (path))
                        ec = self.__error.ERR_NOSUCHFILE
                else:
                    tolog("Skipping verification of %s on non-cvmfs" % (path))
            else:
                tolog("VO_ATLAS_SW_DIR set to empty string (ignore)")

        return ec

    def getPayloadName(self, job):
        """ Figure out a suitable name for the payload stdout """

        if job.processingType in ['prun']:
            name = job.processingType
        else:
            jobtrf = job.trf.split(",")[0]
            if jobtrf.find("panda") > 0 and jobtrf.find("mover") > 0:
                name = "pandamover"
            elif jobtrf.find("Athena") > 0 or jobtrf.find("trf") > 0 or jobtrf.find("_tf") > 0:
                name = "athena"
            else:
                if isBuildJob(job.outFiles):
                    name = "buildjob"
                else:
                    name = "payload"

        return name

    def getMetadataForRegistration(self, guid):
        """ Return metadata (not known yet) for LFC registration """

        # Use the GUID as identifier (the string "<GUID>-surltobeset" will later be replaced with the SURL)        
        return '    <metadata att_name="surl" att_value="%s-surltobeset"/>\n' % (guid) 

    def getAttrForRegistration(self):
        """ Return the attribute of the metadata XML to be updated with surl value """
        
        return 'surl'

    def getFileCatalog(self):
        """ Return the default file catalog to use (e.g. for replica lookups) """
        # See usage in Mover.py

        fileCatalog = ""
        try:
            ddm = readpar('ddm')
            # note that ddm can contain a comma separated list; if it does, get the first value
            if "," in ddm:
                ddm = ddm.split(',')[0]
            # Try to get the default file catalog from Rucio
            from dq2.info import TiersOfATLAS
            fileCatalog = TiersOfATLAS.getLocalCatalog(ddm)
        except:
            tolog("!!WARNING!!3333!! Failed to import TiersOfATLAS from dq2.info")

        # This should not be necessary post-LFC
        if fileCatalog == "":
            tolog("Did not get a file catalog from dq2.info. Trying to construct one from lfchost")
            lfchost = readpar('lfchost')
            if not "lfc://" in lfchost:
                lfchost = "lfc://" + lfchost
            fileCatalog = lfchost + ":/grid/atlas"

            # e.g. 'lfc://prod-lfc-atlas.cern.ch:/grid/atlas'
            tolog("Using file catalog: %s" % (fileCatalog))

        return fileCatalog

    def getFileCatalogHosts(self):
        """ Return a list of file catalog hosts """

        file_catalog_hosts = []

        # Get the catalogTopology dictionary
        try:
            from dq2.info import TiersOfATLAS
            catalogsTopology_dict = TiersOfATLAS.ToACache.catalogsTopology

            # Extract all the LFC hosts from the catalogTopology dictionary
            file_catalog_hosts = catalogsTopology_dict.keys()
            tolog("catalogsTopology=%s" % str(file_catalog_hosts))
        except:
            import traceback
            tolog("!!WARNING!!3334!! Exception caught in Mover: %s" % str(traceback.format_exc()))
            tolog("!!WARNING!!1212!! catalogsTopology lookup failed")
        else:
            tolog("Extracted file catalog hosts: %s" % (file_catalog_hosts))

        return file_catalog_hosts

    def verifySwbase(self, appdir):
        """ Confirm existence of appdir/swbase """

        # appdir/swbase is a queuedata parameter specifying the base location of physics analysis / release software
        # This method will simply verify that the corresponding directory exists
        #
        # Input:
        #   appdir = application/software/release directory (e.g. /cvmfs/atlas.cern.ch/repo/sw)
        # Return:
        #   error code (0 for success)
        
        ec = 0

        if not "|" in appdir and not "^" in appdir: # as can be the case at CERN
            swbase = self.getSwbase(appdir, "", "", "", "")
            if os.path.exists(swbase):
                tolog("Application dir confirmed: %s" % (swbase))
            else:
                tolog("!!FAILED!!1999!! Software directory does not exist: %s" % (swbase))
                ec = self.__error.ERR_NOSOFTWAREDIR
        else:
            # get the site information object
            si = getSiteInformation(self.__experiment)

            tolog("Encountered complex appdir. Will verify each path individually (primary path must exist, other paths are optional)")

            appdirs = si.getAppdirs(appdir)
            tolog("appdirs = %s" % str(appdirs))
            primary = True
            for appdir in appdirs:
                if os.path.exists(appdir):
                    if primary:
                        tolog("Primary application directory confirmed: %s" % (appdir))
                        primary = False
                    else:
                        tolog("Additional application directory confirmed: %s" % (appdir))
                else:
                    if primary: # must exist
                        tolog("!!FAILED!!1999!! Primary application directory does not exist: %s" % (appdir))
                        ec = self.__error.ERR_NOSOFTWAREDIR
                        break
                    else:
                        tolog("Additional application directory does not exist: %s (ignore)" % (appdir))
        return ec

    def interpretPayloadStdout(self, job, res, getstatusoutput_was_interrupted, current_job_number, runCommandList, failureCode):
        """ Payload error interpretation and handling """

        error = PilotErrors()
        transExitCode = res[0]%255

        # Get the proper stdout filename
        number_of_jobs = len(runCommandList)
        filename = getStdoutFilename(job.workdir, job.stdout, current_job_number, number_of_jobs)

        # Try to identify out of memory errors in the stderr
        out_of_memory = self.isOutOfMemory(job=job, number_of_jobs=number_of_jobs)
        failed = out_of_memory # failed boolean used below

        # Always look for the max and average VmPeak?
        if not self.__analysisJob:
            setup = getSourceSetup(runCommandList[0])
            job.vmPeakMax, job.vmPeakMean, job.RSSMean = findVmPeaks(setup)

        # A killed job can have empty output but still transExitCode == 0
        no_payload_output = False
        installation_error = False
        if getstatusoutput_was_interrupted:
            if os.path.exists(filename):
                if os.path.getsize(filename) > 0:
                    tolog("Payload produced stdout but was interrupted (getstatusoutput threw an exception)")
                else:
                    no_payload_output = True
                failed = True
            else:
                failed = True
                no_payload_output = True
        elif len(res[1]) < 20: # protect the following comparison against massive outputs
            if res[1] == 'Undefined':
                failed = True
                no_payload_output = True
        elif failureCode:
            failed = True
        else:
            # check for installation error
            res_tmp = res[1][:1024]
            if res_tmp[0:3] == "sh:" and 'setup.sh' in res_tmp and 'No such file or directory' in res_tmp:
                failed = True
                installation_error = True

        # handle non-zero failed job return code but do not set pilot error codes to all payload errors
        if transExitCode or failed:
            if failureCode:
                job.pilotErrorDiag = "Payload failed: Interrupt failure code: %d" % (failureCode)
                # (do not set pilot error code)
            elif getstatusoutput_was_interrupted:
                raise Exception, "Job execution was interrupted (see stderr)"
            elif out_of_memory:
                job.pilotErrorDiag = "Payload ran out of memory"
                job.result[2] = error.ERR_PAYLOADOUTOFMEMORY
            elif no_payload_output:
                job.pilotErrorDiag = "Payload failed: No output"
                job.result[2] = error.ERR_NOPAYLOADOUTPUT
            elif installation_error:
                job.pilotErrorDiag = "Payload failed: Missing installation"
                job.result[2] = error.ERR_MISSINGINSTALLATION
            elif transExitCode:
                # Handle PandaMover errors
                if transExitCode == 176:
                    job.pilotErrorDiag = "PandaMover staging error: File is not cached"
                    job.result[2] = error.ERR_PANDAMOVERFILENOTCACHED
                elif transExitCode == 86:
                    job.pilotErrorDiag = "PandaMover transfer failure"
                    job.result[2] = error.ERR_PANDAMOVERTRANSFER
                else:
                    # check for specific errors in athena stdout
                    if os.path.exists(filename):
                        e1 = "prepare 5 database is locked"
                        e2 = "Error SQLiteStatement"
                        _out = commands.getoutput('grep "%s" %s | grep "%s"' % (e1, filename, e2))
                        if 'sqlite' in _out:
                            job.pilotErrorDiag = "NFS/SQLite locking problems: %s" % (_out)
                            job.result[2] = error.ERR_NFSSQLITE
                        else:
                            job.pilotErrorDiag = "Job failed: Non-zero failed job return code: %d" % (transExitCode)
                            # (do not set a pilot error code)
                    else:
                        job.pilotErrorDiag = "Job failed: Non-zero failed job return code: %d (%s does not exist)" % (transExitCode, filename)
                        # (do not set a pilot error code)
            else:
                job.pilotErrorDiag = "Payload failed due to unknown reason (check payload stdout)"
                job.result[2] = error.ERR_UNKNOWN
            tolog("!!FAILED!!3000!! %s" % (job.pilotErrorDiag))

        # set the trf diag error
        if res[2] != "":
            tolog("TRF diagnostics: %s" % (res[2]))
            job.exeErrorDiag = res[2]

        job.result[1] = transExitCode
        return job

    def isJEMAllowed(self):
        """ Is it allowed to use JEM services? """

        allowjem = False
        _allowjem = readpar('allowjem')

        if _allowjem == "":
            # allowjem not added to queuedata yet, use old method
            if readpar('cloud') == "DE":
                allowjem = True
        else:
            if _allowjem.lower() == "true":
                allowjem = True

        if allowjem:
            tolog("JEM is allowed")
        else:
            tolog("JEM is not allowed")

        return allowjem

    # Optional
    def doSpecialLogFileTransfer(self, eventService=False):
        """ Should the log file be transfered to a special SE? """

        # The log file can at the end of the job be stored in a special SE - in addition to the normal stage-out of the log file
        # If this method returns True, the JobLog class will attempt to store the log file in a secondary SE after the transfer of
        # the log to the primary/normal SE. Additional information about the secondary SE is required and can be specified in
        # another optional method defined in the *Experiment classes

        transferLogToObjectstore = False

        if "log_to_objectstore" in readpar('catchall') or eventService:
            transferLogToObjectstore = True
        if 'HPC_HPC' in readpar('catchall'):
            transferLogToObjectstore = True

        return transferLogToObjectstore

    def extractInputOption(self, jobParameters):
        """ Extract the entire input file list from the job parameters including the input option """
        # jobParameters = .. --input=file1,file2,file3 ..
        # -> --input=file1,file2,file3
        # The string is later replaced with a "@file.txt" argparser directive (necessary in case the file list
        # is too long which would lead to an "argument list too long"-error)

        inputOption = ""

        # define the regexp pattern for the input option extraction
        pattern = re.compile(r'(\-\-input\=[^\s]*)')
        _option = re.findall(pattern, jobParameters)
        if _option != []:
            inputOption = _option[0]

        return inputOption

    def updateJobParameters4Input(self, jobParameters):
        """ Replace '--input=..' with @file argparser instruction """

        inputOption = self.extractInputOption(jobParameters)
        if inputOption == "":
            tolog("!!WARNING!!1223!! Option --file=.. could not be extracted from: %s" % (jobParameters))
        else:
            tolog("Extracted input option = %s" % (inputOption))

            # Put the extracted info in a file (to be automatically read by the argparser when the trf is executed)
            filename = "input_file_list.txt"
            try:
                f = open(filename, "w")
            except IOError, e:
                tolog("!!WARNING!!1234!! Failed to open input file list: %s" % (e))
            else:
                f.write(inputOption)
                f.close()
                tolog("Wrote extracted input file list to file %s" % (filename))

                jobParameters = jobParameters.replace(inputOption, "@%s" % (filename))
                tolog("updated job parameters = %s" % (jobParameters))

        return jobParameters

    def cleanupAthenaMP(self, workdir):
        """ Cleanup AthenaMP sud directories prior to log file creation """

        for ampdir in glob('%s/athenaMP-workers-*' % (workdir)):
            tolog("Attempting to cleanup %s" % (ampdir))
            for (p, d, f) in os.walk(ampdir):
                for filename in f:
                    if 'core' in filename or 'pool.root' in filename or 'tmp.' in filename:
                        path = os.path.join(p, filename)
                        tolog("Cleaning up %s" % (path))
                        os.unlink(path)

    def getJobExecutionCommand4EventService(self, pilot_initdir):
        """ Define and test the command(s) that will be used to execute the payload for the event service """
        # E.g. cmd = ["source <path>/setup.sh; <path>/python <script>"]
        # The command returned from this method is executed using subprocess.Popen() from the runEvent module

        # The actual command must be declared as a list since that is expected by Popen()
        cmd = ["python %s/client_test.py 1>AthenaMP_stdout.txt 2>AthenaMP_stderr.txt" % (pilot_initdir)]

        return cmd

    # Optional
    def postGetJobActions(self, job):
        """ Perform any special post-job definition download actions here """

        # This method is called after the getJob() method has successfully downloaded a new job (job definition) from
        # the server. If the job definition e.g. contains information that contradicts WN specifics, this method can
        # be used to fail the job

        ec = 0
        pilotErrorDiag = ""

        # Make sure that ATHENA_PROC_NUMBER has a proper value for the current job
        if job.prodSourceLabel != "install":
            ec, pilotErrorDiag = self.verifyNCoresSettings(job.coreCount)
            if ec != 0:
                tolog("!!WARNING!!3222!! %s" % (pilotErrorDiag))
                return ec, pilotErrorDiag

        return ec, pilotErrorDiag

    # Local method (not defined in Experiment)
    def verifyNCoresSettings(self, jobCoreCount):
        """ Verify that nCores settings are correct """

        ec = 0
        pilotErrorDiag = ""

        try:
            coreCount = int(jobCoreCount)
        except:
            coreCount = None

        try:
            athenaProcNumber = int(os.environ['ATHENA_PROC_NUMBER'])
        except:
            athenaProcNumber = None

        # Make sure that ATHENA_PROC_NUMBER has a proper value for the current job
        if (coreCount == 1 or coreCount == None) and (athenaProcNumber > 1):
            ec = self.__error.ERR_CORECOUNTMISMATCH
            pilotErrorDiag = "Encountered a mismatch between core count from schedconfig (%s) and job definition (%s)" % (str(athenaProcNumber), str(coreCount))
            tolog("!!WARNING!!3333!! %s" % (pilotErrorDiag))
        else:
            tolog("Using core count values: %s (job definition), %s (schedconfig)" % (str(coreCount), str(athenaProcNumber)))

        return ec, pilotErrorDiag

    def getSwbase(self, appdir, release, homePackage, processingType, cmtconfig):
        """ Return the swbase variable """
        # appdir comes from thisSite.appdir (might not be set)
        # release info is needed to figure out the correct path to use when schedconfig.appdir is set

        swbase = ""

        # Verify the validity of the release string in case it is not set (as can be the case for prun jobs)
        release = verifyReleaseString(release)

        if os.environ.has_key('Nordugrid_pilot'):
            if os.environ.has_key('RUNTIME_CONFIG_DIR'):
                _swbase = os.environ['RUNTIME_CONFIG_DIR']
                if os.path.exists(_swbase):
                    swbase = _swbase
        elif os.environ.has_key('VO_ATLAS_SW_DIR'):
            # use the appdir from queuedata if available
            scappdir = readpar('appdir')
            # protect against complex appdir form
            if "|" in scappdir and appdir != "":
                #from SiteInformation import SiteInformation
                #si = SiteInformation()
                si = getSiteInformation(self.__experiment)
                ec, _scappdir = si.extractAppdir(scappdir, processingType, homePackage)
                if ec != 0:
                    tolog("!!WARNING!!2222!! Failed to extract complex appdir: %d, %s, %s, %s" % (ec, scappdir, processingType, homePackage))
                else:
                    scappdir = _scappdir
                tolog("Using alternative appdir=%s" % (scappdir))

            elif scappdir != "":
                tolog("Got a plain appdir from queuedata: %s" % (scappdir))
            else:
                tolog("Appdir not set in queuedata")

            if scappdir != "":
                # CERN-RELEASE:
                # appdir=/afs/cern.ch/atlas/software/releases (full path to releases)
                # CERN-UNVALID:
                # appdir=/afs/cern.ch/atlas/software/unvalidated/caches (full path to releases)
                # CERN-BUILDS:
                # appdir=/afs/cern.ch/atlas/software/builds (already points to the latest release, do not add release)
                # CERN-PROD:
                # appdir=/afs/cern.ch/atlas/software/releases (full path to releases)
                # Release can be added to appdir for CERN-RELEASE, CERN-UNVALID, CERN-PROD, but not to CERN-BUILDS
                if os.path.exists(os.path.join(scappdir, release)):
                    swbase = scappdir
                else:
                    # the build queue is special
                    if scappdir[-len('builds'):] == 'builds':
                        swbase = scappdir
                    # backup, old cases
                    elif os.path.exists(os.path.join(scappdir, 'software/releases')):
                        swbase = os.path.join(scappdir, 'software/releases')
                    # backup, for remaining LCG sites, only 'software' needs to be added
                    else:
                        swbase = os.path.join(scappdir, 'software')
                        if not os.path.exists(swbase):
                            swbase = scappdir
            else:
                tolog("VO_ATLAS_SW_DIR=%s" % (os.environ['VO_ATLAS_SW_DIR']))

                # primary software base (search appdir for alternatives)
                swbase = os.environ['VO_ATLAS_SW_DIR'] + '/software'
        else:
            # for non-LCG sites
            if appdir.find('atlas_app/atlas_rel') < 0:
                _swbase = os.path.join(appdir, 'atlas_app/atlas_rel')
                if os.path.exists(_swbase):
                    swbase = _swbase
                else:
                    swbase = appdir
            else:
                swbase = appdir

        # add cmtconfig sub dir for CERNVM and for cvmfs systems
        _cmtconfig = cmtconfig.replace("-", "_")
        _swbase = os.path.join(swbase, _cmtconfig)
        if os.path.exists(_swbase) and release != "" and release.upper() != "NULL":
            swbase = _swbase

        # uncomment if testing interactively at lxplus
        # swbase = appdir
        return swbase.replace('//','/')

    def setPilotPythonVersion(self):
        """ Set an environmental variable to the python version used by the pilot """
        # Needed to disentangle which python version runAthena should fall back to in case of problems with LFC import

        which_python = commands.getoutput("which python")
        if which_python.startswith('/'):
            os.environ['ATLAS_PYTHON_PILOT'] = which_python
            tolog("ATLAS_PYTHON_PILOT set to %s" % (which_python))
        else:
            tolog("!!WARNING!!1111!! Could not set ATLAS_PYTHON_PILOT to %s" % (which_python))

    # Optional
    def updateJobSetupScript(self, workdir, create=False, to_script=None):
        """ Create or update the job setup script (used to recreate the job locally if needed) """

        # If create=True, this step will only create the file with the script header (bash info)

        if create:
            filename = os.path.basename(super(ATLASExperiment, self).getJobSetupScriptName(workdir))
            tolog("Creating job setup script with stage-in and payload execution commands: %s" % (filename))
            to_script = "#!/bin/bash\n# %s %s\n\n" % (filename, time.strftime("%d %b %Y %H:%M:%S", time.gmtime(time.time())))

            # setup for EGI sites
            if os.environ.has_key('VO_ATLAS_SW_DIR'):
                to_script += "export VO_ATLAS_SW_DIR=%s\n" % (os.path.expandvars('$VO_ATLAS_SW_DIR'))
                to_script += "if [ -f $VO_ATLAS_SW_DIR/local/setup.sh ]; then\n  source $VO_ATLAS_SW_DIR/local/setup.sh\nfi"

        # Add the string to the setup script
        if to_script:
            super(ATLASExperiment, self).addToJobSetupScript(to_script, workdir)

    def verifyProxy(self, envsetup="", limit=None):
        """ Check for a valid voms/grid proxy longer than N hours """
        # Use 'limit' to set required length

        error = PilotErrors()
        pilotErrorDiag = ""

        if limit == None:
            limit = 48

        from SiteMover import SiteMover
        if envsetup == "":
            envsetup = SiteMover.getEnvsetup()

        # add setup for arcproxy if it exists
        arcproxy_setup = "%s/atlas.cern.ch/repo/sw/arc/client/latest/slc6/x86_64/setup.sh" % (self.getCVMFSPath())
        _envsetup = ""
        if os.path.exists(arcproxy_setup):
            if envsetup != "":
                if not envsetup.endswith(";"):
                    envsetup += ";"

                # but remove any existing setup file in this path since it will tamper with the arcproxy setup
                pattern = re.compile(r'(source .+\;)')
                s = re.findall(pattern, envsetup)
                if s != []:
                    _envsetup = envsetup.replace(s[0], "")
                else:
                    _envsetup = envsetup

            _envsetup += ". %s;" % (arcproxy_setup)

        # first try to use arcproxy since voms-proxy-info is not working properly on SL6 (memory issues on queues with limited memory)
        # cmd = "%sarcproxy -I |grep 'AC:'|awk '{sum=$5*3600+$7*60+$9; print sum}'" % (envsetup)
        cmd = "%sarcproxy -i vomsACvalidityLeft" % (_envsetup)
        tolog("Executing command: %s" % (cmd))
        exitcode, output = commands.getstatusoutput(cmd)
        if "command not found" in output:
            tolog("!!WARNING!!1234!! arcproxy is not available on this queue, this can lead to memory issues with voms-proxy-info on SL6: %s" % (output))
        else:
            ec, pilotErrorDiag = self.interpretProxyInfo(exitcode, output, limit)
            if ec == 0:
                tolog("Voms proxy verified using arcproxy")
                return 0, pilotErrorDiag
            elif ec == error.ERR_NOVOMSPROXY:
                return ec, pilotErrorDiag
            else:
                tolog("Will try voms-proxy-info instead")

        # -valid HH:MM is broken
        cmd = "%svoms-proxy-info -actimeleft --file $X509_USER_PROXY" % (envsetup)
        tolog("Executing command: %s" % (cmd))
        exitcode, output = commands.getstatusoutput(cmd)
        if "command not found" in output:
            tolog("Skipping voms proxy check since command is not available")
        else:
            ec, pilotErrorDiag = self.interpretProxyInfo(exitcode, output, limit)
            if ec == 0:
                tolog("Voms proxy verified using voms-proxy-info")
                return 0, pilotErrorDiag

        if limit:
            cmd = "%sgrid-proxy-info -exists -valid %s:00" % (envsetup, str(limit))
        else:
            cmd = "%sgrid-proxy-info -exists -valid 24:00" % (envsetup)
        tolog("Executing command: %s" % (cmd))
        exitcode, output = commands.getstatusoutput(cmd)
        if exitcode != 0:
            if output.find("command not found") > 0:
                tolog("Skipping grid proxy check since command is not available")
            else:
                # Analyze exit code / output
                from futil import check_syserr
                check_syserr(exitcode, output)
                pilotErrorDiag = "Grid proxy certificate does not exist or is too short: %d, %s" % (exitcode, output)
                tolog("!!WARNING!!2999!! %s" % (pilotErrorDiag))
                return error.ERR_NOPROXY, pilotErrorDiag
        else:
            tolog("Grid proxy verified")

        return 0, pilotErrorDiag

    def interpretProxyInfo(self, ec, output, limit):
        """ Interpret the output from arcproxy or voms-proxy-info """

        exitcode = 0
        pilotErrorDiag = ""
        error = PilotErrors()

        tolog("ec=%d output=%s" % (ec, output))

        if ec != 0:
            if "Unable to verify signature! Server certificate possibly not installed" in output:
                tolog("!!WARNING!!2999!! Skipping voms proxy check: %s" % (output))
            # test for command errors
            elif "arcproxy:" in output:
                pilotErrorDiag = "Arcproxy failed: %s" % (output)
                tolog("!!WARNING!!2998!! %s" % (pilotErrorDiag))
                exitcode = error.ERR_GENERALERROR
            else:
                # Analyze exit code / output
                from futil import check_syserr
                check_syserr(ec, output)
                pilotErrorDiag = "Voms proxy certificate check failure: %d, %s" % (ec, output)
                tolog("!!WARNING!!2999!! %s" % (pilotErrorDiag))
                exitcode = error.ERR_NOVOMSPROXY
        else:
            # remove any additional print-outs if present, assume that the last line is the time left
            if "\n" in output:
                output = output.split('\n')[-1]

            # test for command errors
            if "arcproxy:" in output:
                pilotErrorDiag = "Arcproxy failed: %s" % (output)
                tolog("!!WARNING!!2998!! %s" % (pilotErrorDiag))
                exitcode = error.ERR_GENERALERROR
            else:
                # on EMI-3 the time output is different (HH:MM:SS as compared to SS on EMI-2)
                if ":" in output:
                    ftr = [3600, 60, 1]
                    output = sum([a*b for a,b in zip(ftr, map(int,output.split(':')))])
                try:
                    validity = int(output)
                    if validity >= limit * 3600:
                        tolog("Voms proxy verified (%ds)" % (validity))
                    else:
                        pilotErrorDiag = "Voms proxy certificate does not exist or is too short. Lifetime %ds" % (validity)
                        tolog("!!WARNING!!2999!! %s" % (pilotErrorDiag))
                        exitcode = error.ERR_NOVOMSPROXY
                except ValueError:
                    pilotErrorDiag = "Failed to evalute command output: %s" % (output)
                    tolog("!!WARNING!!2999!! %s" % (pilotErrorDiag))
                    exitcode = error.ERR_GENERALERROR

        return exitcode, pilotErrorDiag

    def getRelease(self, release):
        """ Return a list of the software release id's """
        # Assuming 'release' is a string that separates release id's with '\n'
        # Used in the case of payload using multiple steps with different release versions
        # E.g. release = "19.0.0\n19.1.0" -> ['19.0.0', '19.1.0']

        if os.environ.has_key('Nordugrid_pilot') and os.environ.has_key('ATLAS_RELEASE'):
            return os.environ['ATLAS_RELEASE'].split(",")
        else:
            return release.split("\n")

    # Optional
    def formatReleaseString(self, release):
        """ Return a special formatted release string """
        # E.g. release = "Atlas-19.0.0" -> "19.0.0"

        self.__atlasEnv = release.startswith('Atlas-')
        if self.__atlasEnv : # require atlas env. to be set up
            if release.find("\n") > 0:
                # E.g. multi-trf: swRelease = 'Atlas-14.1.0\nAtlas-14.1.0' (normally 'Atlas-14.1.0')
                # We only want to keep the release number, not the 'Atlas' string
                rm = release.split('-')[0] + '-' # 'Atlas-'
                release = release.replace(rm, '')
            else:
                # update needed to handle cases like "Atlas-19.0.X.Y-VAL"
                release = release[release.find('-')+1:]

        return release

    def getModernASetup(self, swbase=None):
        """ Return the full modern setup for asetup """

        # Handle nightlies correctly, since these releases will have different initial paths
        path = "%s/atlas.cern.ch/repo" % (self.getCVMFSPath())
        #if swbase:
        #    path = getInitialDirs(swbase, 3) # path = "/cvmfs/atlas-nightlies.cern.ch/repo"
        #    # correct for a possible change of the root directory (/cvmfs)
        #    path = path.replace("/cvmfs", self.getCVMFSPath())
        #else:
        #    path = "%s/atlas.cern.ch/repo" % (self.getCVMFSPath())
        cmd = "export ATLAS_LOCAL_ROOT_BASE=%s/ATLASLocalRootBase;" % (path)
        cmd += "source ${ATLAS_LOCAL_ROOT_BASE}/user/atlasLocalSetup.sh --quiet;"
        cmd += "source $AtlasSetup/scripts/asetup.sh"

        return cmd

    def verifySetupCommand(self, _setup_str):
        """ Make sure the setup command exists """

        ec = 0
        pilotErrorDiag = ""

        # remove any '-signs
        _setup_str = _setup_str.replace("'", "")
        tolog("Will verify: %s" % (_setup_str))

        if _setup_str != "" and "source " in _setup_str:
            # if a modern setup is used (i.e. a naked asetup instead of asetup.sh), then we need to verify that the entire setup string works
            # and not just check the existance of the path (i.e. the modern setup is more complicated to test)
            if self.getModernASetup() in _setup_str:
                tolog("Modern asetup detected, need to verify entire setup (not just existance of path)")
                tolog("Executing command: %s" % (_setup_str))
                exitcode, output = timedCommand(_setup_str)
                if exitcode != 0:
                    pilotErrorDiag = output
                    tolog('!!WARNING!!2991!! %s' % (pilotErrorDiag))
                    if "No such file or directory" in output:
                        ec = self.__error.ERR_NOSUCHFILE
                    elif "timed out" in output:
                        ec = self.__error.ERR_COMMANDTIMEOUT
                    else:
                        ec = self.__error.ERR_SETUPFAILURE
                else:
                    tolog("Setup has been verified")
            else:
                # first extract the file paths from the source command(s)
                setup_paths = extractFilePaths(_setup_str)

                # only run test if string begins with an "/"
                if setup_paths:
                    # verify that the file paths actually exists
                    for setup_path in setup_paths:
                        if os.path.exists(setup_path):
                            tolog("File %s has been verified" % (setup_path))
                        else:
                            pilotErrorDiag = "No such file or directory: %s" % (setup_path)
                            tolog('!!WARNING!!2991!! %s' % (pilotErrorDiag))
                            ec = self.__error.ERR_NOSUCHFILE
                            break
                else:
                    # nothing left to test
                    pass
        else:
            tolog("Nothing to verify in setup: %s (either empty string or no source command)" % (_setup_str))

        return ec, pilotErrorDiag

    # Optional
    def useTracingService(self):
        """ Use the DQ2 Tracing Service """
        # A service provided by the DQ2 system that allows for file transfer tracking; all file transfers
        # are reported by the pilot to the DQ2 Tracing Service if this method returns True

        return True

    # Optional
    def updateJobDefinition(self, job, filename):
        """ Update the job definition file and object before using it in RunJob """

        # This method is called from Monitor, before RunJob is launched, which allows to make changes to the job object after it was downloaded from the job dispatcher
        # (used within Monitor) and the job definition file (which is used from RunJob to recreate the same job object as is used in Monitor).
        # 'job' is the job object, defined in Job.py, while 'filename' is the name of the file containing the job definition information.

        # Update the job definition in case ATHENA_PROC_NUMBER has been set
        if os.environ.has_key('ATHENA_PROC_NUMBER'):
            try:
                coreCount = int(os.environ['ATHENA_PROC_NUMBER'])
            except Exception, e:
                tolog("!!WARNING!!2332!! ATHENA_PROC_NUMBER not an integer (can not update job definition): %s" % (e))
            else:
                tolog("ATHENA_PROC_NUMBER set to %d - will update job object and job definition file" % (coreCount))
                job.coreCount = coreCount

                # Get the contents of the job definition
                contents = readFile(filename)
                if contents != "":
                    # Parse the job definition and extract the coreCount string + value
                    pattern = re.compile(r"coreCount\=([A-Za-z0-9]+)?")
                    found = re.findall(pattern, contents)
                    if len(found) > 0: # ie found a least 'coreCount='
                        try:
                            coreCount_string = "coreCount=%s" % found[0] # might or might not add an int, or even NULL
                        except Exception, e:
                            tolog("!!WARNING!!2333!! Failed to extract coreCount from job definition: %s" % (e))
                        else:
                            tolog("Extracted \'%s\' from job definition" % (coreCount_string))

                            # Update the coreCount
                            new_coreCount = "coreCount=%d" % (coreCount)
                            updated_contents = contents.replace(coreCount_string, new_coreCount)
                            if writeFile(filename, updated_contents):
                                tolog("Updated job definition with: \'%s\'" % (new_coreCount))
                            else:
                                tolog("!!WARNING!!2336!! Failed to update coreCount in job definition")
                    else:
                        tolog("!!WARNING!!2334!! coreCount could not be extracted from job definition")
                else:
                    tolog("!!WARNING!!2335!! Empty job definition")
        else:
            tolog("ATHENA_PROC_NUMBER is not set, will not update coreCount in job definition")

        return job

if __name__ == "__main__":

    a=ATLASExperiment()
    #a.specialChecks()
    print a.formatReleaseString("Atlas-19.0.X.Y-VAL")

    #appdir='/cvmfs/atlas.cern.ch/repo/sw'
    #a.specialChecks(appdir=appdir)

    #def useTracingService(self):

    #    return True

    #def sendTracingReport(self, exitCode):

    #    ts = TracingService()
    #    ts.send
        <|MERGE_RESOLUTION|>--- conflicted
+++ resolved
@@ -432,13 +432,9 @@
                     tolog("cacheDir = %s" % (cacheDir))
                     tolog("cacheVer = %s" % (cacheVer))
                     if cacheDir != "" and cacheVer != "":
-<<<<<<< HEAD
+
                         #asetup = "export AtlasSetup=%s/%s/%s/%s/AtlasSetup; " % (swbase, cacheDir, cmtconfig, cacheVer)
                         #asetup += "source $AtlasSetup/scripts/asetup.sh %s,%s --cmtconfig=%s;" % (cacheDir, cacheVer, cmtconfig)
-=======
-                        asetup = "export AtlasSetup=%s/%s/%s/%s/AtlasSetup; " % (swbase, cacheDir, cmtconfig, cacheVer)
-                        asetup += "source $AtlasSetup/scripts/asetup.sh %s,%s --cmtconfig=%s;" % (cacheDir, cacheVer, cmtconfig)
->>>>>>> d30588a1
 
                         asetup = self.getModernASetup()
                         asetup += " %s,%s --cmtconfig=%s;" % (cacheDir, cacheVer, cmtconfig)
