--- conflicted
+++ resolved
@@ -675,7 +675,6 @@
 
         return ret
 
-<<<<<<< HEAD
     def stageout_os(self, files):
         """
             Special log transfers (currently to ObjectStores)
@@ -715,10 +714,7 @@
 
         return ret
 
-    def stageout(self, activity, files, copytools=None):
-=======
     def stageout(self, activity, files, copytools=None, skip_transfer_failure=False):
->>>>>>> 3193da05
         """
             Copy files to dest SE:
             main control function, it should care about alternative stageout and retry-policy for diffrent ddmendpoints
@@ -922,10 +918,6 @@
 
                         self.log("Put attempt %s/%s for file (%s/%s) with lfn=%s .. sitemover=%s" % (_attempt, self.stageoutretry, fnum, nfiles, fdata.lfn, sitemover))
 
-<<<<<<< HEAD
-                        self.trace_report.update(catStart=time.time(), filename=fdata.lfn, guid=fdata.guid.replace('-', '') if fdata.guid else None)
-                        self.trace_report.update(scope=fdata.scope, dataset=fdata.destinationDblock, url=fdata.turl)
-=======
                         try:
                             result = sitemover.put_data(fdata)
                             fdata.status = 'transferred' # mark as successful
@@ -934,7 +926,6 @@
                                 fdata.surl = result.get('surl')
                             #if result.get('pfn'):
                             #    fdata.turl = result.get('pfn')
->>>>>>> 3193da05
 
                             #self.trace_report.update(url=fdata.surl) ###
                             self.trace_report.update(url=fdata.turl) ###
