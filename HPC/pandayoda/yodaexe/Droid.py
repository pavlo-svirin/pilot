import commands
import datetime
import json
import logging
import os
import shutil
import socket
import sys
import time
import pickle
import signal
import threading
import traceback
from os.path import abspath as _abspath, join as _join
from Queue import Queue

# logging.basicConfig(filename='Droid.log', level=logging.DEBUG)

from pandayoda.yodacore import Interaction,Database,Logger
from EventServer.EventServerJobManager import EventServerJobManager
from signal_block.signal_block import block_sig, unblock_sig
from pandayoda.yodaexe.DroidStager import DroidStager

import pUtil

class Droid(threading.Thread):
    def __init__(self, globalWorkingDir, localWorkingDir, rank=None, nonMPIMode=False, reserveCores=0, outputDir=None):
        threading.Thread.__init__(self)
        self.__globalWorkingDir = globalWorkingDir
        self.__localWorkingDir = localWorkingDir
        self.__currentDir = None
        self.__comm = Interaction.Requester(rank=rank, nonMPIMode=nonMPIMode)
        self.__tmpLog = Logger.Logger(filename='Droid.log')
        self.__esJobManager = None
        self.__isFinished = False
        if nonMPIMode:
            self.__rank = rank
        else:
            self.__rank = self.__comm.getRank()
        self.__tmpLog.info("Rank %s: Global working dir: %s" % (self.__rank, self.__globalWorkingDir))
        if not os.environ.has_key('PilotHomeDir'):
            os.environ['PilotHomeDir'] = self.__globalWorkingDir

        self.initWorkingDir()
        self.__tmpLog.info("Rank %s: Current working dir: %s" % (self.__rank, self.__currentDir))

        self.__jobId = None
        self.__startTimeOneJobDroid = None
        self.__cpuTimeOneJobDroid = None
        self.__poolFileCatalog = None
        self.__inputFiles = None
        self.__copyInputFiles = None
        self.__preSetup = None
        self.__postRun = None
        self.__ATHENA_PROC_NUMBER = 1
        self.__firstGetEventRanges = True
        self.__outputDir = outputDir

        self.reserveCores = reserveCores
        self.__hostname = socket.getfqdn()

        self.__outputs = Queue()
        self.__jobMetrics = {}
        self.__stagerThread = None

        if not nonMPIMode:
            signal.signal(signal.SIGTERM, self.stop)
            signal.signal(signal.SIGQUIT, self.stop)
            signal.signal(signal.SIGSEGV, self.stop)
            signal.signal(signal.SIGXCPU, self.stop)
            signal.signal(signal.SIGUSR1, self.stop)
            signal.signal(signal.SIGBUS, self.stop)

    def initWorkingDir(self):
        # Create separate working directory for each rank
        curdir = _abspath (self.__localWorkingDir)
        wkdirname = "rank_%s" % str(self.__rank)
        wkdir  = _abspath (_join(curdir,wkdirname))
        if not os.path.exists(wkdir):
             os.makedirs (wkdir)
        os.chdir (wkdir)
        self.__currentDir = wkdir

    def postExecJob(self):
        if self.__copyInputFiles and self.__inputFiles is not None and self.__poolFileCatalog is not None:
            for inputFile in self.__inputFiles:
                localInputFile = os.path.join(os.getcwd(), os.path.basename(inputFile))
                self.__tmpLog.debug("Rank %s: Remove input file: %s" % (self.__rank, localInputFile))
                os.remove(localInputFile)

        if self.__globalWorkingDir != self.__localWorkingDir:
            command = "cp -fr " + self.__currentDir + " " + self.__globalWorkingDir
            self.__tmpLog.debug("Rank %s: copy files from local working directory to global working dir(cmd: %s)" % (self.__rank, command))
            status, output = commands.getstatusoutput(command)
            self.__tmpLog.debug("Rank %s: (status: %s, output: %s)" % (self.__rank, status, output))

        if self.__postRun and self.__esJobManager:
            self.__esJobManager.postRun(self.__postRun)

    def setup(self, job):
        try:
            self.__jobId = job.get("JobId", None)
            self.__startTimeOneJobDroid = time.time()
            self.__cpuTimeOneJobDroid = os.times()
            self.__poolFileCatalog = job.get('PoolFileCatalog', None)
            self.__inputFiles = job.get('InputFiles', None)
            self.__copyInputFiles = job.get('CopyInputFiles', False)
            self.__preSetup = job.get('PreSetup', None)
            self.__postRun = job.get('PostRun', None)

            self.__ATHENA_PROC_NUMBER = int(job.get('ATHENA_PROC_NUMBER', 1))
            self.__ATHENA_PROC_NUMBER -= self.reserveCores
            if self.__ATHENA_PROC_NUMBER < 0:
                self.__ATHENA_PROC_NUMBER = 1
            job["AthenaMPCmd"] = "export ATHENA_PROC_NUMBER=" + str(self.__ATHENA_PROC_NUMBER) + "; " + job["AthenaMPCmd"]
            self.__jobWorkingDir = job.get('GlobalWorkingDir', None)
            if self.__jobWorkingDir:
                self.__jobWorkingDir = os.path.join(self.__jobWorkingDir, 'rank_%s' % self.__rank)
                if not os.path.exists(self.__jobWorkingDir):
                    os.makedirs(self.__jobWorkingDir)
                os.chdir(self.__jobWorkingDir)
                logFile = os.path.join(self.__jobWorkingDir, 'Droid.log')
                logging.basicConfig(filename=logFile, level=logging.DEBUG)
                self.__tmpLog = Logger.Logger()

            if self.__copyInputFiles and self.__inputFiles is not None and self.__poolFileCatalog is not None:
                for inputFile in self.__inputFiles:
                    shutil.copy(inputFile, './')

                pfc_name = os.path.basename(self.__poolFileCatalog)
                pfc_name = os.path.join(os.getcwd(), pfc_name)
                pfc_name_back = pfc_name + ".back"
                shutil.copy2(self.__poolFileCatalog, pfc_name_back)
                with open(pfc_name, 'wt') as pfc_out:
                    with open(pfc_name_back, 'rt') as pfc_in:
                        for line in pfc_in:
                            pfc_out.write(line.replace('HPCWORKINGDIR', os.getcwd()))
                    
                job["AthenaMPCmd"] = job["AthenaMPCmd"].replace('HPCWORKINGDIR', os.getcwd())

            self.__esJobManager = EventServerJobManager(self.__rank, self.__ATHENA_PROC_NUMBER)
            status, output = self.__esJobManager.preSetup(self.__preSetup)
            if status != 0:
                return False, output

            status, output = self.startStagerThread(job)
            if status != 0:
                self.__tmpLog.warning("Rank %s: failed to start stager thread(status: %s, output: %s)" % (self.__rank, status, output))
                return False, output

            # self.__esJobManager.initMessageThread(socketname='EventService_EventRanges', context='local')
            # self.__esJobManager.initTokenExtractorProcess(job["TokenExtractCmd"])
            # self.__esJobManager.initAthenaMPProcess(job["AthenaMPCmd"])
            ret = self.__esJobManager.init(socketname='EventService_EventRanges', context='local', athenaMPCmd=job["AthenaMPCmd"], tokenExtractorCmd=job["TokenExtractCmd"])
            return True, None
        except:
            errMsg = "Failed to init EventServerJobManager: %s" % str(traceback.format_exc())
            self.__esJobManager.terminate()
            return False, errMsg

    def getJob(self):
        request = {'Test':'TEST', 'rank': self.__rank}
        self.__tmpLog.debug("Rank %s: getJob(request: %s)" % (self.__rank, request))
        status, output = self.__comm.sendRequest('getJob',request)
        self.__tmpLog.debug("Rank %s: (status: %s, output: %s)" % (self.__rank, status, output))
        if status:
            statusCode = output["StatusCode"]
            job = output["job"]
            if statusCode == 0 and job:
                return True, job
        return False, None

    def startStagerThread(self, job):
        self.__tmpLog.debug("Rank %s: initStagerThread: workdir: %s" %(self.__rank, os.getcwd()))
        try:
            self.__stagerThread = DroidStager(self.__globalWorkingDir, self.__localWorkingDir, outputs=self.__outputs, job=job, esJobManager=self.__esJobManager, outputDir=self.__outputDir, rank=self.__rank, logger=self.__tmpLog)
            self.__stagerThread.start()
            return 0, None
        except:
            self.__tmpLog.warning("Rank %s: Failed to initStagerThread: %s" % (self.__rank, str(traceback.format_exc())))
            return -1, str(traceback.format_exc())

    def stopStagerThread(self):
        self.__tmpLog.debug("Rank %s: stopStagerThread: workdir: %s" %(self.__rank, os.getcwd()))
        self.__stagerThread.stop()
        self.__tmpLog.debug("Rank %s: waiting stager thread to finish" %(self.__rank))
        while not self.__stagerThread.isFinished():
            self.updateOutputs()
            time.sleep(1)
        self.__tmpLog.debug("Rank %s: stager thread finished" %(self.__rank))

    def getEventRanges(self, nRanges=1):
        #if self.__firstGetEventRanges:
        #    request = {'nRanges': self.__ATHENA_PROC_NUMBER}
        #    self.__firstGetEventRanges = False
        #else:
        #    request = {'nRanges': nRanges}
        request = {'jobId': self.__jobId, 'nRanges': nRanges}
        self.__tmpLog.debug("Rank %s: getEventRanges(request: %s)" % (self.__rank, request))
        status, output = self.__comm.sendRequest('getEventRanges',request)
        self.__tmpLog.debug("Rank %s: (status: %s, output: %s)" % (self.__rank, status, output))
        if status:
            statusCode = output["StatusCode"]
            eventRanges = output['eventRanges']
            if statusCode == 0:
                return True, eventRanges
        return False, None

    def updateEventRange(self, output):
        try:
            eventRangeID = output.split(",")[1]
        except Exception, e:
            self.__tmpLog.warning("Rank %s: failed to get eventRangeID from output: %s" % (self.__rank, output))
            self.__tmpLog.warning("Rank %s: error message: %s" % (self.__rank, str(e)))
        status, output = self.copyOutput(output)
        if status != 0:
            self.__tmpLog.debug("Rank %s: failed to copy output from local working dir to global working dir: %s" % (self.__rank, output))
            return False
        request = {"eventRangeID": eventRangeID,
                   'eventStatus': "finished",
                   "output": output}
        self.__tmpLog.debug("Rank %s: updateEventRange(request: %s)" % (self.__rank, request))
        retStatus, retOutput = self.__comm.sendRequest('updateEventRange',request)
        self.__tmpLog.debug("Rank %s: (status: %s, output: %s)" % (self.__rank, retStatus, retOutput))
        if retStatus:
            statusCode = retOutput["StatusCode"]
            if statusCode == 0:
                return True
        return False


    def dumpUpdates(self, outputs):
        timeNow = datetime.datetime.utcnow()
        outFileName = 'rank_' + str(self.__rank) + '_' + timeNow.strftime("%Y-%m-%d-%H-%M-%S") + '.dump'
        outFileName = os.path.join(self.globalWorkingDir, outFileName)
        outFile = open(outFileName,'w')
        for eventRangeID,status,output in outputs:
            outFile.write('{0} {1} {2}\n'.format(eventRangeID,status,output))
        outFile.close()

    def updatePandaEventRanges(self, event_ranges):
        """ Update an event range on the Event Server """
        self.__tmpLog.debug("Updating event ranges..")

        message = ""
        #url = "https://aipanda007.cern.ch:25443/server/panda"
        url = "https://pandaserver.cern.ch:25443/server/panda"
        # eventRanges = [{'eventRangeID': '4001396-1800223966-4426028-1-2', 'eventStatus':'running'}, {'eventRangeID': '4001396-1800223966-4426028-2-2','eventStatus':'running'}]

        node={}
        node['eventRanges']=json.dumps(event_ranges)

        # open connection
        ret = pUtil.httpConnect(node, url, path='.', mode="UPDATEEVENTRANGES")
        # response = json.loads(ret[1])

        status = ret[0]
        if ret[0]: # non-zero return code
            message = "Failed to update event range - error code = %d, error: " % (ret[0], ret[1])
        else:
            response = json.loads(json.dumps(ret[1]))
            status = int(response['StatusCode'])
            message = json.dumps(response['Returns'])

        return status, message

    def updateOutputs(self, signal=False, final=False):
        outputs = []
        stagedOutpus = []
        while not self.__outputs.empty():
            output = self.__outputs.get()
            outputs.append(output)
            if output['eventStatus'] == 'stagedOut':
                stagedOutpus.append({'eventRangeID': output['eventRangeID'], 'eventStatus': 'finished', 'objstoreID': output['objstoreID']})
            elif output['eventStatus'].startswith("ERR"):
                stagedOutpus.append({'eventRangeID': output['eventRangeID'], 'eventStatus': 'failed', 'objstoreID': output['objstoreID']})
        if len(stagedOutpus):
            self.__tmpLog.debug("Rank %s: updatePandaEventRanges(request: %s)" % (self.__rank, stagedOutpus))
            retStatus, retOutput = self.updatePandaEventRanges(stagedOutpus)
            if retStatus == 0:
                self.__tmpLog.debug("Rank %s: updatePandaEventRanges(status: %s, output: %s)" % (self.__rank, retStatus, retOutput))
        if outputs:
            self.__tmpLog.debug("Rank %s: updateEventRanges(request: %s)" % (self.__rank, outputs))
            retStatus, retOutput = self.__comm.sendRequest('updateEventRanges',outputs)
            self.__tmpLog.debug("Rank %s: (status: %s, output: %s)" % (self.__rank, retStatus, retOutput))

        return True

    def finishJob(self):
        if not self.__isFinished:
            request = {'jobId': self.__jobId, 'rank': self.__rank, 'state': 'finished'}
            self.__tmpLog.debug("Rank %s: finishJob(request: %s)" % (self.__rank, request))
            status, output = self.__comm.sendRequest('finishJob',request)
            self.__tmpLog.debug("Rank %s: (status: %s, output: %s)" % (self.__rank, status, output))
            if status:
                statusCode = output["StatusCode"]

            #self.__comm.disconnect()
            return True
        return False

    def failedJob(self):
        request = {'jobId': self.__jobId, 'rank': self.__rank, 'state': 'failed'}
        self.__tmpLog.debug("Rank %s: finishJob(request: %s)" % (self.__rank, request))
        status, output = self.__comm.sendRequest('finishJob',request)
        self.__tmpLog.debug("Rank %s: (status: %s, output: %s)" % (self.__rank, status, output))
        if status:
            statusCode = output["StatusCode"]
            if statusCode == 0:
                return True
        return False

    def finishDroid(self):
        request = {'state': 'finished'}
        self.__tmpLog.debug("Rank %s: finishDroid(request: %s)" % (self.__rank, request))
        status, output = self.__comm.sendRequest('finishDroid',request)
        self.__tmpLog.debug("Rank %s: (status: %s, output: %s)" % (self.__rank, status, output))
        if status:
            statusCode = output["StatusCode"]
            if statusCode == 0:
                return True
        self.__comm.disconnect()
        return False

    def heartbeat(self):
        request = self.getAccountingMetrics()
<<<<<<< HEAD
        self.__tmpLog.debug("Rank %s: heartbeat(request: %s)" % (self.__rank, request))
        status, output = self.__comm.sendRequest('heartbeat',request)
        self.__tmpLog.debug("Rank %s: (status: %s, output: %s)" % (self.__rank, status, output))
=======
        self.__jobMetrics[self.__jobId] = request
        self.__tmpLog.debug("Rank %s: heartbeat(request: %s)" % (self.__rank, request))
        status, output = self.__comm.sendRequest('heartbeat',request)
        self.__tmpLog.debug("Rank %s: (status: %s, output: %s)" % (self.__rank, status, output))

        self.dumpJobMetrics()

>>>>>>> cc811d91
        if status:
            statusCode = output["StatusCode"]
            if statusCode == 0:
                return True
        return False

    def getAccountingMetrics(self):
        metrics = {}
        if self.__esJobManager:
            metrics = self.__esJobManager.getAccountingMetrics()
        metrics['jobId'] = self.__jobId
        metrics['rank'] = self.__rank
<<<<<<< HEAD
        return metrics

=======
        if self.__startTimeOneJobDroid:
            metrics['totalTime'] =  time.time() - self.__startTimeOneJobDroid
        else:
            metrics['totalTime'] = 0
        processedEvents = metrics['processedEvents']
        if processedEvents < 1:
            processedEvents = 1

        metrics['avgTimePerEvent'] = metrics['totalTime'] * metrics['cores'] / processedEvents

        return metrics

    def dumpJobMetrics(self):
        jobMetricsFileName = "jobMetrics-rank_%s.json" % self.__rank
        outputDir = self.__currentDir
        jobMetrics = os.path.join(outputDir, jobMetricsFileName)
        self.__tmpLog.debug("JobMetrics file: %s" % jobMetrics)
        tmpFile = open(jobMetrics, "w")
        json.dump(self.__jobMetrics, tmpFile)
        tmpFile.close()

>>>>>>> cc811d91
    def waitYoda(self):
        self.__tmpLog.debug("Rank %s: WaitYoda" % (self.__rank))
        while True:
            status, output = self.__comm.waitMessage()
            self.__tmpLog.debug("Rank %s: (status: %s, output: %s)" % (self.__rank, status, output))
            if status:
                statusCode = output["StatusCode"]
                state = output["State"]
                if statusCode == 0 and state == 'finished':
                    return True
        return True

    def runOneJob(self):
        self.__tmpLog.info("Droid Starts to get job")
        status, job = self.getJob()
        self.__tmpLog.info("Rank %s: getJob(%s)" % (self.__rank, job))
        if not status or not job:
            self.__tmpLog.debug("Rank %s: Failed to get job" % self.__rank)
            # self.failedJob()
            return -1
        status, output = self.setup(job)
        self.__tmpLog.info("Rank %s: setup job(status:%s, output:%s)" % (self.__rank, status, output))
        if not status:
            self.__tmpLog.debug("Rank %s: Failed to setup job(%s)" % (self.__rank, output))
            self.failedJob()
            return -1

        # main loop
        failedNum = 0
        #self.__tmpLog.info("Rank %s: isDead: %s" % (self.__rank, self.__esJobManager.isDead()))
        heartbeatTime = None
        while not self.__esJobManager.isDead():
            #self.__tmpLog.info("Rank %s: isDead: %s" % (self.__rank, self.__esJobManager.isDead()))
            #self.__tmpLog.info("Rank %s: isNeedMoreEvents: %s" % (self.__rank, self.__esJobManager.isNeedMoreEvents()))
            while self.__esJobManager.isNeedMoreEvents() > 0:
                neededEvents = self.__esJobManager.isNeedMoreEvents()
                self.__tmpLog.info("Rank %s: need %s events" % (self.__rank, neededEvents))
                status, eventRanges = self.getEventRanges(neededEvents)
                # failed to get message again and again
                if not status:
                    failedNum += 1
                    if failedNum > 30:
                        self.__tmpLog.warning("Rank %s: failed to get events more than 30 times. finish job" % self.__rank)
                        self.__esJobManager.insertEventRange("No more events")
                    else:
                        continue
                else:
                    failedNum = 0
                    self.__tmpLog.info("Rank %s: get event ranges(%s)" % (self.__rank, eventRanges))
                    if len(eventRanges) == 0:
                        self.__tmpLog.info("Rank %s: no more events" % self.__rank)
                        self.__esJobManager.insertEventRange("No more events")
                    else:    
                        self.__esJobManager.insertEventRanges(eventRanges)

            self.__esJobManager.poll()
            self.updateOutputs()

            time.sleep(0.001)
            if heartbeatTime is None:
                self.heartbeat()
                heartbeatTime = time.time()
<<<<<<< HEAD
            elif time.time() - heartbeatTime > 5 * 60:
=======
            elif time.time() - heartbeatTime > 60:
>>>>>>> cc811d91
                self.heartbeat()
                heartbeatTime = time.time()

        self.heartbeat()
        self.__esJobManager.flushMessages()
        self.stopStagerThread()
        self.updateOutputs()

        self.__tmpLog.info("Rank %s: post exec job" % self.__rank)
        self.postExecJob()
        self.heartbeat()
        self.__tmpLog.info("Rank %s: finish job" % self.__rank)
        self.finishJob()
        #self.waitYoda()
        return self.__esJobManager.getChildRetStatus()

    def preCheck(self):
        if not os.access('/tmp', os.W_OK):
            self.__tmpLog.info("Rank %s: PreCheck /tmp is readonly" % self.__rank)
            status, output = commands.getstatusoutput("ll /|grep tmp")
            self.__tmpLog.info("Rank %s: tmp dir: %s" % (self.__rank, output))
            return 1
        return 0

    def run(self):
        self.__tmpLog.info("Rank %s: Droid starts on %s" % (self.__rank, self.__hostname))
        if self.preCheck():
            self.__tmpLog.info("Rank %s: Droid failed preCheck, exit" % self.__rank)
            return 1

        while True:
            self.__tmpLog.info("Rank %s: Droid starts to run one job" % self.__rank)
            os.chdir(self.__globalWorkingDir)
            try:
                ret = self.runOneJob()
                if ret != 0:
                    self.__tmpLog.warning("Rank %s: Droid fails to run one job: ret - %s" % (self.__rank, ret))
                    break
            except:
                self.__tmpLog.warning("Rank %s: Droid throws exception when running one job: %s" % (self.__rank, traceback.format_exc()))
                break
            os.chdir(self.__globalWorkingDir)
            self.__tmpLog.info("Rank %s: Droid finishes to run one job" % self.__rank)
        self.finishDroid()
        sys.exit(0)
        return 0
            
    def stop(self, signum=None, frame=None):
        self.__tmpLog.info('Rank %s: stop signal received' % self.__rank)
        block_sig(signal.SIGTERM)
<<<<<<< HEAD
        self.heartbeat()
        self.__esJobManager.terminate()
=======
        self.dumpJobMetrics()
        self.heartbeat()
        #self.__esJobManager.terminate()
>>>>>>> cc811d91
        self.__esJobManager.flushMessages()
        self.updateOutputs(signal=True, final=True)

        self.__tmpLog.info("Rank %s: post exec job" % self.__rank)
        self.postExecJob()
        #self.__tmpLog.info("Rank %s: finish job" % self.__rank)
        #self.finishJob()

        self.__tmpLog.info('Rank %s: stop' % self.__rank)
        unblock_sig(signal.SIGTERM)
        sys.exit(0)

    def __del_not_use__(self):
        self.__tmpLog.info('Rank %s: __del__ function' % self.__rank)
        #self.__esJobManager.terminate()
        #self.__esJobManager.flushMessages()
        #output = self.__esJobManager.getOutput()
        #while output:
        #    self.__tmpLog.info("Rank %s: get output(%s)" % (self.__rank, output))
        #    self.updateEventRange(output)
        #    output = self.__esJobManager.getOutput()

        #self.__tmpLog.info("Rank %s: post exec job" % self.__rank)
        #self.postExecJob()
        self.__esJobManager.flushMessages()
        self.updateOutputs(signal=True, final=True)

        self.__tmpLog.info("Rank %s: post exec job" % self.__rank)
        self.postExecJob()
        self.__tmpLog.info("Rank %s: finish job" % self.__rank)
        self.finishJob()

        self.__tmpLog.info('Rank %s: __del__ function' % self.__rank)
<|MERGE_RESOLUTION|>--- conflicted
+++ resolved
@@ -324,11 +324,6 @@
 
     def heartbeat(self):
         request = self.getAccountingMetrics()
-<<<<<<< HEAD
-        self.__tmpLog.debug("Rank %s: heartbeat(request: %s)" % (self.__rank, request))
-        status, output = self.__comm.sendRequest('heartbeat',request)
-        self.__tmpLog.debug("Rank %s: (status: %s, output: %s)" % (self.__rank, status, output))
-=======
         self.__jobMetrics[self.__jobId] = request
         self.__tmpLog.debug("Rank %s: heartbeat(request: %s)" % (self.__rank, request))
         status, output = self.__comm.sendRequest('heartbeat',request)
@@ -336,7 +331,6 @@
 
         self.dumpJobMetrics()
 
->>>>>>> cc811d91
         if status:
             statusCode = output["StatusCode"]
             if statusCode == 0:
@@ -349,10 +343,6 @@
             metrics = self.__esJobManager.getAccountingMetrics()
         metrics['jobId'] = self.__jobId
         metrics['rank'] = self.__rank
-<<<<<<< HEAD
-        return metrics
-
-=======
         if self.__startTimeOneJobDroid:
             metrics['totalTime'] =  time.time() - self.__startTimeOneJobDroid
         else:
@@ -374,7 +364,6 @@
         json.dump(self.__jobMetrics, tmpFile)
         tmpFile.close()
 
->>>>>>> cc811d91
     def waitYoda(self):
         self.__tmpLog.debug("Rank %s: WaitYoda" % (self.__rank))
         while True:
@@ -437,11 +426,7 @@
             if heartbeatTime is None:
                 self.heartbeat()
                 heartbeatTime = time.time()
-<<<<<<< HEAD
-            elif time.time() - heartbeatTime > 5 * 60:
-=======
             elif time.time() - heartbeatTime > 60:
->>>>>>> cc811d91
                 self.heartbeat()
                 heartbeatTime = time.time()
 
@@ -492,14 +477,9 @@
     def stop(self, signum=None, frame=None):
         self.__tmpLog.info('Rank %s: stop signal received' % self.__rank)
         block_sig(signal.SIGTERM)
-<<<<<<< HEAD
-        self.heartbeat()
-        self.__esJobManager.terminate()
-=======
         self.dumpJobMetrics()
         self.heartbeat()
         #self.__esJobManager.terminate()
->>>>>>> cc811d91
         self.__esJobManager.flushMessages()
         self.updateOutputs(signal=True, final=True)
 
