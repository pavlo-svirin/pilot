"""
  Rucio SiteMover

  :author: Mario Lassnig <mario.lassnig@cern.ch>, 2015-2018
"""

from .base import BaseSiteMover

from pUtil import tolog
from PilotErrors import PilotErrors, PilotException

from TimerCommand import getstatusoutput
from os.path import dirname

import os


class rucioSiteMover(BaseSiteMover):
    """ SiteMover that uses rucio CLI for both get and put functionality """

    name = 'rucio'
    schemes = ['srm', 'gsiftp', 'root', 'https', 's3', 's3+rucio', 'davs']

    def __which(self, pgm):
        """
        Do not assume existing which command
        """
        path = os.getenv('PATH')
        for p in path.split(os.path.pathsep):
            p = os.path.join(p, pgm)
            if os.path.exists(p) and os.access(p, os.X_OK):
                return p

    def setup(self):
        """
        Basic setup
        """

        # disable rucio-clients ANSI colours - unneeded in logfiles :-)
        os.environ['RUCIO_LOGGING_FORMAT'] = '{0}%(asctime)s %(levelname)s [%(message)s]'

        # be verbose about the execution environment
        s, o = getstatusoutput('python -v -c "import gfal2" 2>&1 | grep dynamically')
        tolog('rucio_environment=%s' % str(os.environ))
        tolog('which rucio: %s' % self.__which('rucio'))
        tolog('which gfal2: %s' % o)
        tolog('which gfal-copy: %s' % self.__which('gfal-copy'))

    def stageIn(self, turl, dst, fspec):
        """
        Use the rucio download command to stage in the file.

        :param turl:  overrides parent signature -- unused
        :param dst:   overrides parent signature -- unused
        :param fspec: dictionary containing destination replicas, scope, lfn
        :return:      destination file details (ddmendpoint, surl, pfn)
        """

        if fspec.replicas:
            if not fspec.allowAllInputRSEs:
                cmd = 'rucio -v download --dir %s --rse %s %s:%s' % (dirname(dst),
                                                                     fspec.replicas[0][0],
                                                                     fspec.scope,
                                                                     fspec.lfn)
            else:
                cmd = 'rucio -v download --dir %s %s:%s' % (dirname(dst),
                                                            fspec.scope,
                                                            fspec.lfn)
        else:
            if self.isDeterministic(fspec.ddmendpoint):
                cmd = 'rucio -v download --dir %s --rse %s %s:%s' % (dirname(dst),
                                                                     fspec.ddmendpoint,
                                                                     fspec.scope,
                                                                     fspec.lfn)
            else:
                cmd = 'rucio -v download --dir %s --rse %s --pfn %s %s:%s' % (dirname(dst),
                                                                              fspec.ddmendpoint,
                                                                              fspec.turl,
                                                                              fspec.scope,
                                                                              fspec.lfn)
        # Prepend the command with singularity if necessary
        from Singularity import singularityWrapper
        cmd = singularityWrapper(cmd, fspec.cmtconfig, dirname(dst))

        tolog('stageIn: %s' % cmd)
        s, o = getstatusoutput(cmd)
        if s:
            tolog('stageIn with CLI failed! Trying API. Error: %s' % o.replace('\n', ''))
            try:
                self.stageInApi(dst, fspec)
            except Exception as error:
                raise PilotException('stageIn with API faied:  %s' % error, code=PilotErrors.ERR_STAGEINFAILED)

        # TODO: fix in rucio download to set specific outputfile
        cmd = 'mv %s %s' % (dirname(dst) + '/%s/%s' % (fspec.scope,
                                                       fspec.lfn),
                            dst)
        tolog('stageInCmd: %s' % cmd)
        s, o = getstatusoutput(cmd)
        tolog('stageInOutput: s=%s o=%s' % (s, o))

        if s:
            raise PilotException('stageIn failed -- could not move downloaded file to destination: %s' % o.replace('\n', ''), code=PilotErrors.ERR_STAGEOUTFAILED)

        if not fspec.replicas:
            fspec.filesize = os.path.getsize(dst)

        return {'ddmendpoint': fspec.replicas[0][0] if fspec.replicas else fspec.ddmendpoint,
                'surl': None,
                'pfn': fspec.lfn}

    def stageInApi(self, dst, fspec):

        from rucio.client.downloadclient import DownloadClient

        dclient = DownloadClient()
        lfn = '%s:%s' % (fspec.scope, fspec.lfn)
        dst_dir = dirname(dst)
        if fspec.replicas:
            if not fspec.allowAllInputRSEs:
                dclient.download([lfn], fspec.replicas[0][0], dir=dst_dir)
            else:
                dclient.download([lfn], '', dir=dst_dir)
        else:
            if self.isDeterministic(fspec.ddmendpoint):
                dclient.download([lfn], fspec.ddmendpoint, dir=dst_dir)
            else:
                dclient.download([lfn], fspec.ddmendpoint, pfn=fspec.turl, dir=dst_dir)

    def stageOut(self, src, dst, fspec):
        """
        Use the rucio upload command to stage out the file.

        :param src:   overrides parent signature -- unused
        :param dst:   overrides parent signature -- unused
        :param fspec: dictionary containing destination ddmendpoint, scope, lfn
        :return:      destination file details (ddmendpoint, surl, pfn)
        """

        if fspec.storageId and int(fspec.storageId) > 0:
            if self.isDeterministic(fspec.ddmendpoint):
                cmd = 'rucio -v upload --no-register --rse %s --scope %s %s' % (fspec.ddmendpoint,
                                                                                fspec.scope,
                                                                                fspec.pfn if fspec.pfn else fspec.lfn)
            else:
                cmd = 'rucio -v upload --no-register --rse %s --scope %s --pfn %s %s' % (fspec.ddmendpoint,
                                                                                         fspec.scope,
                                                                                         fspec.turl,
                                                                                         fspec.pfn if fspec.pfn else fspec.lfn)
        else:
            guid = ' --guid %s' % fspec.guid if fspec.lfn and '.root' in fspec.lfn else ''
            cmd = 'rucio -v upload%s --no-register --rse %s --scope %s %s' % (guid, fspec.ddmendpoint,
                                                                              fspec.scope,
                                                                              fspec.pfn if fspec.pfn else fspec.lfn)

        # Prepend the command with singularity if necessary
        from Singularity import singularityWrapper
        cmd = singularityWrapper(cmd, fspec.cmtconfig, dirname(src))

        tolog('stageOutCmd: %s' % cmd)
        s, o = getstatusoutput(cmd)
        tolog('stageOutOutput: s=%s o=%s' % (s, o))

        if s:
            raise PilotException('stageOut failed -- rucio upload did not succeed: %s' % o.replace('\n', ''))
            #tolog('stageOut with CLI failed! Trying API. Error: %s' % o.replace('\n', ''))
            #try:
            #    self.stageOutApi(src, fspec)
            #except Exception as error:
            #    raise PilotException('stageOut with API faied:  %s' % error)

<<<<<<< HEAD
            try:
                self.stageOutApi(src, fspec)
            except Exception as error:
                raise PilotException('stageOut with API faied:  %s' % error)
=======
>>>>>>> 1c84fcf6

        return {'ddmendpoint': fspec.ddmendpoint,
                'surl': fspec.surl,
                'pfn': fspec.lfn}

    def stageOutApi(self, src, fspec):

        from rucio.client.uploadclient import UploadClient

        f = {}
        f['path'] = fspec.pfn if fspec.pfn else fspec.lfn
        f['rse'] = fspec.ddmendpoint
        f['scope'] = fspec.scope
        f['no_register'] = True

        if fspec.storageId and int(fspec.storageId) > 0:
            if not self.isDeterministic(fspec.ddmendpoint):
                f['pfn'] = fspec.turl
        elif fspec.lfn and '.root' in fspec.lfn:
            f['guid'] = fspec.guid

        uc = UploadClient()
        uc.upload([f])

        return {'ddmendpoint': fspec.ddmendpoint,
                'surl': fspec.surl,
                'pfn': fspec.lfn}<|MERGE_RESOLUTION|>--- conflicted
+++ resolved
@@ -169,14 +169,6 @@
             #except Exception as error:
             #    raise PilotException('stageOut with API faied:  %s' % error)
 
-<<<<<<< HEAD
-            try:
-                self.stageOutApi(src, fspec)
-            except Exception as error:
-                raise PilotException('stageOut with API faied:  %s' % error)
-=======
->>>>>>> 1c84fcf6
-
         return {'ddmendpoint': fspec.ddmendpoint,
                 'surl': fspec.surl,
                 'pfn': fspec.lfn}
