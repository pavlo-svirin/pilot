import os
import time
import pUtil

from subprocess import Popen, PIPE, STDOUT

class Job:
    """ Job definition """

    def __init__(self):
        self.jobId = '0'                   # panda job id
        self.homePackage = None            # package name
        self.trf = None                    # trf name
        self.inFiles = None                # list of input files
        self.dispatchDblock = None         #
        self.prodDBlockToken = []          # used to send file info to the pilot (if input files should be directly accessed or not)
        self.prodDBlockTokenForOutput = [] # used for object store info
        self.prodDBlocks = []              # contains the correct container or dataset name for the traces
        self.dispatchDBlockToken = []      # used to send space tokens to the pilot (for input files)
        self.dispatchDBlockTokenForOut = None # used for chirp file destination, including server name
        self.destinationDBlockToken = []   # used to send space tokens to the pilot (for output files)
        self.outFiles = []                 # list of output files
        self.destinationDblock = []        # datasets for output files
        self.inFilesGuids = []             # list of input file guids
        self.outFilesGuids = []            # these guids are usually unknown till the job is done
        self.logFile = None                #
        self.tarFileGuid = pUtil.getGUID() # guid for the tarball of the job workdir
        self.logDblock = None              #
        self.jobPars = None                # Job parameters defining the execution of the job
        self.exeErrorCode = 0              # payload error code
        self.exeErrorDiag = ""             # payload error diagnostic, potentially more detailed error text than std error
        self.pilotErrorDiag = None         # detailed error diag
        self.release = None                # software release string
        self.result = ["Unknown", 0, 0]    # the first digit is the transExitCode, and second one is the pilotErrorCode
        self.action = ""                   # place holder for "tobekilled" command from dispatcher
        self.workdir = None                # workdir for this job, usually under site.workdir
        self.siteworkdir = None            # workdir for the pilot (site.workdir)
        self.logMsgFiles = []              # list of log files that need to be reported back to panda server at the end of a job
        self.newDirNM = ""                 #
        self.datadir = ""                  # path to recovery datadir
        self.finalstate = ""               # final job state (either "failed" or "finished")
        self.attemptNr = -1                # attempt number for this job
        self.output_latereg = "None"       # control variable for late registration by job recovery algo
        self.output_fields = None          # - " -
        self.log_latereg = "None"          # - " -
        self.log_field = None              # - " -
        self.destinationSE = ""            #
        self.fileDestinationSE = ""        # SE info for CMS
        self.payload = "payload"           # payload name, e.g. "athena"
        self.stdout = "payload_stdout.txt" # payload stdout filename, default "%s_stdout.txt" % (self.payload)
        self.stderr = "payload_stderr.txt" # payload stdout filename, default "%s_stderr.txt" % (self.payload)
        self.spsetup = None                # special setup string for xrdcp systems
        self.prodUserID = ""               # user id
        self.cpuConsumptionTime = 0        # time spent during payload execution
        self.cpuConsumptionUnit = None     #
        self.cpuConversionFactor = 0       #
        self.maxCpuCount = 0               # defines what is a looping job (seconds)
        self.maxDiskCount = 21             # max input file size [GB] (server default 0)
        self.processingType = "NULL"       # alternatively 'reprocessing', used to increase max input file size
        self.prodSourceLabel = ""          # job label, e.g. 'user', 'test', 'rc_test', 'ddm', 'software', 'ptest'
        self.nEvents = 0                   # number of processed events (read)
        self.nEventsW = 0                  # number of processed events (written)
        self.realDatasetsIn = None         # dataset name(s) for input file(s)
        self.cmtconfig = None              # CMTCONFIG value from the task definition
        self.jobState = None               # Current job state (for definition, see JobRecovery class)
        self.fileStateDictionary = None    # Dictionary for current file states (for definition, see JobRecovery class)
        self.outputFilesXML = "OutputFiles.xml" # XML metadata related to output files for NG / CERNVM
        self.transferType = None           # Brokerage may decide to have input files transferred with remote I/O (set to 'direct' in that case)
        self.jobDefinitionID = None        # Job definition id forwarded to the Rucio tracing server
        self.cloud = ""                    # The cloud the job belongs to
        self.credname = 'None'             #
        self.myproxy = 'None'              #
        self.taskID = ""                   # The task that this job belongs to
        self.isPilotResubmissionRequired = False # Pilot-controlled resubmission
        self.filesizeIn = []               # Input file sizes from the dispatcher
        self.checksumIn = []               # Input file checksums from the dispatcher
        self.debug = ""                    # debug = True will trigger the pilot to send stdout tail on job update
        self.currentState = ""             # Basically the same as result[0] but includes states like "stagein", "stageout"
        self.vmPeakMax = 0                 # Maximum value of vmPeak
        self.vmPeakMean = 0                # Average value of vmPeak
        self.RSSMean = 0                   # Average value of RSS
        self.JEM = "NO"                    # JEM usage (YES/NO), default: NO
        self.filesWithoutFAX = 0           # Number of files normally staged in (only reported to jobMetrics in FAX mode)
        self.filesWithFAX = 0              # Number of files staged in by FAX (only reported to jobMetrics in FAX mode)
        self.filesNormalStageOut = 0       # Number of files normally staged out (only reported to jobMetrics in alt stage-out mode)
        self.filesAltStageOut = 0          # Number of files staged out to alternative SE (only reported to jobMetrics in alt stage-out mode)
        self.bytesWithoutFAX = 0           # Total size of files transferred without FAX (only reported to jobMetrics in FAX mode)
        self.bytesWithFAX = 0              # Total size of files transferred with FAX (only reported to jobMetrics in FAX mode)
        self.scopeIn = []                  # Rucio scope for in files
        self.scopeOut = []                 # Rucio scope for out files
        self.scopeLog = []                 # Rucio scope for log file
        self.experiment = "undefined"      # Which experiment this job belongs to
        self.coreCount = None              # Number of cores as requested by the task
        self.pgrp = 0                      # Process group (RunJob* subprocess)
        self.sourceSite = ""               # Keep track of the original source site of the job (useful for overflow jobs to get to the proper FAX redirector)
        self.ddmEndPointIn = []            #
        self.ddmEndPointOut = []           #
#        self.ddmEndPointOutAlt = []       #
        self.ddmEndPointLog = []           #
        self.cloneJob = ""                 # Is the job cloned? Allowed values: 'runonce', 'storeonce'
        self.allowNoOutput = []            # Used to disregard empty files from jobReport
        self.logBucketID = -1              # To keep track of which OS bucket the log was stored in
        self.dbTime = ""                   # dbTime extracted from jobReport.json, to be used in jobMetrics
        self.dbData = ""                   # dbData extracted from jobReport.json, to be used in jobMetrice
        self.putLogToOS = False            # Job def instruction to ask pilot to transfer log to OS

        #  event service data
        self.eventService = False          # True for event service jobs
        self.eventServiceMerge = False     # True for event service merge jobs
        self.eventRanges = None            # Event ranges dictionary
        self.jobsetID = None               # Event range job set ID
        self.pandaProxySecretKey = None    # pandaproxy secret key
<<<<<<< HEAD
        self.outputZipName = None
        self.outputZipEventRangesName = None
        self.outputZipBucketID = None
        self.inputZipFiles = []
=======
        self.altStageOut = None            # Alt stage-out overrides from the server
>>>>>>> 8bf2f668
#        self.eventRangeID = None           # Set for event service jobs
#        self.startEvent = None             # Set for event service jobs
#        self.lastEvent = None              # Set for event service jobs
#        self.lfn = None                    # LFNs of input files to be read by the Event Server (NOT by the pilot)
#        self.guid = None                   # GUIDs of input files to be read by the Event Server (NOT by the pilot)
        # self.attemptNr = ""              # (defined above)

        # job mode, for example, HPC_normal, HPC_backfill
        self.mode = None
        self.hpcStatus = None
        self.yodaSetupTime = None
        self.yodaTotalTime = None
        self.yodaTotalCPUHour = None
        self.yodaProcessCPUHour = None
        self.yodaCores = None
        self.yodaQueueEvents = None
        self.yodaProcessedEvents = None
        self.avgProcessTimePerEvent = None
        self.refreshNow = False

        # walltime counting for various steps
        self.timeSetup = 0
        self.timeGetJob = 0
        self.timeStageIn = 0
        self.timeExe = 0
        self.timeStageOut = 0
        self.timeCleanUp = 0

        self.inData = []  # validated structured data of input files ( aggregated inFiles, ddmEndPointIn, scopeIn, filesizeIn and others...)
        self.outData = [] # structured data of output files (similar to inData)
        self.logData = [] # structured data of log files (similar to inData)

        self.accessmode = "" # accessmode=direct,copy: Should direct i/o be used for input files of this job


    def displayJob(self):
        """ dump job specifics """

        pUtil.tolog("Dumping job specifics")
        if self.spsetup and self.spsetup != "":
            _spsetup = self.spsetup
        else:
            _spsetup = "(not defined)"
        pUtil.tolog("\nPandaID=%s\nRelease=%s\nhomePackage=%s\ntrfName=%s\ninputFiles=%s\nrealDatasetsIn=%s\nfilesizeIn=%s\nchecksumIn=%s\nprodDBlocks=%s\nprodDBlockToken=%s\nprodDBlockTokenForOutput=%s\ndispatchDblock=%s\ndispatchDBlockToken=%s\ndispatchDBlockTokenForOut=%s\ndestinationDBlockToken=%s\noutputFiles=%s\ndestinationDblock=%s\nlogFile=%s\nlogFileDblock=%s\njobPars=%s\nThe job state=%s\nJob workdir=%s\nTarFileGuid=%s\noutFilesGuids=%s\ndestinationSE=%s\nfileDestinationSE=%s\nprodSourceLabel=%s\nspsetup=%s\ncredname=%s\nmyproxy=%s\ncloud=%s\ntaskID=%s\nprodUserID=%s\ndebug=%s\ntransferType=%s\nscopeIn=%s\nscopeOut=%s\nscopeLog=%s" %\
                    (self.jobId, self.release, self.homePackage, self.trf, self.inFiles, self.realDatasetsIn, self.filesizeIn, self.checksumIn, self.prodDBlocks, self.prodDBlockToken, self.prodDBlockTokenForOutput, self.dispatchDblock, self.dispatchDBlockToken, self.dispatchDBlockTokenForOut, self.destinationDBlockToken, self.outFiles, self.destinationDblock, self.logFile, self.logDblock, self.jobPars, self.result, self.workdir, self.tarFileGuid, self.outFilesGuids, self.destinationSE, self.fileDestinationSE, self.prodSourceLabel, _spsetup, self.credname, self.myproxy, self.cloud, self.taskID, self.prodUserID, self.debug, self.transferType, self.scopeIn, self.scopeOut, self.scopeLog))
        pUtil.tolog("ddmEndPointIn=%s" % self.ddmEndPointIn)
        pUtil.tolog("ddmEndPointOut=%s" % self.ddmEndPointOut)
        pUtil.tolog("ddmEndPointLog=%s" % self.ddmEndPointLog)
        pUtil.tolog("cloneJob=%s" % self.cloneJob)
        pUtil.tolog("allowNoOutput=%s" % self.allowNoOutput)

    def mkJobWorkdir(self, sitewd):
        """ create the job workdir under pilot workdir """

        ec = 0
        errorText = ""
        if not self.workdir:
            self.workdir = "%s/PandaJob_%s_%s" % (sitewd, self.jobId, str(int(time.time())))
        if not os.path.isdir(self.workdir):
            try:
                # note: do not set permissions in makedirs since they will not come out correctly, 0770 -> 0750
                os.makedirs(self.workdir)
                os.chmod(self.workdir, 0770)
            except OSError,e:
                errorText = "!!FAILED!!2999!! Exception caught in mkJobWorkdir: %s" % str(e)
                pUtil.tolog(errorText)
                ec = -1
        return ec, errorText

    def setPayloadName(self, payload):
        """ set the payload name and its stdout/err file names """
        self.payload = payload
        self.stdout = "%s_stdout.txt" % (self.payload)
        self.stderr = "%s_stderr.txt" % (self.payload)

    def setState(self, jobresult=[]):
        '''job status is a list of [state,transexitcode,pilotErrorCode]'''
        self.result = jobresult
        self.currentState = jobresult[0]

    def getState(self):
        '''returns jobId, job status and time stamp'''
        return self.jobId, self.result, pUtil.timeStamp()

    def setMode(self, mode):
        self.mode = mode

    def getMode(self, mode):
        return self.mode

    def setHpcStatus(self, hpcStatus):
        self.hpcStatus = hpcStatus

    def getHpcStatus(self):
        return self.hpcStatus

    def setJobDef(self, data):
        """ set values for a job object from a dictionary data
        which is usually from cgi messages from panda server """

        self.jobId = data.get('PandaID', '0')
        self.taskID = data.get('taskID', '')

        self.outputFilesXML = "OutputFiles-%s.xml" % self.jobId

        self.homePackage = data.get('homepackage', '')
        self.trf = data.get('transformation', '')

        try:
            self.jobDefinitionID = int(data.get('jobDefinitionID', ''))
        except:
            self.jobDefinitionID = ''

        self.cloud = data.get('cloud', '')

        # get the input files
        self.inFiles = data.get('inFiles', '').split(',')
        for i in range(len(self.inFiles)):
            if self.inFiles[i].startswith("zip://"):
                self.inFiles[i] = self.inFiles[i].replace("zip://", "")
                self.inputZipFiles.append(self.inFiles[i])
        self.realDatasetsIn = data.get('realDatasetsIn', '').split(',')
        self.filesizeIn = data.get('fsize', '').split(',')
        self.checksumIn = data.get('checksum', '').split(',')

        self.dispatchDblock = data.get('dispatchDblock', '').split(',')
        self.prodDBlocks = data.get('prodDBlocks', '').split(',')

        self.prodDBlockToken = data.get('prodDBlockToken', '').split(',')
        self.prodDBlockTokenForOutput = data.get('prodDBlockTokenForOutput', '').split(',')

        self.dispatchDBlockToken = data.get('dispatchDBlockToken', '').split(',')
        self.dispatchDBlockTokenForOut = data.get('dispatchDBlockTokenForOut', '').split(',')

        self.destinationDBlockToken = data.get('destinationDBlockToken', '').split(',')

        self.ddmEndPointIn = data.get('ddmEndPointIn', '').split(',') if data.get('ddmEndPointIn') else []
        self.ddmEndPointOut = data.get('ddmEndPointOut', '').split(',') if data.get('ddmEndPointOut') else []
        self.allowNoOutput = data.get('allowNoOutput', '').split(',') if data.get('allowNoOutput') else []

        self.altStageOut = data.get('altStageOut', '') # on, off, force
        self.cloneJob = data.get('cloneJob', '')
        self.logFile = data.get('logFile', '')
        self.prodUserID = data.get('prodUserID', '')

        self.credname = data.get('credname', 'None')
        self.myproxy = data.get('myproxy', 'None')

        self.attemptNr = int(data.get('attemptNr', -1))

        if data.has_key('GUID'):
            self.inFilesGuids = data['GUID'].split(",")
        else:
            self.inFilesGuids = []

        if data.has_key('processingType'):
            self.processingType = str(data['processingType'])
#            self.processingType = 'nightlies'
        else:
            # use default
            pass

        # Event Service variables
        self.eventService = data.get('eventService', '').lower() == "true"
        self.outputZipName = data.get('outputZipName', None)
        self.outputZipBucketID = data.get('outputZipBucketID', None)

        if self.eventService:
            pUtil.tolog("eventService = %s" % self.eventService)
        else:
            pUtil.tolog("Normal job (not an eventService job)")

        self.eventRanges = data.get('eventRanges')
        self.jobsetID = data.get('jobsetID')

        pUtil.tolog("jobsetID=%s" % self.jobsetID)

        self.pandaProxySecretKey = data.get('pandaProxySecretKey')

        if not self.eventService and self.processingType == "evtest":
            pUtil.tolog("Turning on Event Service for processing type = %s" % self.processingType)
            self.eventService = True

        # Event Service Merge variables
        if data.has_key('eventServiceMerge'):
            if data.get('eventServiceMerge', '').lower() == "true":
                self.eventServiceMerge = True
            else:
                self.eventServiceMerge = False
            pUtil.tolog("eventServiceMerge = %s" % str(self.eventServiceMerge))

        # Event Service merge job
        if self.workdir and data.has_key('eventServiceMerge') and data['eventServiceMerge'].lower() == "true":
            if data.has_key('writeToFile'):
                writeToFile = data['writeToFile']
                esFileDictionary, orderedFnameList = pUtil.createESFileDictionary(writeToFile)
                pUtil.tolog("esFileDictionary=%s" % (esFileDictionary))
                pUtil.tolog("orderedFnameList=%s" % (orderedFnameList))
                if esFileDictionary != {}:
                    ec, fnames = pUtil.writeToInputFile(self.workdir, esFileDictionary, orderedFnameList)
                    if ec == 0:
                        data['jobPars'] = pUtil.updateJobPars(data['jobPars'], fnames)

        # HPC job staus
        if data.has_key('mode'):
            self.mode = data.get("mode", None)
        if data.has_key('hpcStatus'):
            self.hpcStatus = data.get('hpcStatus', None)
        if data.has_key('yodaSetupTime'):
            self.yodaSetupTime = data.get('yodaSetupTime', None)
        if data.has_key('yodaTotalTime'):
            self.yodaTotalTime = data.get('yodaTotalTime', None)
        if data.has_key('yodaTotalCPUHour'):
            self.yodaTotalCPUHour = data.get('yodaTotalCPUHour', None)
        if data.has_key('yodaProcessCPUHour'):
            self.yodaProcessCPUHour = data.get('yodaProcessCPUHour', None)
        if data.has_key('yodaCores'):
            self.yodaCores = data.get('yodaCores', None)
        if data.has_key('yodaQueueEvents'):
            self.yodaQueueEvents = data.get('yodaQueueEvents', None)
        if data.has_key('yodaProcessedEvents'):
            self.yodaProcessedEvents = data.get('yodaProcessedEvents', None)
        if data.has_key('avgProcessTimePerEvent'):
            self.avgProcessTimePerEvent = data.get('avgProcessTimePerEvent', None)

#        self.eventRangeID = data.get('eventRangeID', None)
#        self.startEvent = data.get('startEvent', None)
#        self.lastEvent = data.get('lastEvent', None)
#        pUtil.tolog("eventRangeID = %s" % str(self.eventRangeID))
#        pUtil.tolog("startEvent = %s" % str(self.startEvent))
#        pUtil.tolog("lastEvent = %s" % str(self.lastEvent))
#        if data.has_key('lfn'):
#            self.lfn = data['lfn'].split(",")
#        else:
#            self.lfn = []
#        if data.has_key('guid'):
#            self.guid = data['guid'].split(",")
#        else:
#            self.guid = []

        # Rucio scopes
        if data.has_key('scopeIn'):
            self.scopeIn = data['scopeIn'].split(",")
        else:
            self.scopeIn = []
        if data.has_key('scopeOut'):
            self.scopeOut = data['scopeOut'].split(",")
        else:
            self.scopeOut = []
        if data.has_key('scopeLog'):
            self.scopeLog = data['scopeLog'].split(",")
        else:
            self.scopeLog = []

        self.maxCpuCount = int(data.get('maxCpuCount', 0))
        self.transferType = data.get('transferType', '')
#PN        self.transferType = 'direct'
#        self.transferType = 'fax'

        if data.has_key('maxDiskCount'):
            _tmp = int(data['maxDiskCount'])
            if _tmp != 0 and _tmp != self.maxDiskCount:
                self.maxDiskCount = _tmp
        else:
            # use default
            pass

        if data.has_key('cmtConfig'):
            self.cmtconfig = str(data['cmtConfig'])
        else:
            # use default
            pass

        if data.has_key('coreCount'):
            self.coreCount = str(data['coreCount'])
        else:
            # use default
            pass
        # Overwrite the coreCount value with ATHENA_PROC_NUMBER if it is set
        if os.environ.has_key('ATHENA_PROC_NUMBER'):
            try:
                self.coreCount = int(os.environ['ATHENA_PROC_NUMBER'])
            except Exception, e:
                pUtil.tolog("ATHENA_PROC_NUMBER is not properly set: %s (will use existing job.coreCount value)" % (e))

        if data.has_key('sourceSite'):
            self.sourceSite = str(data['sourceSite'])
        else:
            # use default
            pass

        self.debug = data.get('debug', 'False')
        self.prodSourceLabel = data.get('prodSourceLabel', '')

        # PN tmp
#        skip = False
#        if data.has_key('eventServiceMerge'):
#            if data['eventServiceMerge'] == 'True':
#                skip = True

        # figure out the real output files and log files and their destinationDblock right here

        outfList = data.get('outFiles', '').split(',')
        outfdbList = data.get('destinationDblock', '').split(',')

        pUtil.tolog("outfList = %s" % outfList)
        pUtil.tolog("outfdbList = %s" % outfdbList)

        outs = []
        outdb = []
        outddm = []
        logddm = []
        logFileDblock = ""
        # keep track of log file index in the original file output list
        i_log = -1
        for i in range(len(outfList)):
            if outfList[i] == self.logFile:
                logFileDblock = outfdbList[i]
                logddm = [ self.ddmEndPointOut[i] ]
                i_log = i
            else:
                outs.append(outfList[i])
                outdb.append(outfdbList[i])
                outddm.append(self.ddmEndPointOut[i])

        # put the space token for the log file at the end of the list
        if i_log != -1:
            try:
                spacetoken_log = self.destinationDBlockToken[i_log]
                self.destinationDBlockToken.remove(spacetoken_log)
                self.destinationDBlockToken.append(spacetoken_log)
            except Exception, e:
                pUtil.tolog("!!WARNING!!2999!! Could not rearrange destinationDBlockToken list: %s" % str(e))
            else:
                pUtil.tolog("destinationDBlockToken = %s" % self.destinationDBlockToken)
        # put the chirp server info for the log file at the end of the list
        # note: any NULL value corresponding to a log file will automatically be handled
        if i_log != -1 and self.dispatchDBlockTokenForOut != None and self.dispatchDBlockTokenForOut != []:
            try:
                chirpserver_log = self.dispatchDBlockTokenForOut[i_log]
                self.dispatchDBlockTokenForOut.remove(chirpserver_log)
                self.dispatchDBlockTokenForOut.append(chirpserver_log)
            except Exception, e:
                pUtil.tolog("!!WARNING!!2999!! Could not rearrange dispatchDBlockTokenForOut list: %s" % str(e))
            else:
                pUtil.tolog("dispatchDBlockTokenForOut = %s" % self.dispatchDBlockTokenForOut)

        pUtil.tolog("logFileDblock = %s" % logFileDblock)

        self.outFiles = outs
        self.destinationDblock = outdb
        self.logDblock = logFileDblock
        self.ddmEndPointOut = outddm
        self.ddmEndPointLog = logddm

        pUtil.tolog("Updated ddmEndPointOut=%s" % self.ddmEndPointOut)
        pUtil.tolog("Updated ddmEndPointLog=%s" % self.ddmEndPointLog)

        self.jobPars = data.get('jobPars', '')
        putLogToOS = data.get('putLogToOS', 'False')
        #putLogToOS = 'True'
        if putLogToOS.lower() == 'true':
            self.putLogToOS = True
        else:
            self.putLogToOS = False
        pUtil.tolog("putLogToOS = %s" % str(self.putLogToOS))

        # for accessmode testing: self.jobPars += " --accessmode=direct"

        self.accessmode = ""
        if self.transferType == 'direct': # enable direct access mode
            self.accessmode = 'direct'

        # job input options overwrite any Job settings
        if '--accessmode=direct' in self.jobPars: # fix me later
            self.accessmode = 'direct'
        if '--accessmode=copy' in self.jobPars:   # fix me later
            self.accessmode = 'copy'

        # for jem testing: self.jobPars += ' --enable-jem --jem-config \"a=1;\"'
        if "--pfnList" in self.jobPars:
            import re

            # extract any additional input files from the job parameters and add them to the input file list

            pattern = re.compile(r"\-\-pfnList\=(\S+)")
            pfnSearch = pattern.search(jobPars)
            if pfnSearch:
                # found pfnList
                _pfnList = pfnSearch.group(1)
                if _pfnList:
                    pfnList = _pfnList.split(",")

                    # add the pfnList files to the input file list
                    self.inFiles += _localInFiles.split(",") # broken code? _localInFiles is not defined above
                    pUtil.tolog("Added local files from pfnList to input file list")

                    # remove the pfnList directive from the job parameters
                    txt_to_remove = "--pfnList=" + _pfnList
                    if txt_to_remove in self.jobPars:
                        self.jobPars = self.jobPars.replace(txt_to_remove, "")
                        pUtil.tolog('Removed "%s" from job parameters' % (txt_to_remove))
                    else:
                        pUtil.tolog('!!WARNING!!3999!! Failed to remove "%s" from job parameters: %s (cannot remove --pfnList from job parameters)"' % (txt_to_remove, self.jobPars))
                else:
                    pUtil.tolog("!!WARNING!!3999!! Pattern search failed: pfnSearch=%s (cannot remove --pfnList from job parameters)" % str(pfnSearch))

        self.release = data.get('swRelease', '')
        self.destinationSE = data.get('destinationSE', '')
        self.fileDestinationSE = data.get('fileDestinationSE', '')

        # prepare structured inData, outData, logData:
        # old self.inFiles and etc list values may contain [''] - value in case of empty input,
        # that's why new fileds are introduced to avoid breaking current logic
        # later on inFiles and other "splitted" values should be replaced by combined aggregated structure (inData and etc)

        # process infiles properties
        self.inData = []

        # format: [(data[source_key], FileInfo.attr_name),]
        # if second argument=None or not specified then ignore processing of related source_key
        in_keys = [('inFiles', 'lfn'),
                   ('dispatchDblock', 'dispatchDblock'), ('dispatchDBlockToken', 'dispatchDBlockToken'),
                   ('realDatasetsIn', 'dataset'), ('GUID', 'guid'),
                   ('fsize', 'filesize'), ('checksum', 'checksum'), ('scopeIn', 'scope'),
                   ('prodDBlocks', 'prodDBlock'), ('prodDBlockToken', 'prodDBlockToken'),
                   ('ddmEndPointIn', 'ddmendpoint')]

        kmap = dict([k[0], k[1]] for k in in_keys if not isinstance(k, str))
        ksources = dict([k, data.get(k, '').split(',') if data.get(k) else []] for k in kmap)

        for ind, lfn in enumerate(ksources.get('inFiles', [])):
            if lfn in ['', 'NULL']:
                continue
            idat = {} # form data
            for k, attrname in kmap.iteritems():
                idat[attrname] = ksources[k][ind] if len(ksources[k]) > ind else None
            finfo = FileSpec(type='input', **idat)
            self.inData.append(finfo)

        # process outfiles properties
        self.outData = []
        self.logData = []

        # normally attributes names of outfile parametes should be mapped to inputfile corresponding ones, e.g. destinationDblock -> dispatchDblock -> Dblock, but the names kept as is just to simplify logic migration and avoid confusions
        out_keys = [('outFiles', 'lfn'),
                    ('destinationDblock', 'destinationDblock'),
                    ('destinationDBlockToken', 'destinationDBlockToken'),
                    ('realDatasets', 'dataset'),
                    ('scopeOut', 'scope'),
                    ('fileDestinationSE', 'fileDestinationSE'),
                    ('dispatchDBlockTokenForOut', 'dispatchDBlockTokenForOut'),
                    ('ddmEndPointOut', 'ddmendpoint'),
                    ('prodDBlockTokenForOutput', 'prodDBlockTokenForOutput') # exposed only for eventservice related job
                   ]

        kmap = dict([k[0], k[1]] for k in out_keys if not isinstance(k, str))
        ksources = dict([k, data.get(k, '').split(',') if data.get(k) else []] for k in kmap)

        #log_entry = ['logFile', 'logGUID', 'scopeLog'] # log specific values

        # fix scopeOut of log file: to be fixed properly on Panda side: just hard patched here
        logFile = data.get('logFile')
        if ksources['scopeOut'] and logFile:
            scopeOut = []
            for lfn in ksources.get('outFiles', []):
                if lfn == logFile:
                    scopeOut.append(data.get('scopeLog'))
                else:
                    if not ksources['scopeOut']:
                        raise Exception('Failed to extract scopeOut parameter from Job structure sent by Panda, please check input format!')
                    scopeOut.append(ksources['scopeOut'].pop(0))
            ksources['scopeOut'] = scopeOut

        for ind, lfn in enumerate(ksources['outFiles']):
            if lfn in ['', 'NULL']:
                continue
            idat = {} # form data
            for k, attrname in kmap.iteritems():
                idat[attrname] = ksources[k][ind] if len(ksources[k]) > ind else None

            idat['type'] = 'output'
            ref_dat = self.outData
            if lfn == logFile: # log file case
                idat['type'] = 'log'
                idat['guid'] = data.get('logGUID')
                ref_dat = self.logData

            finfo = FileSpec(**idat)
            ref_dat.append(finfo)


    def isAnalysisJob(self):
        """
            Determine whether the job is an analysis job or not
            normally this should be set in constructor as a property of Job class
            specified the type of job explicitly (?)
        """

        #return pUtil.isAnalysisJob(self.trf)
        #copied from pUtil.isAnalysisJob to isolate the logic amd move outside pUtil

        is_analysis = False

        trf = self.trf.split(',') if self.trf else [] # properly convert to list (normally should be done in setJobDef())
        if trf and trf[0] and (trf[0].startswith('https://') or trf[0].startswith('http://')): # check 1st entry
            is_analysis = True

        if self.prodSourceLabel == "software": # logic extracted from the sources, to be verified
            is_analysis = False

        # apply addons checks later if need

        return is_analysis

    def isBuildJob(self):
        """
        Check if the job is a build job
        (i.e. check if the job only has one output file that is a lib file)
        """

        ofiles = self.outData
        is_build_job = len(ofiles) == 1 and '.lib.' in ofiles[0].lfn
        return is_build_job


    #def getDatasets(self):
    #    """ get the datasets for the output files """
    #
    #    # get the default dataset
    #    if self.destinationDblock and self.destinationDblock[0] not in ['NULL', ' ']:
    #        dsname = self.destinationDblock[0]
    #    else:
    #        dsname = "%s-%s-%s" % (time.localtime()[0:3]) # pass it a random name
    #
    #    # create the dataset dictionary
    #    # (if None, the dsname above will be used for all output files)
    #    datasetDict = getDatasetDict(self.outFiles, self.destinationDblock, self.logFile, self.logDblock)
    #    if datasetDict:
    #        pUtil.tolog("Dataset dictionary has been verified")
    #    else:
    #        pUtil.tolog("Dataset dictionary could not be verified, output files will go to: %s" % dsname)
    #
    #    return dsname, datasetDict
    #
    #
    #def ___getDatasetDict(self): # don't use this function: do use structured self.outData & self.outLog instead
    #    """
    #        Create a dataset dictionary: old cleaned function to verify the logic
    #
    #        :logic:
    #            - validate self.outputFiles, self.destinationDblock: to have same length and contains valid data
    #            - join self.outputFiles, self.destinationDblock into the dict
    #            - add (self.logFile, self.logFileDblock) in the dict
    #    """
    #
    #    datasetDict = None
    #
    #    # verify that the lists are of equal size
    #    if len(self.outputFiles) != len(self.destinationDblock):
    #        pUtil.tolog("WARNING: Lists are not of same length: %s, %s" % (self.outputFiles, self.destinationDblock))
    #    elif not len(outputFiles):
    #        pUtil.tolog("No output files for this job (outputFiles has zero length)")
    #    elif not len(destinationDblock):
    #        pUtil.tolog("WARNING: destinationDblock has zero length")
    #    else:
    #        # verify that list contains valid entries
    #        for _list in [self.outputFiles, self.destinationDblock]:
    #            for _entry in _list:
    #                if _entry in ["NULL", "", " ", None]:
    #                    pUtil.tolog("!!WARNING!!2999!! Found non-valid entry in list: %s" % _list)
    #                    return None
    #
    #        # build the dictionary
    #        try:
    #            datasetDict = dict(zip(self.outputFiles, self.destinationDblock))
    #        except Exception, e:
    #            pUtil.tolog("!!WARNING!!2999!! Exception caught in getDatasetDict(): %s" % e)
    #            return None
    #
    #        # add the log file info
    #        datasetDict[self.logFile] = self.logFileDblock
    #
    #    return datasetDict
    #
    #
    #def __getDatasetName(datasetDict, lfn, pdsname): # don't use this function
    #    """
    #        Get the dataset name: old function to validate and refactor the logic
    #        :return: dsname, dsname_for_traces
    #
    #        :logic:
    #                - dsname_for_traces = datasetDict.get(lfn, pdsname)
    #                - dsname = dsname_for_traces.replace('_sub[0-9]+', '')
    #    """
    #
    #    if datasetDict and lfn not in datasetDict:
    #        pUtil.tolog("!!WARNING!!2999!! Could not get dsname from datasetDict for lfn=%s: dict=%s .. will use default dsname=%s" % (lfn, datasetDict, pdsname))
    #
    #    # get the dataset name from the dictionary
    #    datasetDict = datasetDict or {}
    #    dsname = datasetDict.get(lfn, pdsname)
    #
    #    # save the original dsname for the tracing report
    #    dsname_report = dsname
    #
    #    # remove any _subNNN parts from the dataset name (from now on dsname will only be used to create SE destination paths)
    #    m = re.match('\S+(\_sub[0-9]+)', dsname)
    #    if m:
    #        dsname = dsname.replace(m.group(1), '')
    #        tolog("Removed _subNNN part=%s from the dataset, updated dsname=%s" % (match.group(1), dsname))
    #    else:
    #        tolog("Found no _subNNN string in the dataset name")
    #
    #    tolog("File %s will go to dataset %s" % (lfn, dsname))
    #
    #    return dsname, dsname_report


    def __repr__(self):
        """ smart info for debuggin/printing Job content """

        ret = []
        ret.append("Job.jobId=%s" % self.jobId)
        for k in ['inData', 'outData', 'logData']:
            ret.append("Job.%s = %s" % (k, getattr(self, k, None)))

        return '\n'.join(ret)


    def _print_files(self, key): # quick stub to be checked later

        files = [os.path.join(self.workdir or '', e.lfn) for e in getattr(self, key, [])]
        pUtil.tolog("%s file(s): %s" % (key, files))
        cmd = 'ls -la %s' % ' '.join(files)
        msg = "do EXEC cmd=%s" % cmd
        c = Popen(cmd, stdout=PIPE, stderr=STDOUT, shell=True)
        output = c.communicate()[0]
        pUtil.tolog(msg + '\n' + output)

    def print_infiles(self):
        return self._print_files('inData')

    def print_outfiles(self):
        return self._print_files('outData')

    def print_logfiles(self):
        return self._print_files('logData')


    def _sync_outdata(self):
        """
            old logic integration function
              - extend job.outData with new entries from job.outFiles if any
              - do populate guids values
              - init dataset value (destinationDblock) if not set
        """

        # group outData by lfn
        data = dict([e.lfn, e] for e in self.outData)

        # build structure (join data) from splitted attributes
        extra = []
        for i, lfn in enumerate(self.outFiles):
            if lfn not in data: # found new entry
                kw = {'type':'output'}
                #kw['destinationDBlockToken'] = self.destinationDBlockToken[i] # not used by new Movers
                kw['destinationDblock'] = self.destinationDblock[i]
                kw['scope'] = self.scopeOut[i]
                kw['ddmendpoint'] = self.ddmEndPointOut[i] if i<len(self.ddmEndPointOut) else self.ddmEndPointOut[0]
                kw['guid'] = self.outFilesGuids[i] # outFilesGuids must be coherent with outFiles, otherwise logic corrupted
                spec = FileSpec(lfn=lfn, **kw)
                extra.append(spec)
            else: # sync data
                spec = data[lfn]
                spec.guid = self.outFilesGuids[i]
        if extra:
            pUtil.tolog('Job._sync_outdata(): found extra output files to be added for stage-out: extra=%s' % extra)
            self.outData.append(extra)

        # init dataset value (destinationDblock) if not set
        rand_dsn = "%s-%s-%s" % (time.localtime()[0:3]) # pass it a random name
        for spec in self.outData:
            if not spec.destinationDblock or spec.destinationDblock == 'NULL':
                spec.destinationDblock = self.outData[0].destinationDblock or rand_dsn


class FileSpec(object):

    _infile_keys =  ['lfn', 'ddmendpoint', 'type',
                    'dataset', 'scope',
                    'dispatchDblock', 'dispatchDBlockToken',
                    'guid', 'filesize', 'checksum',
                    'prodDBlock', 'prodDBlockToken',
                    ]


    _outfile_keys = ['lfn', 'ddmendpoint', 'type',
                    'dataset', 'scope',
                    'destinationDblock', 'destinationDBlockToken',
                    'fileDestinationSE',
                    'dispatchDBlockTokenForOut',
                    'prodDBlockTokenForOutput', # exposed only for eventservice related job
                    ]

    _local_keys = ['type', 'status', 'replicas', 'surl', 'turl', 'mtime']

    def __init__(self, **kwargs):

        attributes = self._infile_keys + self._outfile_keys + self._local_keys
        for k in attributes:
            setattr(self, k, kwargs.get(k, getattr(self, k, None)))

        self.filesize = int(getattr(self, 'filesize', 0) or 0)
        self.replicas = []

    def __repr__(self):
        obj = dict((name, getattr(self, name)) for name in sorted(dir(self)) if not name.startswith('_') and not callable(getattr(self, name)))
        return "%s" % obj

    def get_checksum(self):
        """
        :return: checksum, checksum_type
        """

        cc = (self.checksum or '').split(':')
        if len(cc) != 2:
            return self.checksum, None
        checksum_type, checksum = cc
        cmap = {'ad':'adler32', 'md':'md5'}
        checksum_type = cmap.get(checksum_type, checksum_type)

        return checksum, checksum_type

    def set_checksum(self, checksum, checksum_type):
        cmap = {'adler32':'ad', 'md5':'md'}

        if checksum_type:
            self.checksum = '%s:%s' % (cmap.get(checksum_type, checksum_type), checksum)
        else:
            self.checksum = checksum

    def is_directaccess(self):

        is_rootfile = '.root' in self.lfn

        exclude_pattern = ['.tar.gz', '.lib.tgz', '.raw.']
        for e in exclude_pattern:
            if e in self.lfn:
                is_rootfile = False
                break

        if not is_rootfile:
            return False

        return self.prodDBlockToken != 'local' and is_rootfile<|MERGE_RESOLUTION|>--- conflicted
+++ resolved
@@ -110,14 +110,11 @@
         self.eventRanges = None            # Event ranges dictionary
         self.jobsetID = None               # Event range job set ID
         self.pandaProxySecretKey = None    # pandaproxy secret key
-<<<<<<< HEAD
         self.outputZipName = None
         self.outputZipEventRangesName = None
         self.outputZipBucketID = None
         self.inputZipFiles = []
-=======
         self.altStageOut = None            # Alt stage-out overrides from the server
->>>>>>> 8bf2f668
 #        self.eventRangeID = None           # Set for event service jobs
 #        self.startEvent = None             # Set for event service jobs
 #        self.lastEvent = None              # Set for event service jobs
