# Mover.py
# Used by runJob and pilot to transfer input and output files from and to the local SE

import os
import sys
import commands
import re
import urllib

from xml.dom import minidom
from time import time, sleep
from timed_command import timed_command

from pUtil import createPoolFileCatalog, tolog, addToSkipped, removeDuplicates, dumpOrderedItems,\
     hasBeenTransferred, getLFN, makeTransRegReport, readpar, getMaxInputSize, headPilotErrorDiag, getCopysetup,\
     getCopyprefixLists, getExperiment, getSiteInformation, stripDQ2FromLFN, extractPattern, dumpFile, updateInputFileWithTURLs
from FileHandling import getExtension, getTracingReportFilename, readJSON, getHashedBucketEndpoint, getDirectAccess, useDirectAccessWAN
from FileStateClient import updateFileState, dumpFileStates
from RunJobUtilities import updateCopysetups
from SysLog import sysLog, dumpSysLogTail

# Note: DEFAULT_TIMEOUT and MAX_RETRY are reset in get_data()
MAX_RETRY = 1
MAX_NUMBER_OF_RETRIES = 3
DEFAULT_TIMEOUT = 5*3600/MAX_RETRY # 1h40' if 3 retries # 5 hour total limit on rucio download/upload

from PilotErrors import PilotErrors
from futil import *

import SiteMoverFarm

from configSiteMover import config_sm
PERMISSIONS_DIR = config_sm.PERMISSIONS_DIR
PERMISSIONS_FILE = config_sm.PERMISSIONS_FILE
CMD_CHECKSUM = config_sm.COMMAND_MD5

# Default archival type
ARCH_DEFAULT = config_sm.ARCH_DEFAULT

class replica:
    """ Replica """

    sfn = None
    setname = None
    fs = None
    filesize = None
    csumvalue = None
    rse = None
    filetype = None

def createZippedDictionary(list1, list2):
    """ Created a zipped dictionary from input lists """
    # list1 = [a1, a2, ..]
    # list2 = [b1, b2, ..]
    # -> dict = {a1:b1, a2:b2, ..}

    d = None

    if len(list1) == len(list2):
        try:
            d = dict(zip(list1, list2))
        except Exception,e:
            tolog("Warning: Dictionary creation failed: %s" % str(e))
        else:
            tolog("Created dictionary: %s" % str(d))
    else:
        tolog("Warning: Cannot create zipped dictionary using: list1=%s, list2=%s (different lengths)" % (str(list1), str(list2)))

    return d

def getProperDatasetNames(realDatasetsIn, prodDBlocks, inFiles):
    """ Get all proper dataset names """

    dsname = ""
    dsdict = {}
    rucio_dataset_dictionary = {}

    # fill the dataset dictionary
    if realDatasetsIn and len(realDatasetsIn) == 1 and realDatasetsIn[0] != 'NULL':
        dsname = realDatasetsIn[0]
        if not dsdict.has_key(dsname): dsdict[dsname] = []
        dsdict[dsname].append(inFiles[0])
    elif realDatasetsIn and len(realDatasetsIn) > 1:
        for i in range(len(inFiles)):
            inFile = inFiles[i]
            dsname = realDatasetsIn[i]
            if not dsdict.has_key(dsname):
                dsdict[dsname] = []
            dsdict[dsname].append(inFile)

    # finally fill the proper dataset/container dictionary to be used for rucio traces
    for i in range(len(inFiles)):
        inFile = inFiles[i]
        proper_dsname = prodDBlocks[i]
        if not rucio_dataset_dictionary.has_key(proper_dsname):
            rucio_dataset_dictionary[proper_dsname] = []
        rucio_dataset_dictionary[proper_dsname].append(inFile)

    return dsname, dsdict, rucio_dataset_dictionary


# new mover implementation
def put_data_new(job, jobSite, stageoutTries, log_transfer, workDir=None):
    """
        Do jobmover.stageout_outfiles or jobmover.stageout_logfiles respect to the log_transfer flag passed
        :backward compatible return:  (rc, pilotErrorDiag, rf, "", filesNormalStageOut, filesAltStageOut)
    """

    tolog("Mover put data started [new implementation]")

    from PilotErrors import PilotException
    from movers import JobMover
    from movers.trace_report import TraceReport

    si = getSiteInformation(job.experiment)
    si.setQueueName(jobSite.computingElement) # WARNING: SiteInformation is singleton: may be used in other functions! FIX me later

    workDir = workDir or os.path.dirname(job.workdir)

    mover = JobMover(job, si, workDir=workDir, stageoutretry=stageoutTries)

    eventType = "put_sm"
    if job.isAnalysisJob():
        eventType += "_a"

    mover.trace_report = TraceReport(localSite=jobSite.sitename, remoteSite=jobSite.sitename, dataset="", eventType=eventType)
    mover.trace_report.init(job)

    try:
        do_stageout_func = mover.stageout_logfiles if log_transfer else mover.stageout_outfiles
        transferred_files, failed_transfers = do_stageout_func()
    except PilotException, e:
        return e.code, str(e), [], "", 0, 0
    except Exception, e:
        tolog("ERROR: Mover put data failed [stageout]: exception caught: %s" % e)
        import traceback
        tolog(traceback.format_exc())

        return PilotErrors.ERR_STAGEOUTFAILED, 'STAGEOUT FAILED, exception=%s' % e, [], "", 0, 0

    tolog("Mover put data finished")

    # prepare compatible output
    # keep track of which files have been copied

    fields = [''] * 7 # file info field used by job recovery in OLD compatible format

    #errors = []
    #for is_success, success_transfers, failed_transfers, exception in output:
    #    for fdata in success_transfers: # keep track of which files have been copied
    #        for i,v in enumerate(['surl', 'lfn', 'guid', 'filesize', 'checksum', 'farch', 'pfn']): # farch is not used
    #            value = fdata.get(v, '')
    #            if fields[i]:
    #                fields[i] += '+'
    #            fields[i] += '%s' % str(value)
    #    if exception:
    #        errors.append(str(exception))
    #    for err in failed_transfers:
    #        errors.append(str(err))

    files = job.outData if not log_transfer else job.logData
    not_transferred = [e.lfn for e in files if e.status not in ['transferred']]
    if not_transferred:
        err_msg = 'STAGEOUT FAILED: not all output files have been copied: remain files=%s, errors=%s' % ('\n'.join(not_transferred), ';'.join([str(ee) for ee in failed_transfers]))
        tolog("Mover put data finished: error_msg=%s" % err_msg)
        return PilotErrors.ERR_STAGEOUTFAILED, err_msg, [], "", 0, 0

    return 0, "", fields, "", len(transferred_files), 0


# new mover implementation:
# keep the list of input arguments as is for smooth migration
def get_data_new(job,
                 jobSite,
                 ins=None,              # ignored, not used anymore, use job.inData instead
                 stageinTries=2,
                 analysisJob=False, # ignored, not used anymore (use job.isAnalysisJob instead)
                 usect=True,       # ignored, not used anymore
                 pinitdir="",       # not used??
                 proxycheck=True,  # TODO
                 inputDir="",      # for mv mover?? not used??
                 workDir="",       # pilot work dir used to check/update file states
                 pfc_name="PoolFileCatalog.xml"
                 ):

    """
    call the mover and stage-in input files
    :backward compatible return:  (ec, pilotErrorDiag, None (statusPFCTurl), FAX_dictionary)
    """

    tolog("Mover get data started [new implementation]")

    # new implementation
    from PilotErrors import PilotException

    from movers import JobMover
    from movers.trace_report import TraceReport

    si = getSiteInformation(job.experiment)
    si.setQueueName(jobSite.computingElement) # WARNING: SiteInformation is singleton: may be used in other functions! FIX me later

    mover = JobMover(job, si, workDir=workDir, stageinretry=stageinTries)

    eventType = "get_sm"
    if job.isAnalysisJob():
        eventType += "_a"

    mover.trace_report = TraceReport(localSite=jobSite.sitename, remoteSite=jobSite.sitename, dataset="", eventType=eventType)
    mover.trace_report.init(job)

    try:
        output = mover.stagein()
    except PilotException, e:
        return e.code, str(e), None, {}
    except Exception, e:
        tolog("ERROR: Mover get data failed [stagein]: exception caught: %s" % e)
        import traceback
        tolog(traceback.format_exc())

        return PilotErrors.ERR_STAGEINFAILED, 'STAGEIN FAILED, exception=%s' % e, None, {}

    tolog("Mover get data finished")

    # prepare compatible output

    not_transferred = [e.lfn for e in job.inData if e.status not in ['transferred', 'direct_access']]
    if not_transferred:
        return PilotErrors.ERR_STAGEINFAILED, 'STAGEIN FAILED: not all input files have been copied: remain=%s' % '\n'.join(not_transferred), None, {}

    tfiles = [e for e in job.inData if e.status == 'transferred']

    job.bytesWithoutFAX = reduce(lambda x, y: x + y.filesize, tfiles, 0)
    job.filesWithoutFAX = len(tfiles)

    job.filesWithFAX = 0
    job.bytesWithFAX = 0

    # backward compatible dict
    FAX_dictionary = dict(N_filesWithFAX=job.filesWithFAX, bytesWithFAX=job.bytesWithFAX,
                          N_filesWithoutFAX=job.filesWithoutFAX, bytesWithoutFAX=job.bytesWithoutFAX)

    #FAX_dictionary['usedFAXandDirectIO'] = False

    ### reuse usedFAXandDirectIO variable as special meaning attribute to form command option list later
    ### FIX ME LATER
    FAX_dictionary['usedFAXandDirectIO'] = 'newmover'
    used_direct_access = [e for e in job.inData if e.status == 'direct_access']
    if used_direct_access:
        FAX_dictionary['usedFAXandDirectIO'] = 'newmover-directaccess'

    # create PoolFileCatalog.xml
    files, lfns = {}, []
    for fspec in job.inData:
        pfn = fspec.lfn
        if fspec.status == 'direct_access':
            pfn = fspec.turl
        files[fspec.guid] = pfn or ''
        lfns.append(fspec.lfn)

    tolog(".. creating PFC with name=%s" % pfc_name)
    createPoolFileCatalog(files, lfns, pfc_name, forceLogical=True)
    #createPFC4TRF(pfc_name, guidfname)

    return 0, "", None, FAX_dictionary

    # cleaned old logic

    pilotErrorDiag = ""
    ec = 0

    # The relevant FAX variables will be stored in a dictionary, to be returned by this function
    FAX_dictionary = {}

    # if mover_get_data() fails to create a TURL based PFC, the returned statusPFCTurl will be False, True if succeeded and None if not used
    statusPFCTurl = None

    # create the local access and scope dictionaries
    access_dict = createZippedDictionary(job.inFiles, job.prodDBlockToken)
    scope_dict = createZippedDictionary(job.inFiles, job.scopeIn)

    try:
        # get all proper dataset names
        dsname, dsdict, rucio_dataset_dictionary = getProperDatasetNames(job.realDatasetsIn, job.prodDBlocks, job.inFiles)

        # define the Pool File Catalog name, which can be different for event service jobs (PFC.xml vs PoolFileCatalog.xml)
        inputpoolfcstring = "xmlcatalog_file:%s" % pfc_name

        tolog("Calling get function with dsname=%s, dsdict=%s" % (dsname, dsdict))

        rc, pilotErrorDiag, statusPFCTurl, FAX_dictionary = \
            _mover_get_data_new(ins, job.workdir, jobSite.sitename, jobSite.computingElement, stageinTries, dsname=dsname, sourceSite=job.sourceSite,\
                           dsdict=dsdict, guids=job.inFilesGuids, analysisJob=job.isAnalysisJob(), usect=usect, pinitdir=pinitdir,\
                           proxycheck=proxycheck, spsetup=job.spsetup, tokens=job.dispatchDBlockToken, userid=job.prodUserID,\
                           access_dict=access_dict, inputDir=inputDir, jobId=job.jobId, DN=job.prodUserID, workDir=workDir,\
                           scope_dict=scope_dict, jobDefId=job.jobDefinitionID, dbh=None, jobPars=job.jobPars, cmtconfig=job.cmtconfig,\
                           filesizeIn=job.filesizeIn, checksumIn=job.checksumIn, transferType=job.transferType, experiment=job.experiment,\
                           eventService=job.eventService, inputpoolfcstring=inputpoolfcstring, rucio_dataset_dictionary=rucio_dataset_dictionary, job=job, jobSite=jobSite)

        tolog("Get function finished with exit code %d" % rc)

    except SystemError, e:
        pilotErrorDiag = "Get function for input files is interrupted by SystemError: %s" % e
        tolog("!!FAILED!!3000!! Exception caught: %s" % pilotErrorDiag)
        ec = PilotErrors.ERR_KILLSIGNAL

    except Exception, e:
        pilotErrorDiag = "Get function can not be called for staging input files: %s" % e
        tolog("!!FAILED!!3000!! Exception caught: %s" % pilotErrorDiag)
        if str(e).find("No space left on device") >= 0:
            tolog("!!FAILED!!3000!! Get error: No space left on local disk (%s)" % pinitdir)
            ec = PilotErrors.ERR_NOLOCALSPACE
        else:
            ec = PilotErrors.ERR_GETDATAEXC

        # write traceback info to stderr
        import traceback
        exc, msg, tb = sys.exc_info()
        traceback.print_tb(tb)

    else:
        if pilotErrorDiag != "": # tail error message??
            pilotErrorDiag = "Get error: " + pilotErrorDiag[-256-len("Get error: "):]

        if rc: # get failed, non-zero return code
            # this error is currently not being sent from Mover (see next error code)
            if rc == PilotErrors.ERR_FILEONTAPE:
                tolog("!!WARNING!!3000!! Get error: Input file is on tape (will be skipped for analysis job)")
                if job.isAnalysisJob():
                    tolog("Skipping input file")
                    ec = 0
                else:
                    pass # a prod job should not generate this error
            else:
                ec = rc
                if pilotErrorDiag == "":
                    pilotErrorDiag = PilotErrors.getPilotErrorDiag(ec)
                tolog("!!FAILED!!3000!! %s" % pilotErrorDiag)

            if ec:
                tolog("!!FAILED!!3000!! Get returned a non-zero exit code (%d), will now update local pilot TCP server" % ec)
        else: # get_data finished correctly, print input files

            job.print_infiles()


    return ec, pilotErrorDiag, statusPFCTurl, FAX_dictionary


import functools

# new Movers integration
def use_newmover(newfunc):
    def dec(func):
        @functools.wraps(func)
        def wrapper(*args, **kwargs):
            use_newmover = readpar('use_newmover')
            if str(use_newmover).lower() in ["1", "true"]:
                print ("INFO: Will try to use new SiteMover(s) implementation since queuedata.use_newmover=%s" % use_newmover)
                try:
                    ret = newfunc(*args, **kwargs)
                    #if ret and ret[0]: # new function return NON success code => temporary failover to old implementation
                    #    raise Exception("new SiteMover return NON success code=%s .. do failover to old implementation.. r=%s" % (ret[0], ret))
                    return ret
                except Exception, e:
                    #print ("INFO: Failed to execute new SiteMover(s): caught an exception: %s .. ignored. Continue execution using old implementation" % e)
                    import traceback
                    tolog(traceback.format_exc())
                    raise # disable failover to old implementation

            return func(*args, **kwargs) # failover to old implementation

        return wrapper
    return dec


@use_newmover(get_data_new)
def get_data(job, jobSite, ins, stageinTries, analysisJob=False, usect=True, pinitdir="", proxycheck=True, inputDir="", workDir="", pfc_name="PoolFileCatalog.xml"):
    """ call the mover and stage-in input files """

    error = PilotErrors()
    pilotErrorDiag = ""
    ec = 0

    # The relevant FAX variables will be stored in a dictionary, to be returned by this function
    FAX_dictionary = {}

    # if mover_get_data() fails to create a TURL based PFC, the returned statusPFCTurl will be False, True if succeeded and None if not used
    statusPFCTurl = None

    # create the local access and scope dictionaries
    access_dict = createZippedDictionary(job.inFiles, job.prodDBlockToken)
    scope_dict = createZippedDictionary(job.inFiles, job.scopeIn)

    # create the handler for the potential DBRelease file (the DBRelease file will not be transferred on CVMFS)
    from DBReleaseHandler import DBReleaseHandler
    dbh = DBReleaseHandler(workdir=job.workdir)

    try:
        # get all proper dataset names
        dsname, dsdict, rucio_dataset_dictionary = getProperDatasetNames(job.realDatasetsIn, job.prodDBlocks, job.inFiles)

        # define the Pool File Catalog name, which can be different for event service jobs (PFC.xml vs PoolFileCatalog.xml)
        inputpoolfcstring = "xmlcatalog_file:%s" % (pfc_name)

        tolog("Calling get function with dsname=%s, dsdict=%s" % (dsname, str(dsdict)))
        rc, pilotErrorDiag, statusPFCTurl, FAX_dictionary = \
            mover_get_data(ins, job.workdir, jobSite.sitename, jobSite.computingElement, stageinTries, dsname=dsname, sourceSite=job.sourceSite,\
                           dsdict=dsdict, guids=job.inFilesGuids, analysisJob=analysisJob, usect=usect, pinitdir=pinitdir,\
                           proxycheck=proxycheck, spsetup=job.spsetup, tokens=job.dispatchDBlockToken, userid=job.prodUserID,\
                           access_dict=access_dict, inputDir=inputDir, jobId=job.jobId, jobsetID=job.jobsetID, DN=job.prodUserID, workDir=workDir,\
                           scope_dict=scope_dict, jobDefId=job.jobDefinitionID, dbh=dbh, jobPars=job.jobPars, cmtconfig=job.cmtconfig,\
                           filesizeIn=job.filesizeIn, checksumIn=job.checksumIn, transferType=job.transferType, experiment=job.experiment,\
                           eventService=job.eventService, inputpoolfcstring=inputpoolfcstring, rucio_dataset_dictionary=rucio_dataset_dictionary,\
                           pandaProxySecretKey=job.pandaProxySecretKey, job=job)

        tolog("Get function finished with exit code %d" % (rc))

    except SystemError, e:
        pilotErrorDiag = "Get function for input files is interrupted by SystemError: %s" % str(e)
        tolog("!!FAILED!!3000!! Exception caught: %s" % (pilotErrorDiag))
        ec = error.ERR_KILLSIGNAL

    except Exception, e:
        pilotErrorDiag = "Get function can not be called for staging input files: %s" % str(e)
        tolog("!!FAILED!!3000!! Exception caught: %s" % (pilotErrorDiag))
        if str(e).find("No space left on device") >= 0:
            tolog("!!FAILED!!3000!! Get error: No space left on local disk (%s)" % (pinitdir))
            ec = error.ERR_NOLOCALSPACE
        else:
            ec = error.ERR_GETDATAEXC

        # write traceback info to stderr
        import traceback
        exc, msg, tb = sys.exc_info()
        traceback.print_tb(tb)

    else:
        if pilotErrorDiag != "":
            # pilotErrorDiag = 'abcdefghijklmnopqrstuvwxyz0123456789'
            # -> 'Get error: lmnopqrstuvwxyz0123456789'
            pilotErrorDiag = "Get error: " + headPilotErrorDiag(pilotErrorDiag, size=256-len("Get error: "))

        if rc: # get failed, non-zero return code
            # this error is currently not being sent from Mover (see next error code)
            if rc == error.ERR_FILEONTAPE:
                tolog("!!WARNING!!3000!! Get error: Input file is on tape (will be skipped for analysis job)")
                if analysisJob:
                    tolog("Skipping input file")
                    ec = 0
                else:
                    pass # a prod job should not generate this error
            else:
                ec = rc
                if pilotErrorDiag == "":
                    pilotErrorDiag = error.getPilotErrorDiag(ec)
                tolog("!!FAILED!!3000!! %s" % (pilotErrorDiag))

            if ec:
                tolog("!!FAILED!!3000!! Get returned a non-zero exit code (%d), will now update local pilot TCP server" % (ec))
        else:
            # get_data finished correctly
            tolog("Input file(s):")
            for inputFile in ins:
                try:
                    _ec, rs = commands.getstatusoutput("ls -l %s/%s" % (job.workdir, inputFile))
                except Exception, e:
                    tolog(str(e))
                else:
                    if "No such file or directory" in rs:
                        tolog("File %s was not transferred" % (inputFile))
                    else:
                        tolog(rs)

    return ec, pilotErrorDiag, statusPFCTurl, FAX_dictionary

def getGuids(fileList):
    """ extracts the guids from the file list """

    guids = []
    # loop over all files
    for thisfile in fileList:
        guids.append(str(thisfile.getAttribute("ID")))

    return guids

def getReplicasLFC(guids, lfchost):
    """ get the replicas list from the LFC """

    ec = 0
    pilotErrorDiag = ""
    error = PilotErrors()
    replica_list = []

    try:
        import lfc
    except Exception, e:
        pilotErrorDiag = "getReplicasLFC() could not import lfc module: %s" % str(e)
        ec = error.ERR_GETLFCIMPORT

    tolog("Get function using LFC_HOST: %s" % (lfchost))

    os.environ['LFC_HOST'] = lfchost
    os.environ['LFC_CONNTIMEOUT'] = '60'
    os.environ['LFC_CONRETRY'] = '2'
    os.environ['LFC_CONRETRYINT'] = '60'

    try:
        ret, replica_list = lfc.lfc_getreplicas(guids, "")
    except Exception, e:
        pilotErrorDiag = "Failed to get LFC replicas: Exception caught: %s" % str(e)
        tolog("!!FAILED!!2999!! %s" % (pilotErrorDiag))
        tolog("getReplicasLFC() finished (failed)")
        ec = error.ERR_FAILEDLFCGETREPS

    if ret != 0:
        err_num = lfc.cvar.serrno
        err_string = lfc.sstrerror(err_num)
        pilotErrorDiag = "Failed to get LFC replicas: %d (lfc_getreplicas failed with: %d, %s)" %\
                         (ret, err_num, err_string)
        tolog("!!WARNING!!2999!! %s" % (pilotErrorDiag))
        tolog("getReplicas() finished (failed)")
        ec = error.ERR_FAILEDLFCGETREPS

    return ec, pilotErrorDiag, replica_list

def getReplicaDictionary(thisExperiment, guids, lfn_dict, scope_dict, replicas_dict, host):
    """ Return a replica dictionary from the LFC or via Rucio methods """

    error = PilotErrors()
    ec = 0

    # Is there an alternative to using LFC lookups?
    if thisExperiment.willDoAlternativeFileLookups():
        ec, pilotErrorDiag, replicas_dict = getReplicaDictionaryRucio(lfn_dict, scope_dict, replicas_dict, host)
    else:
        # Get file replicas directly from LFC
        try:
            ec, pilotErrorDiag, replicas_list = getReplicasLFC(guids, host)
        except Exception, e:
            pilotErrorDiag = "getReplicas threw an exception: %s" % str(e)
            tolog("!!FAILED!!2999!! %s" % (pilotErrorDiag))
            ec = error.ERR_FAILEDLFCGETREP
        else:
            # the replicas_list is a condense list containing all guids and all sfns, one after the other.
            # there might be several identical guids followed by the corresponding sfns. we will not reformat
            # this list into a sorted dictionary
            # replicas_dict[guid] = [ rep1, .. ] where repN is an object of class replica (defined above)
            try:
                ec, pilotErrorDiag, replicas_dict = getReplicaDictionaryLFC(replicas_list, lfn_dict)
            except Exception, e:
                pilotErrorDiag = "%s" % str(e)
                tolog("!!WARNING!!2999!! %s" % (pilotErrorDiag))
                ec = error.ERR_FAILEDLFCGETREP
            else:
                if ec != 0:
                    tolog("!!WARNING!!2999!! %s" % (pilotErrorDiag))

    return ec, pilotErrorDiag, replicas_dict

def verifySURLGUIDDictionary(surl_guid_dictionary):
    """ Verify that all SURLs are set in the dictionary """

    # A lost file will show up as an empty list in the dictionary
    # Return status True if there are at least one valid SURL

    status = False
    pilotErrorDiag = ""

    tolog("Verifying SURLs")
    if surl_guid_dictionary != {}:
        for guid in surl_guid_dictionary.keys():

            if surl_guid_dictionary[guid] == []:
                pilotErrorDiag = "Encountered an empty SURL list for GUID=%s (replica is missing in catalog)" % (guid)
                tolog("!!WARNING!!2222!! %s" % (pilotErrorDiag))
            else:
                # Found a valid SURL
                status = True
                tolog("GUID=%s has a valid (set) SURL list" % (guid))
    else:
        pilotErrorDiag = "Rucio returned an empty replica dictionary"
        tolog("!!WARNING!!2222!! %s" % (pilotErrorDiag))

    return status, pilotErrorDiag

def getFiletypeAndRSE(surl, surl_dictionary):
    """ Get the filetype and RSE for a surl from the surl dictionary """

    filetype = None
    rse = None

    try:
        d = surl_dictionary[surl]
        filetype = d['type'].upper() # the pilot will always assume upper case (either DISK or TAPE)
        rse = d['rse'] # Corresponding Rucio site name
    except Exception, e:
        tolog("!!WARNING!!2238!! Failed to extract filetype and rse from rucio_surl_dictionary: %s" % (e))

    return filetype, rse

def getReplicaDictionaryRucio(lfn_dict, scope_dict, replicas_dic, host):
    """ Create a dictionary of the guids and replica objects """

    pilotErrorDiag = ""
    ec = 0

    # we first need to build a dictionary with guid+LFN (including scopes)
    file_dictionary = getRucioFileDictionary(lfn_dict, scope_dict)
    tolog("file_dictionary=%s" % (file_dictionary))

    # then get the replica dictionary from Rucio
    rucio_replica_dictionary, rucio_surl_dictionary = getRucioReplicaDictionary(host, file_dictionary)
    tolog("rucio_replica_dictionary=%s" % str(rucio_replica_dictionary))
    tolog("rucio_surl_dictionary=%s" % str(rucio_surl_dictionary))

    # then sort the rucio dictionary into a replica dictionary exptected by the pilot
    # Rucio format: { guid1: {'surls': [surl1, ..], 'lfn':LFN, 'fsize':FSIZE, 'checksum':CHECKSUM}, ..}
    # Pilot format: { guid1: [replica1, ..]}

    # first build a SURL guid dictionary
    surl_guid_dictionary = {}
    for guid in rucio_replica_dictionary.keys():
        surl_guid_dictionary[guid] = rucio_replica_dictionary[guid]['surls'] # SURL list

    tolog("surl_guid_dictionary=%s"%str(surl_guid_dictionary))

    # verify the rucio replica dictionary (only fail at this point if there were no valid SURLs - if there are at least one valid SURL, continue)
    status, pilotErrorDiag = verifySURLGUIDDictionary(surl_guid_dictionary)
    if not status and pilotErrorDiag != "":
        tolog("!!WARNING!!1234!! %s" % (pilotErrorDiag))
        ec = -1
        return ec, pilotErrorDiag, replicas_dic

    # loop over guids
#    for g in range(len(rucio_replica_dictionary.keys())):
#        guid = rucio_replica_dictionary.keys()[g]
    for guid in rucio_replica_dictionary.keys():

        # Skip missing SURLs
        if len(surl_guid_dictionary[guid]) == 0:
            tolog("GUID does not have a valid SURL (continue loop over GUIDs)")
            continue

        # loop over SURLs
        for s in range(len(surl_guid_dictionary[guid])):
            surl = surl_guid_dictionary[guid][s]

            # create a new replica object
            rep = replica()
            rep.sfn = surl
            rep.filesize = rucio_replica_dictionary[guid]['fsize']
            rep.csumvalue = rucio_replica_dictionary[guid]['checksum']

            # deprecated
            rep.setname = ""
            rep.fs = ""

            # get the filetype and rse
            rep.filetype, rep.rse = getFiletypeAndRSE(surl, rucio_surl_dictionary)

            # add the replica object to the dictionary for the corresponding guid
            if replicas_dic.has_key(guid):
                replicas_dic[guid].append(rep)
            else:
                replicas_dic[guid] = [rep]

    if replicas_dic == {}:
        pilotErrorDiag = "Empty replicas dictionary"
        tolog("!!WARNING!!1234!! %s" % (pilotErrorDiag))
        ec = -1

    return ec, pilotErrorDiag, replicas_dic

def getReplicaDictionaryLFC(replicas_list, lfn_dict):
    """ Create a dictionary of the guids and replica objects """

    error = PilotErrors()
    pilotErrorDiag = ""
    ec = 0
    replicas_dic = {} # FORMAT: { guid1: [replica1, .. ], .. } where replica1 is of type replica

    # replicas_list is a linear list of all guids and sfns
    for _replica in replicas_list:
        guid = _replica.guid
        rep = replica()
        rep.sfn = _replica.sfn
        rep.filesize = _replica.filesize
        rep.csumvalue = _replica.csumvalue

        # empty sfn's should only happen if there was a timeout in the lfc_getreplicas call, which in
        # turn could be caused by a large distance between the client and server, or if there were many
        # guids in the batch call. should be fixed in later LFC server versions (from 1.7.0)
        if rep.sfn == "":
            if lfn_dict.has_key(guid):
                filename = lfn_dict[guid]
            else:
                tolog("No such guid, continue")
                continue
            if "DBRelease" in filename:
                ec = error.ERR_DBRELNOTYETTRANSFERRED
                pilotErrorDiag = "%s has not been transferred yet (%s)" % (filename, guid)
            else:
                ec = error.ERR_NOLFCSFN
                pilotErrorDiag = "SFN not set in LFC for guid %s (%s, LFC entry erased or file not yet transferred)" % (guid, filename)
            break

        # setname and fs might not exist
        try:
            rep.setname = _replica.setname
        except:
            rep.setname = None
        try:
            rep.fs = _replica.fs
        except:
            rep.fs = None

        # add the replica object to the dictionary for the corresponding guid
        if replicas_dic.has_key(guid):
            replicas_dic[guid].append(rep)
        else:
            replicas_dic[guid] = [rep]

    return ec, pilotErrorDiag, replicas_dic

def getReplicaDictionaryFile(workdir):
    """ Get the replica dictionary from file (used when the primary replica can not be staged due to some temporary error) """

    fileName = getMatchedReplicasFileName(workdir)

    if os.path.exists(fileName):
        # matched replicas dictionary file already exists, read it back
        try:
            f = open(fileName, "r")
        except Exception, e:
            tolog("!!WARNING!!1001!! Could not open file: %s, %s" % (fileName, e))
            replica_dictionary = {}
        else:
            # is the file a pickle or a json file?
            if fileName.endswith('json'):
                from json import load
            else:
                from pickle import load
            try:
                # load the dictionary
                replica_dictionary = load(f)
            except Exception, e:
                tolog("!!WARNING!!1001!! Could not read back replica dictionary: %s" % str(e))
                replica_dictionary = {}
            else:
                # tolog("Successfully read back replica dictionary containing %d key(s)" % len(replica_dictionary.keys()))
                pass

            # done with the file
            f.close()
    else:
        tolog("Creating initial replica dictionary")
        replica_dictionary = {}

    return replica_dictionary

def getInitialTracingReport(userid, sitename, dsname, eventType, analysisJob, jobId, jobDefId, dn):
    """ setup the dictionary necessary for all instrumentation """

    if analysisJob:
        eventType = eventType + "_a"

    try:
        # for python 2.6
        import hashlib
        hash_pilotid = hashlib.md5()
        hash_userid = hashlib.md5()
    except:
        # for python 2.4
        import md5
        hash_pilotid = md5.new()
        hash_userid = md5.new()

    # anonymise user and pilot id's
    hash_userid.update(userid)
    hash_pilotid.update('ppilot_%s' % jobDefId)

    report = {'eventType': eventType, # sitemover
              'eventVersion': 'pilot3', # pilot version
              'protocol': None, # set by specific sitemover
              'clientState': 'INIT_REPORT',
              'localSite': sitename, # localsite
              'remoteSite': sitename, # equals remotesite (pilot does not do remote copy?)
              'timeStart': time(), # time to start
              'catStart': None,
              'relativeStart': None,
              'transferStart': None,
              'validateStart': None,
              'timeEnd': None,
              'dataset': dsname,
              'version': None,
              'duid': None,
              'filename': None,
              'guid': None,
              'filesize': None,
              'usr': hash_userid.hexdigest(),
              'appid': jobId,
              'hostname': '',
              'ip': '',
              'suspicious': '0',
              'usrdn': dn,
              'url': None,
              'stateReason': None,
              }

    if jobDefId == "":
        report['uuid'] = commands.getoutput('uuidgen -t 2> /dev/null').replace('-',''), # all LFNs of one request have the same uuid
    else:
        report['uuid'] = hash_pilotid.hexdigest()

    if jobDefId != "":
        tolog("Using job definition id: %s" % (jobDefId))

    # add DN etc
    tolog("Trying to add additional info to tracing report")
    try:
        import socket
        report['hostname'] = socket.gethostbyaddr(socket.gethostname())[0]
        report['ip'] = socket.gethostbyaddr(socket.gethostname())[2][0]
    except Exception, e:
        tolog("!!WARNING!!2999!! Tracing report could not add some info: %s" % str(e))

    tolog("Tracing report initialised with: %s" % str(report))
    return report

def getRucioPath(file_nr, tokens, scope_dict, lfn, path, analysisJob):
    """ Return a Rucio style path """

    try:
        spacetoken = tokens[file_nr]
    except:
        spacetoken = ""
    try:
        scope = scope_dict[lfn]
    except Exception, e:
        tolog("!!WARNING!!1232!! Failed to extract scope from scope dictionary for file %s: %s" % (lfn, str(scope_dict)))
        tolog("Defaulting to old path style (based on dsname)")
        se_path = os.path.join(path, lfn)
    else:
        from SiteMover import SiteMover
        sitemover = SiteMover()
        se_path = sitemover.getFullPath(scope, spacetoken, lfn, analysisJob, "")

    return se_path

def getFileListFromXML(xml_file):
    """ Get the file list from the PFC """

    xmldoc = minidom.parse(xml_file)

    return xmldoc.getElementsByTagName("File")

def getFileInfoFromXML(thisfile):
    """ Get the PFN from the XML """

    pfn = thisfile.getElementsByTagName("pfn")[0].getAttribute("name")
    lfn = thisfile.getElementsByTagName("lfn")[0].getAttribute("name")
    guid = thisfile.getAttribute("ID")

    return lfn, pfn, guid

def getFileInfoDictionaryFromXML(xml_file):
    """ Create a file info dictionary from the PoolFileCatalog """

    # Format: { lfn : [pfn, guid] }
    # Example:
    # lfn = "EVNT.01461041._000001.pool.root.1"
    # pfn = file_info_dictionary[lfn][0]
    # guid = file_info_dictionary[lfn][1]

    file_info_dictionary = {}
    file_list = getFileListFromXML(xml_file)
    for f in file_list:
        lfn, pfn, guid = getFileInfoFromXML(f)
        file_info_dictionary[lfn] = [pfn, guid]

    return file_info_dictionary

def getFileInfo(region, ub, queuename, guids, dsname, dsdict, lfns, pinitdir, analysisJob, tokens, DN, sitemover, error, workdir, dbh, DBReleaseIsAvailable, \
                scope_dict, prodDBlockToken, computingSite="", sourceSite="", pfc_name="PoolFileCatalog.xml", filesizeIn=[], checksumIn=[], thisExperiment=None, ddmEndPointIn=None):
    """ Build the file info dictionary """

    fileInfoDic = {} # FORMAT: fileInfoDic[file_nr] = (guid, pfn, size, checksum, filetype, copytool, os_bucket_id) - note: copytool not necessarily the same for all file (e.g. FAX case)
    replicas_dic = {} # FORMAT: { guid1: [replica1, .. ], .. } where replica1 is of type replica
    surl_filetype_dictionary = {} # FORMAT: { sfn1: filetype1, .. } (sfn = surl, filetype = DISK/TAPE)
    copytool_dictionary = {} # FORMAT: { surl1: copytool1, .. }
    totalFileSize = 0L
    ec = 0
    pilotErrorDiag = ""
    xml_source = ""

    tolog("Preparing to build paths for input files")

    # Get the site information object
    si = getSiteInformation(thisExperiment.getExperiment())

    # In case we are staging in files from an object store, we can do a short cut and skip the catalog lookups below
    copytool, dummy = getCopytool(mode="get")
    if "objectstore" in copytool:
        tolog("Objectstore stage-in: cutting a few corners")

        # Format: fileInfoDic[file_nr] = (guid, gpfn, size, checksum, filetype, copytool, os_bucket_id)
        #         replicas_dic[guid1] = [replica1, ..]

        # Convert the OS bucket ID:s to integers
        status, os_bucket_ids = si.hasOSBucketIDs(prodDBlockToken)
        tolog("os_bucket_ids=%s"%str(os_bucket_ids))
        if not status:
            # Get the default ddm endpoint from the normal queuedata
            ddmendpoint = si.getObjectstoreDDMEndpoint(os_bucket_name='eventservice')
            os_bucket_id = si.getObjectstoreBucketID(ddmendpoint)
            tolog("Will create a list using the default bucket ID: %d" % (os_bucket_id))
            os_bucket_ids = [os_bucket_id]*len(prodDBlockToken)
            tolog("os_bucket_ids=%s"%str(os_bucket_ids))

        i = 0
        try:
            for lfn in lfns:
                path = si.getObjectstorePath(os_bucket_id=os_bucket_ids[i], label='r') # Should be the last item
                fullpath = os.path.join(path, lfns[i])
                tolog("OS path = %s" % (fullpath))
                fileInfoDic[i] = (guids[i], fullpath, filesizeIn[i], checksumIn[i], 'DISK', copytool, os_bucket_ids[i]) # filetype is always DISK on objectstores
                replicas_dic[guids[i]] = [fullpath]
                surl_filetype_dictionary[fullpath] = 'DISK' # filetype is always DISK on objectstores
                i += 1
        except Exception, e:
            tolog("!!WARNING!!2233!! Failed to create replica and file dictionaries: %s" % (e))
            ec = -1

        return ec, pilotErrorDiag, fileInfoDic, totalFileSize, replicas_dic, xml_source

    # If the pilot is running on a Tier 3 site, then neither LFC nor PFC should be used
    if si.isTier3():
        tolog("Getting file info on a Tier 3 site")

        # Create file path to local SE (not used for scope based paths)
        path = sitemover.getTier3Path(dsname, DN) # note: dsname will only be correct for lib files, otherwise fix dsdict, currently empty for single lib file input?
        file_nr = -1
        for lfn in lfns:
            file_nr += 1

            # Use scope based path if possible
#            #if scope_dict and readpar('useruciopaths').lower() == "true":
#            if scope_dict and ("/rucio" in readpar('seprodpath') or "/rucio" in readpar('sepath')):
#                se_path = sitemover.getRucioPath(file_nr, tokens, scope_dict, lfn, path, analysisJob)
#            else:
#                se_path = os.path.join(path, lfn)
            se_path = os.path.join(path, lfn)

            # Get the file info
            ec, pilotErrorDiag, fsize, fchecksum = sitemover.getLocalFileInfo(se_path, csumtype="default")
            if ec != 0:
                return ec, pilotErrorDiag, fileInfoDic, totalFileSize, replicas_dic, xml_source

            # Fill the dictionaries
            fileInfoDic[file_nr] = (guids[file_nr], se_path, fsize, fchecksum, 'DISK', copytool, -1) # no tape on T3s, so filetype is always DISK; set os_bucketId=-1 for non-OS files
            surl_filetype_dictionary[fullpath] = 'DISK' # filetype is always DISK on T3s

            # Check total file sizes to avoid filling up the working dir, add current file size
            try:
                totalFileSize += long(fsize)
            except:
                pass
    else:
        # Get the PFC from the proper source
        ec, pilotErrorDiag, xml_from_PFC, xml_source, replicas_dic, surl_filetype_dictionary, copytool_dictionary = \
            getPoolFileCatalog(ub, guids, lfns, pinitdir, analysisJob, tokens, workdir, dbh,\
                               DBReleaseIsAvailable, scope_dict, filesizeIn, checksumIn, sitemover,\
                               computingSite=computingSite, sourceSite=sourceSite, pfc_name=pfc_name, thisExperiment=thisExperiment, ddmEndPointIn=ddmEndPointIn)

        if ec != 0:
            return ec, pilotErrorDiag, fileInfoDic, totalFileSize, replicas_dic, xml_source

        tolog("Using XML source %s" % (xml_source))
        if xml_from_PFC == '':
            pilotErrorDiag = "Failed to get PoolFileCatalog"
            tolog("!!FAILED!!2999!! %s" % (pilotErrorDiag))
            tolog("Mover get_data finished (failed)")
            return error.ERR_NOPFC, pilotErrorDiag, fileInfoDic, totalFileSize, replicas_dic, xml_source

        xmldoc = minidom.parseString(xml_from_PFC)
        fileList = xmldoc.getElementsByTagName("File")

        # Extracts the guids from the file list
        guids_filelist = getGuids(fileList)
        fileInfoDictionaryFromDispatcher = getFileInfoDictionaryFromDispatcher(lfns, filesizeIn, checksumIn)
        file_nr = -1
        for thisfile in fileList:
            file_nr += 1
            # Get the SURL and GUID from the XML
            gpfn = str(thisfile.getElementsByTagName("pfn")[0].getAttribute("name"))
            guid = guids_filelist[file_nr]

            # Get the filesize and checksum from the primary location (the dispatcher)
            _lfn = getLFN(gpfn, lfns) #os.path.basename(gpfn)

            # Remove any legacy __DQ2 substring from the LFN if necessary
            if "__DQ2" in _lfn:
                _lfn = stripDQ2FromLFN(_lfn)
            fsize, fchecksum = getFileInfoFromDispatcher(_lfn, fileInfoDictionaryFromDispatcher)

            # Get the file info from the metadata [from LFC]
            if not os.environ.has_key('Nordugrid_pilot') and (not fsize or not fchecksum):
                ec, pilotErrorDiag, fsize, fchecksum = getFileInfoFromMetadata(thisfile, guid, replicas_dic, region, sitemover, error)
                if ec != 0:
                    return ec, pilotErrorDiag, fileInfoDic, totalFileSize, replicas_dic, xml_source

                # Even though checksum and file size is most likely already known from LFC, more reliable file
                # info is stored in Rucio. Try to get it from there unless the dispatcher has already sent it to the pilot
                if dsdict == {}:
                    _dataset = dsname
                else:
                    _dataset = getDataset(os.path.basename(gpfn), dsdict)
                _filesize, _checksum = sitemover.getFileInfoFromRucio(scope_dict[_lfn], _dataset, guid)
                if _filesize != "" and _checksum != "":
                    if _filesize != fsize:
                        tolog("!!WARNING!!1001!! Catalog file size (%s) not the same as Rucio file size (%s) (using Rucio value)" % (fsize, _filesize))
                    if _checksum != fchecksum:
                        tolog("!!WARNING!!1001!! Catalog checksum (%s) not the same as Rucio checksum (%s) (using Rucio value)" % (fchecksum, _checksum))
                    fsize = _filesize
                    fchecksum = _checksum

            # Get the filetype for this surl
            filetype = getFiletypeFromDictionary(gpfn, surl_filetype_dictionary)

            # Extract the copytool for this PFN
            _copytool = extractCopytoolForPFN(gpfn, copytool_dictionary)

            # Store in the file info dictionary
            fileInfoDic[file_nr] = (guid, gpfn, fsize, fchecksum, filetype, _copytool, -1) # set os_bucketId=-1 for non-OS files

            # Check total file sizes to avoid filling up the working dir, add current file size
            try:
                totalFileSize += long(fsize)
            except:
                pass

    return ec, pilotErrorDiag, fileInfoDic, totalFileSize, replicas_dic, xml_source

def extractCopytoolForPFN(pfn, copytool_dictionary):
    """ Extract the copytool for this PFN """

    try:
        if os.environ.has_key('Nordugrid_pilot'):
            copytool, dummy = getCopytool(mode="get")
        else:
            copytool = copytool_dictionary[pfn]
    except Exception, e:
        tolog("!!WARNING!!1212!! Caught exception: %s" % (e))
        tolog("!!WARNING!!2312!! Copytool could not be extracted from dictionary for surl=%s: %s" % (pfn, str(copytool_dictionary)))
        copytool, dummy = getCopytool(mode="get")

    return copytool

def getFiletypeFromDictionary(gpfn, surl_filetype_dictionary):
    """ Get the filetype for this surl """

    filetype = 'UNKNOWN'

    if os.environ.has_key('Nordugrid_pilot'):
        filetype = "DISK"
    else:
        try:
            filetype = surl_filetype_dictionary[gpfn]
        except Exception, e:
            tolog("!!WARNING!!2240!! Filetype not found for surl=%s: %s" % (gpfn, e))

    return filetype

def getFiletypeFromReplicas(gpfn, replicas_dic):
    """ Get the filetype for this surl """

    filetype = ""
    for guid in replicas_dic.keys():
        replicas = replicas_dic[guid]
        for replica in replicas:
            if replica.sfn == gpfn:
                filetype = replica.filetype
                break

    tolog("Will use filetype=\'%s\' for surl=%s" % (filetype, gpfn))

    return filetype

def backupPFC4Mover(pfc_name):
    """ Backup old PFC file used by mover """

    if os.path.exists(pfc_name):
        fname = pfc_name + ".MOVER"
        from shutil import move
        try:
            tolog("Moving %s to %s" % (pfc_name, fname))
            move(pfc_name, fname)
        except Exception, e:
            tolog("!!WARNING!!2999!! Could not move old PFC file: %s" % str(e))
        else:
            tolog("Backed up old PFC file used by mover: %s" % (fname))
    else:
        tolog("Old PFC file does not exist (nothing to backup)")

def createPFC4TRF(pfc_name, guidfname):
    """ Create PFC to be used by trf/runAthena """

    tolog("Creating %s" % (pfc_name))
    try:
        pfc2 = open(pfc_name, 'w')
        pfc2.write('<?xml version="1.0" encoding="UTF-8" standalone="no" ?>\n')
        pfc2.write('<!-- Edited By POOL -->\n')
        pfc2.write('<!DOCTYPE POOLFILECATALOG SYSTEM "InMemory">\n')
        pfc2.write('<POOLFILECATALOG>\n')
        pfc2.write('\n')
        for guid in guidfname.keys():
            fname = guidfname[guid]
            tolog("Processing file: %s" % (fname))
            pfc2.write('  <File ID=\"' + guid + '\">\n')
            pfc2.write('    <physical>\n')
            pfc2.write('      <pfn filetype="ROOT_All" name=\"' + fname + '\"/>\n')
            pfc2.write('    </physical>\n')
            pfc2.write('    <logical/>\n')
            pfc2.write('  </File>\n')
            pfc2.write('\n')
        pfc2.write('</POOLFILECATALOG>')
    except Exception, e:
        tolog("!!WARNING!!2999!! Could not create/write to PFC: %s, %s" % (pfc_name, str(e)))
    else:
        pfc2.close()
        tolog("Created PFC for trf/runAthena: %s" % (pfc_name))
        dumpFile(pfc_name, topilotlog=True)

def isDPMSite(pfn, sitemover):
    """ return True if the site is a DPM site """
    # pfn is the filename of the first file in the file list (enough to test with)

    status = False
    # first get the RSE, then ask for its setype
    try:
        _RSE = sitemover.getRSE(surl=pfn)
    except:
        # Note: do not print the exception since it sometimes can not be converted to a string (as seen at Taiwan)
        tolog("WARNING: Failed to get the RSE (assuming no DPM site)")
    else:
        setype = sitemover.getRSEType(_RSE)
        if setype == "dpm":
            status = True
    return status

def getTURLFileInfoDic(output, shortGuidList, useShortTURLs, sitename):
    """ interpret the lcg-getturls stdout and return the TURL file dictionary """

    error = PilotErrors()
    turlFileInfoDic = {}
    ec = 0
    pilotErrorDiag = ""

    # verify that the output does not contain any failures
    if "Invalid argument" in output or "Failed" in output:
        pilotErrorDiag = "lcg-getturls failed: %s" % output[-100:]
        ec = error.ERR_LCGGETTURLS
    else:
        # create a list from the command output
        shortTURLList = output.split('\n')

        # create the short list
        if useShortTURLs:
            _shortTURLList = []
            #site_exclusion_list = ['ANALY_TW-FTT_TEST']
            from SiteMover import SiteMover
            s = SiteMover()
            for t in range(0, len(shortTURLList)):
                turl = shortTURLList[t]
                # only use rfio on the sites that supports it
                #if not sitename in site_exclusion_list:
                #    turl = _turl.replace(s.stripPath(_turl), 'rfio:')
                #tolog("DPM site: Updated %s to %s" % (_turl, turl))
                if turl != "":
                    _shortTURLList.append(turl)
            shortTURLList = _shortTURLList

        i = 0
        for guid in shortGuidList:
            # update PFN if necessary (e.g. for TRIUMF, SFU, LYON) and add it to the dictionary
            turlFileInfoDic[guid] = updatePFN(shortTURLList[i])
            i += 1

    return ec, pilotErrorDiag, turlFileInfoDic

def getDefaultStorage(pfn):
    """ extract default storage from the pfn """

    defaultSE = ""

    # parse
    match = re.findall('^[^:]+://([^:/]+)',pfn)
    if len(match) != 1:
        tolog("!!WARNING!!2990!! Could not parse default storage from %s" % (pfn))
    else:
        defaultSE = match[0]

    return defaultSE

def getMatchingLFN(_lfn, lfns):
    """ Return the proper LFN knowing only the preliminary LFN """
    # Note: the preliminary LFN may contain substrings added to the actual LFN

    actual_lfn = ""
    for lfn in lfns:
        if lfn in _lfn:
            actual_lfn = lfn
            break

    return actual_lfn

def getTURLs(thinFileInfoDic, dsdict, sitemover, sitename, tokens_dictionary, computingSite, sourceSite, lfns, scope_dict, transferType, experiment):
    """ Return a dictionary with TURLs """
    # Try to do the SURL to TURL conversion using copysetup or copyprefix
    # and fall back to lcg-getturls if the previous attempts fail

    turlFileInfoDic = {}
    LFN_to_TURL_dictionary = {}
    error = PilotErrors()
    ec = 0
    pilotErrorDiag = ""

    # get the setup script
    setup = "" #getCopysetup(mode='get')

    # create the file and guid lists
    fileList = thinFileInfoDic.values()
    guidList = thinFileInfoDic.keys()

    tolog("Will create a PFC with TURL(s) for the following file(s)")
    dumpOrderedItems(fileList)

    # get the old/newPrefix needed for the SURL to TURL conversions
    oldPrefix, newPrefix, prefix_dictionary = getPrefices(fileList, transferType, experiment)
    tolog("Prefix dictionary = %s" % str(prefix_dictionary))
    tolog("oldPrefix=%s" % str(oldPrefix))
    tolog("newPrefix=%s" % str(newPrefix))

    # special case for event service
    if oldPrefix == "":
        tolog("!!WARNING!!4444!! oldPrefix not set, using same value as newPrefix for TURL conversion")
        oldPrefix = newPrefix

    # if the old/newPrefices were properly returned, we don't need to use lcg-getturls
    if oldPrefix == "" or newPrefix == "":
        useLcgGetturls = True
    else:
        useLcgGetturls = False

    # remove any raw, lib, gz and tar files from the file list, and add them to the excluded file dictionary
    from SiteMover import SiteMover
    sitemover = SiteMover()
    _fileList = []
    _guidList = []
    convertedTurlDic = {} # only used when lcg-getturls was not used
    excludedFilesDic = {}
    for i in range(0, len(fileList)):
        if sitemover.isRootFileName(fileList[i]):
            # make sure the file name contains the full SURL (including protocol)
            # to prevent a problem with lcg-getturls (since we are using -b -T srmv2 it needs to be a full endpoint)
            # is the file name of the form "protocol://host:port/srm/managerv2?SFN="? if not, get the info from schedconfig.se

            _fileList.append(fileList[i])
            _guidList.append(guidList[i])
            if not useLcgGetturls:
                # get the dataset name for the corresponding LFN
                _lfn = os.path.basename(fileList[i])
                # note: _lfn is only preliminarily known and may contain additions substrings, but use it to find the actual lfn in the lfns list
                try:
                    lfn = getMatchingLFN(_lfn, lfns)
                    dataset = getDataset(lfn, dsdict)
                    scope = scope_dict[lfn]
                except Exception, e:
                    pilotErrorDiag = "Could not identify lfn/dataset/scope: %s" % (e)
                    tolog("!!WARNING!!3432!! %s" % (pilotErrorDiag))
                    ec = error.ERR_LCGGETTURLS
                    return ec, pilotErrorDiag, convertedTurlDic, LFN_to_TURL_dictionary
                else:
                    tolog("Identified LFN=%s, dataset=%s, scope=%s" % (lfn, dataset, scope))

                # convert the SURL to a TURL
                if tokens_dictionary.has_key(fileList[i]):
                    token = tokens_dictionary[fileList[i]]
                else:
                    token = ""
                convertedTurlDic[guidList[i]] = convertSURLtoTURL(fileList[i], scope, dataset, token, computingSite, sourceSite, old_prefix=oldPrefix, new_prefix=newPrefix, prefix_dictionary=prefix_dictionary)
                LFN_to_TURL_dictionary[lfn] = convertedTurlDic[guidList[i]]
        else:
            excludedFilesDic[guidList[i]] = fileList[i]

    # if there is no need to use lcg-getturls, we can stop here
    if not useLcgGetturls:
        l = len(convertedTurlDic)
        if l == 0:
            tolog("No need to convert SURLs with lcg-getturls (no root files)")
        else:
            tolog("No need to convert SURLs with lcg-getturls, got a populated TURL dictionary already (%d item(s))" % len(convertedTurlDic))
        return ec, pilotErrorDiag, convertedTurlDic, LFN_to_TURL_dictionary

    # proceed with lcg-getturls
    fileList = _fileList
    guidList = _guidList
    tolog("Excluded file dictionary (will not be converted to TURLs): %s" % str(excludedFilesDic))

    # is this a dpm site? If so, lcg-getturls must be used for each file or in block calls
    if fileList != []:
        if not isDPMSite(fileList[0], sitemover):
            # for a non DPM site, we only need to use lcg-getturls once, so grab the first element and use it only
# how to add any remaining files to the PFC? check notes from meeting with Johannes
#            fileList = [fileList[0]]
#            guidList = [guidList[0]]
            tolog("Not a DPM site")
            useShortTURLs = False
        else:
            tolog("DPM site")
            useShortTURLs = True

        # loop until the file list is exhausted
        batch = 100
        while fileList != []:
            # reset the short file and guid lists
            shortFileList = []
            shortGuidList = []

            # grab 'batch' number of entries from the list
            if len(fileList) > batch:
                for i in range(batch):
                    shortFileList.append(fileList[0])
                    shortGuidList.append(guidList[0])
                    fileList.remove(fileList[0])
                    guidList.remove(guidList[0])
            else:
                shortFileList = fileList
                shortGuidList = guidList
                fileList = []
                guidList = []

            # now use the short file list in the batch call

            # create a comma separated string
            fileString = '\"' + shortFileList[0] + '\"'
            for i in range(1, len(shortFileList)):
                fileString += ' \"' + shortFileList[i] + '\"'

            # create the command
            if setup == "":
                setup_string = ""
            else:
                setup_string = 'source %s;' % (setup) # already verified
            cmd = '%s lcg-getturls -b -T srmv2 -p dcap,gsidcap,file,root,rfio %s' % (setup_string, fileString)

            s = 0
            output = ""
            maxAttempts = 3
            for attempt in range(maxAttempts):
                timeout = int(60 * 2**attempt) # 120 s, 240 s, 480 s
                tolog("Executing command (%d/%d): %s (with a time-out of %d s)" % (attempt+1, maxAttempts, cmd, timeout))
                try:
                    s, telapsed, cout, cerr = timed_command(cmd, timeout)
                except Exception, e:
                    tolog("!!WARNING!!2999!! timed_command() threw an exception: %s" % str(e))
                    s = 1
                    output = str(e)
                    telapsed = timeout
                else:
                    output = cout + cerr
                    tolog("Elapsed time: %d (output=%s)" % (telapsed, output))

                # command finished correctly
                if s == 0:
                    break
                elif "BDII checks are disabled" in output:
                    # try to remove the -b -T options from the command
                    tolog("Removing -b and -T options from the command")
                    cmd = cmd.replace("-b -T srmv2", "")

            # error code handling
            if s != 0:
                tolog("!!WARNING!!2990!! Command failed: %s" % (output))
                if is_timeout(s):
                    pilotErrorDiag = "lcg-getturls get was timed out after %d seconds" % (telapsed)
                    ec = error.ERR_LCGGETTURLSTIMEOUT
                else:
                    pilotErrorDiag = "lcg-getturls failed: %s" % (output)
                    ec = error.ERR_LCGGETTURLS

                # undo copysetup modification
                updateCopysetups('', transferType="undodirect")

                # abort everything, break main loop
                break
            else:
                # interpret the output
                ec, pilotErrorDiag, _turlFileInfoDic = getTURLFileInfoDic(output, shortGuidList, useShortTURLs, sitename)

                # add the returned dictionary to the already existing one
                turlFileInfoDic = dict(turlFileInfoDic.items() + _turlFileInfoDic.items())

    # add the excluded files (if any) to the TURL dictionary
    # turlFileInfoDic = dict(turlFileInfoDic.items() + excludedFilesDic.items())

    return ec, pilotErrorDiag, turlFileInfoDic, LFN_to_TURL_dictionary

def getPlainCopyPrefices():
    """ Return the old/newPrefix as defined in copyprefix """

    oldPrefix = ""
    newPrefix = ""

    # get the copyprefices
    copyprefix = readpar('copyprefixin')
    if copyprefix == "":
        copyprefix = readpar('copyprefix')

    if "^" in copyprefix:
        prefices = copyprefix.split("^")
        oldPrefix = prefices[0]
        newPrefix = prefices[1]
    else:
        tolog("!!WARNING!!4444!! Unexpected copyprefix[in] format: %s" % (copyprefix))

    return oldPrefix, newPrefix

def getPrefices(fileList, transferType, experiment):
    """ Get the old/newPrefices as a dictionary needed for the SURL to TURL conversions """
    # Format:
    #   prefix_dictionary[surl] = [oldPrefix, newPrefix]
    # Note: this function returns oldPrefix, newPrefix, prefix_dictionary
    # old/newPrefix are the fixed prefices defined in copysetup[in]
    # In case copyprefix[in] can be used, ie if it is set, it may contain a list of copyprefices that can sort out
    # more complicated cases

    prefix_dictionary = {}

    # get the file access info (only old/newPrefix are needed here)
    si = getSiteInformation(experiment)
    useCT, oldPrefix, newPrefix = si.getFileAccessInfo(transferType)

    # get the copyprefices
    copyprefix = readpar('copyprefixin')
    if copyprefix == "":
        copyprefix = readpar('copyprefix')

    # should we fall back to copyprefix or use the faxredirector? (this is the case for FAX test jobs since they reset old/newPrefix)
    if oldPrefix == "" or newPrefix == "" or not (oldPrefix and newPrefix):

        # special case for FAX on sites that are not setup for direct i/o in the normal way
        if (readpar('copytoolin').lower() == "fax") or (readpar('copytoolin') == "" and readpar('copytool').lower() == "fax"):
            if "dummy" in copyprefix:
                # try to construct the TURL using the copyprefix and the faxredirector
                prefix, dummy = copyprefix.split("^")
                faxredirector = readpar('faxredirector')
                if faxredirector != "":
                    tolog("Using copyprefix and faxredirector for old/newPrefix")
                    oldPrefix = prefix
                    newPrefix = faxredirector
                else:
                    tolog("WARNING: faxredirector not set, do not know how to construct old/newPrefix")
            else:
                if not "^" in copyprefix:
                    tolog("WARNING: Will default to using lcg-getturls")

        # in case of less complex copyprefix
        if "^" in copyprefix and not "," in copyprefix and not "dummy" in copyprefix:
            prefices = copyprefix.split("^")
            oldPrefix = prefices[0]
            newPrefix = prefices[1]

        # in case of more complex copyprefix (the case of copyprefix lists)
        if "^" in copyprefix and "," in copyprefix and not "dummy" in copyprefix:

            # handle copyprefix lists
            pfroms, ptos = getCopyprefixLists(copyprefix)
            tolog("Copyprefix lists: %s, %s" % (str(pfroms), str(ptos)))

            if not "" in pfroms and not "dummy" in pfroms and not "" in ptos and not "dummy" in ptos:
                # create a prefix dictionary for all the files
                for surl in fileList:
                    # first get the proper old/newPrefices
                    oldPrefix, newPrefix = matchCopyprefixReplica(surl, pfroms, ptos)
                    # then fill the dictionary
                    prefix_dictionary[surl] = [oldPrefix, newPrefix]
            else:
                if oldPrefix != "" and newPrefix != "":
                    # Use the same prefices for all surls
                    for surl in fileList:
                        prefix_dictionary[surl] = [oldPrefix, newPrefix]

    else: # old/newPrefix are set

        # handle copyprefix lists
        pfroms, ptos = getCopyprefixLists(copyprefix)
        tolog("Copyprefix lists: %s, %s" % (str(pfroms), str(ptos)))

        if not "" in pfroms and not "dummy" in pfroms and not "" in ptos and not "dummy" in ptos:
            # create a prefix dictionary for all the files
            for surl in fileList:
                # first get the proper old/newPrefices
                oldPrefix, newPrefix = matchCopyprefixReplica(surl, pfroms, ptos)
                # then fill the dictionary
                prefix_dictionary[surl] = [oldPrefix, newPrefix]
        else:
            if oldPrefix != "" and newPrefix != "":
                # Use the same prefices for all surls
                for surl in fileList:
                    prefix_dictionary[surl] = [oldPrefix, newPrefix]

    if oldPrefix != "" and newPrefix != "":
        tolog("Will use oldPrefix=%s and newPrefix=%s for SURL to TURL conversion" % (oldPrefix, newPrefix))
    else:
        tolog("WARNING: old/newPrefix not known")

    return oldPrefix, newPrefix, prefix_dictionary

def conditionalSURLCleanup(pattern, replacement, surl, old_prefix):
    """ Remove pattern from SURL if present but not present in old_prefix """

    if re.search(pattern, surl) and not re.search(pattern, old_prefix):
        return re.sub(pattern, replacement, surl)
    else:
        return surl

def convertSURLtoTURLUsingScope(surl, scope, computingSite, sourceSite):
    """ Convert SURL to TURL using the scope """

    turl = ""
    tolog("SURL = %s" % (surl))

    # Select the correct mover
    copycmd, setup = getCopytool(mode="get")

    # Get the sitemover object corresponding to the copy command
    sitemover = getSiteMover(copycmd, setup)

    # get the global file paths from file
    paths = sitemover.getGlobalFilePaths(surl, scope, computingSite, sourceSite)
    tolog("paths=%s"%str(paths))
    if paths != []:
        if paths[0][-1] == ":": # this is necessary to prevent rucio paths having ":/" as will be the case if os.path.join is used
            turl = paths[0] + os.path.basename(surl)
            tolog("(path 1)")
        else:
            bname = os.path.basename(surl)
            if ":" in bname: # valid1:EVNT.234234.root
                bname = bname[bname.find(':')+1:] # EVNT.234234.root
            tolog("bname = %s" % (bname))
            if paths[0].endswith(":" + bname):
                turl = paths[0]
                tolog("(path 2)")
            else:
                turl = os.path.join(paths[0], os.path.basename(surl))
                tolog("(path 3)")

        tolog("TURL = %s (converted using scope=%s)" % (turl, scope))
    else:
        tolog("!!WARNING!! SURL to TURL conversion failed (sitemover.getGlobalFilePaths() returned empty path list)")

    return turl

def convertSURLtoTURLUsingHTTP(surl, token, dataset='', site='', redirector="https://rucio-lb-prod.cern.ch"):
    """ Convert SURL to TURL using the Rucio redirector """

    try:
        scope = extractPattern(surl, r'\/rucio\/(.+)\/[a-zA-Z0-9]{2}\/[a-zA-Z0-9]{2}\/')
        scope = scope.replace("/",".")

        prefix = redirector + "/redirect/"
        filename = re.findall(r'.*/(.+)$', surl)[0]

        site_suffix = ""
        if site:
            if site == "geoip":
                site_suffix = "?select=geoip"
            elif site == "none" or site == "None":
                site_suffix = ""
            else:
                site_suffix = "?site=%s" %site

        turl = prefix + scope + "/" + filename + site_suffix
    except Exception, e:
        tolog("!!WARNING!!2998!! convertSURLtoTURLUsingHTTP failed for SURL: %s, %s" % (surl, e))
        turl = surl
    else:
        tolog("Converted SURL: %s to TURL: %s (using dataset name)" % (surl, turl))

    return turl

def convertSURLtoTURL(surl, scope, dataset, token, computingSite, sourceSite, old_prefix="", new_prefix="", prefix_dictionary={}):
    """ Convert SURL to TURL """

    # Use old/newPrefix, or dataset name in FAX direct i/o mode
    # If prefix_dictionary is set, it will primarily used for the conversion

    # Special cases for FAX and aria2c
    if (readpar('copytoolin').lower() == "fax") or (readpar('copytoolin') == "" and readpar('copytool').lower() == "fax"):
        copytool = "fax"
    elif (readpar('copytoolin').lower() == "aria2c") or (readpar('copytoolin') == "" and readpar('copytool').lower() == "aria2c"):

        httpredirector = 'https://rucio-lb-prod.cern.ch'
        httpsite = ''
        httpinfo = ''

        try:
            httpsite = readpar('gstat')
        except:
            httpsite = ''
        try:
            httpredirector = readpar('httpredirector')
        except:
            httpredirector = 'https://rucio-lb-prod.cern.ch'
        if httpredirector == '':
            httpredirector = 'https://rucio-lb-prod.cern.ch'
        try:
            httpinfo = readpar('allowhttp')
        except:
            httpinfo = ''
        if httpinfo.find('^') > -1:
            allowhttp, httpsite = httpinfo.split("^")
        else:
            allowhttp = httpinfo

        return convertSURLtoTURLUsingHTTP(surl, token, dataset, httpsite, httpredirector)
    else:
        copytool = "other"
    if copytool != "other":
        return convertSURLtoTURLUsingScope(surl, scope, computingSite, sourceSite)

    # if the prefix_dictionary is set and has an entry for the current surl, overwrite the old/newPrefix
    if prefix_dictionary.has_key(surl):
        old_prefix, new_prefix = prefix_dictionary[surl]
        tolog("Prefices overwritten for surl=%s, oldPrefix=%s, newPrefix=%s" % (surl, old_prefix, new_prefix))

    # old prefix for regex
    old_prefix_re = old_prefix.replace('?','\?')

    # add a trailing / to new_prefix if necessary to simplify logic below
    if not new_prefix.endswith('/'):
        new_prefix = new_prefix + "/"

    # in case the SURL contains the :port/srm/managerv2?SFN= and old_prefix does not, clean it up before the conversion
    surl = conditionalSURLCleanup(':[0-9]+/', '/', surl, old_prefix)
    surl = conditionalSURLCleanup('/srm/v2/server\?SFN=', '', surl, old_prefix)
    surl = conditionalSURLCleanup('/srm/managerv1\?SFN=', '', surl, old_prefix)
    surl = conditionalSURLCleanup('/srm/managerv2\?SFN=', '', surl, old_prefix)

    if (old_prefix != '' and re.search(old_prefix_re, surl) == None) or old_prefix == '':

        # conver to compact format
        turl = surl
        turl = re.sub('(:\d+)*/srm/v\d+/server\?SFN=', '', turl)
        turl = re.sub('(:\d+)*/srm/managerv\d+\?SFN=', '', turl)

        # remove protocol and host
        turl = re.sub('[^:]+://[^/]+','',turl)
        turl = new_prefix + turl

    else:
        turl = re.sub(old_prefix_re, new_prefix, surl)

    # make sure the TURL has the format "protocol://host*//" (a simple trailing / leads to problems opening the file)
    pattern = "[A-Za-z]+\:[\S]+//"
    found_re = re.search(pattern, turl)
    if found_re:
        tolog("Confirmed double / in TURL using pattern %s: %s" % (pattern, found_re.group(0)))
    else: # possibly always the case..
        # insert an additional / ("protocol://host*/path" -> "protocol://host*//path")
        turl = turl.replace(new_prefix, new_prefix + "/")

    # correct paths with /pnfs// -> //pnfs/
    if "/pnfs//" in turl:
        turl = turl.replace("/pnfs//", "/pnfs/")

    tolog("Converted SURL: %s to TURL: %s" % (surl, turl))

    return turl

def updatePFN(pfn):
    """ update the PFN if necessary (e.g. for TRIUMF, SFU, LYON) """
    # based on /afs/cern.ch/sw/ganga/install/5.5.4/python/GangaAtlas/Lib/Athena/ganga-stage-in-out-dq2.py

    _pfn = pfn

    # get the default SE
    defaultSE = getDefaultStorage(pfn)
    tolog("Got default SE: %s" % (defaultSE))

    # get the used protocol
#    if 'ccsrm.in2p3.fr' in defaultSE or 'srm.triumf.ca' in defaultSE:
    if 'ccsrm.in2p3.fr' in defaultSE or 'triumf.ca' in defaultSE:
        usedProtocol = 'dcap'
    else:
        # get the protocol
        match = re.search('^(\S*)://.*', pfn)
        if match:
            usedProtocol = match.group(1)
        else:
            tolog("!!WARNING!!2990!! Protocol could not be extracted from PFN (cannot not update PFN)")
            return pfn

    tolog("Got protocol: %s" % (usedProtocol))

    # correct PFN for the exceptional sites
    if usedProtocol == "dcap":
        # correct the protocol
        pfn = re.sub('srm://', 'dcap://', pfn)

        # Hack for ccin2p3
        pfn = re.sub('ccsrm', 'ccdcapatlas', pfn)

        # Hack for TRIUMF
#        if 'srm.triumf.ca' in defaultSE:
        if 'triumf.ca' in defaultSE:
            pfn = re.sub('/atlas/dq2/','//pnfs/triumf.ca/data/atlas/dq2/',pfn)
            pfn = re.sub('/atlas/users/','//pnfs/triumf.ca/data/atlas/users/',pfn)
            pfn = re.sub('22125/atlas/','22125//pnfs/triumf.ca/data/atlas/',pfn)

        # Hack for SFU
        if 'wormhole.westgrid.ca' in defaultSE:
            pfn = re.sub('/atlas/dq2/','//pnfs/sfu.ca/data/atlas/dq2/',pfn)
            pfn = re.sub('/atlas/users/','//pnfs/sfu.ca/data/atlas/users/',pfn)
            pfn = re.sub('22125/atlas/','22125//pnfs/sfu.ca/data/atlas/',pfn)

    elif usedProtocol in ["root", "Xrootd"]:
        # correct the protocol
        pfn = re.sub('srm://','root://',pfn)

        # Hack for ccin2p3
        pfn = re.sub('ccsrm','ccxroot',pfn)
        pfn = re.sub('ccdcamli01','ccxroot',pfn)
        pfn = re.sub(':1094',':1094/',pfn)

    elif usedProtocol == "gsidcap":
        pfn = re.sub('srm://','gfal:gsidcap://',pfn)
        pfn = re.sub('22128/pnfs','22128//pnfs',pfn)
        pfn = re.sub('gfal:gfal:','gfal:',pfn)

    # remove any file attributes (e.g. "?svcClass=atlasStripInput&castorVersion=2")
    #if "?svcClass" in pfn:
    #    pfn = pfn[:pfn.find("?svcClass")]
    #    tolog("Updated pfn=%s" % pfn)

    if _pfn != pfn:
        tolog("Updated PFN from %s to %s" % (_pfn, pfn))
    else:
        tolog("No need to update PFN (not exceptional site)")

    return pfn

def getThinFileInfoDic(fileInfoDic):
    """ create a thinner file dictionary to be used with the TURL PFC """

    thinFileInfoDic = {}

    # fileInfoDic[file_nr] = (guid, gpfn, fsize, fchecksum)
    # thinFileInfoDic[guid] = gpfn
    # turlFileInfoDic[guid] = turl
    for nr in range(len(fileInfoDic.keys())):
        # grab the PFNs and append them to the list
        guid = fileInfoDic[nr][0]
        thinFileInfoDic[guid] = fileInfoDic[nr][1] # PFN

    tolog("Built a thinner file dictionary with %d file(s)" % (len(thinFileInfoDic.keys())))

    return thinFileInfoDic

def createPFC4TURLs(fileInfoDic, pfc_name, sitemover, sitename, dsdict, tokens_dictionary, computingSite, sourceSite, lfns, scope_dict, transferType, experiment):
    """ Perform automatic configuration of copysetup[in] (i.e. for direct access/file stager)"""

    # (remember to replace preliminary old/newPrefix)

    error = PilotErrors()

    # note: copysetup fields new/oldPrefix will not be needed any longer
    # the task should be to create the PFC containing TURLs - only

    tolog("Performing automatic configuration")

    # create thinner file dictionary
    thinFileInfoDic = getThinFileInfoDic(fileInfoDic)

    # get the TURLs
    ec, pilotErrorDiag, turlFileInfoDic, LFN_to_TURL_dictionary = getTURLs(thinFileInfoDic, dsdict, sitemover, sitename, tokens_dictionary, computingSite, sourceSite, lfns, scope_dict, transferType, experiment)
    if ec == 0:
        tolog("getTURL returned dictionary: %s" % str(turlFileInfoDic))

        if turlFileInfoDic != {}:
            # create a TURL based PFC
            xml_from_PFC = createPoolFileCatalog(turlFileInfoDic, lfns, pfc_name=pfc_name, forceLogical=True)
            if xml_from_PFC == "":
                pilotErrorDiag = "PFC creation failed"
                ec = error.ERR_LCGGETTURLS
        else:
            tolog("PFC cannot be created since no TURL based file dictionary was returned by getTURLs() (not needed)")
            # ec = error.ERR_LCGGETTURLS
    else:
        tolog("!!WARNING!!2998!! getTURLs failed: %s" % (pilotErrorDiag))

    return ec, pilotErrorDiag, LFN_to_TURL_dictionary

def shouldPFC4TURLsBeCreated(analysisJob, transferType, experiment, eventService):
    """ determine whether a TURL based PFC should be created """

    status = False

    if analysisJob:
        # get the file access info
        si = getSiteInformation(experiment)
        directIn, directInType = getDirectAccess()
        useCT, oldPrefix, newPrefix = si.getFileAccessInfo(transferType)

        # forced TURL (only if copyprefix has enough info)
        if directIn:
            tolog("Reset old/newPrefix (forced TURL mode)")
            oldPrefix = ""
            newPrefix = ""

        tolog("Use copytool = %s" % str(useCT))
        tolog("Use direct I/O = %s" % str(directIn))
        tolog("Direct I/O type = %s" % (directInType))
        tolog("oldPrefix = %s (should be empty if TURL based PFC is required)" % (oldPrefix))
        tolog("newPrefix = %s (should be empty if TURL based PFC is required)" % (newPrefix))

        # PFC should be TURL based for file stager or for direct i/o if old/new prefices are not specified
        if not useCT and directIn and oldPrefix == "" and newPrefix == "":
            # directIn must be True if not useCT and directIn and oldPrefix == "" and newPrefix == "":
            status = True
    else:
        if transferType == "direct" or (transferType == "fax" and useDirectAccessWAN()):
            tolog("Will attempt to create a TURL based PFC (for transferType %s)" % (transferType))
            status = True

    # override if necessary for event service
    if eventService:
        if not 'HPC_HPC' in readpar('catchall'):
            status = True

    if status:
        tolog("TURL based PFC required")
    else:
        tolog("TURL based PFC not required")

    return status

def getDBReleaseVersion(dbh, jobPars): # extra-wrapper function, to be deprecated?
    """ Get the DBRelease version from the job parameters """

    return dbh.getDBReleaseVersion(jobPars=jobPars)

def isDBReleaseFile(dbh, lfn):
    """ Is the LFN a DBRelease file? """

    if dbh:
        return dbh.extractVersion(lfn)
    else:
        return False

def isDBReleaseAvailable(dbh, version, lfns, jobPars=None):
    """ Check if the DBRelease file is available locally """

    if not dbh:
        return False

    if not version:
        tolog("Job parameters did not specify a DBRelease version (can not verify local availability)")
        return False

    DBReleaseIsAvailable = False
    for lfn in lfns:
        if dbh.extractVersion(lfn):
            tolog("Found a DBRelease file in the input file list (will check local availability)")

            if dbh.isDBReleaseAvailable(version): # is the requested DBRelease file available locally?
                tolog("%s is available locally (will not be staged-in)" % lfn)
                DBReleaseIsAvailable = True
                break # check remaining lfns ???

    return DBReleaseIsAvailable

def createdSkeletonDBRelease(dbh, version, path):
    """ Create the skeleton DBRelease file """

    created = False
    tolog("Creating the skeleton DBRelease tarball")
    if dbh.createDBRelease(version, path):
        # managed to create a new DBRelease tarball only containing the setup script
        tolog("Since the DBRelease file is available locally, it will not be transferred")
        created = True
    else:
        tolog("Failed to create the skeleton file")

    return created

def handleDBRelease(dbh, lfns, jobPars, path):
    """ Check if the DBRelease file is locally available, if so, create the skeleton file """

    # get the DBRelease version from the job parameters
    version = dbh.getDBReleaseVersion(jobPars)

    if not version:
        tolog("No DBRelease info found in job parameters")
    else:
        tolog("DBRelease version from job parameters: %s" % version)

    # is the DBRelease locally available?
    DBReleaseIsAvailable = isDBReleaseAvailable(dbh, version, lfns, jobPars)

    DBReleaseIsAvailable = False
    for lfn in lfns:
        if dbh.extractVersion(lfn):
            tolog("Found a DBRelease file in the input file list (will check local availability)")

            if dbh.isDBReleaseAvailable(version): # is the requested DBRelease file available locally?
                tolog("%s is available locally (will not be staged-in)" % lfn)
                DBReleaseIsAvailable = True
                break # check remaining lfns ???


    # create the skeleton DBRelease file in the work directory
    if DBReleaseIsAvailable:
        for lfn in lfns:
            if dbh.extractVersion(lfn):
                if createdSkeletonDBRelease(dbh, version, path):
                    break
                else:
                    DBReleaseIsAvailable = False

    return DBReleaseIsAvailable

def abortStageIn(dbh, lfns, DBReleaseIsAvailable):
    """ Decide if stage-in should be aborted due to no non-DBRelease input files """

    numberOfFiles = len(lfns)
    numberOfDBReleaseFiles = 0

    if DBReleaseIsAvailable:
        for lfn in lfns:
            if isDBReleaseFile(dbh, lfn): # multi-trf jobs will have more than one DBRelease file
                numberOfDBReleaseFiles += 1

    if numberOfDBReleaseFiles < numberOfFiles:
        tolog("Number of locally available DBRelease files = %d (%d files in total), continue with stage-in" % (numberOfDBReleaseFiles, numberOfFiles))
        status = False # do not abort stage-in
    else:
        tolog("Number of locally available DBRelease files = %d (%d files in total), abort stage-in" % (numberOfDBReleaseFiles, numberOfFiles))
        status = True # abort stage-in

    return status

def finishTracingReport(sitemover, surl, errordiagnostics):
    """ Finish and send the tracing report """

    # Read back the tracing report from file
    _filename = getTracingReportFilename()
    workdir = os.getcwd()
    path = os.path.join(workdir, _filename)
    report = readJSON(path)
    if report != {}:
        # Add the remaining items to the tracing report
        report['url'] = surl
        report['stateReason'] = errordiagnostics

        # Send the tracing report
        sitemover.sendReport(report)
    else:
        tolog("!!WARNING!!2990!! Failed to read back tracing report from file %s" % (path))

def sitemover_get_data(sitemover, error, get_RETRY, get_RETRY_replicas, get_attempt, replica_number, N_files_on_tape, N_root_files, N_non_root_files,\
                       gpfn, lfn, path, fsize=None, spsetup=None, fchecksum=None, guid=None, analysisJob=None, usect=None, pinitdir=None, proxycheck=None,\
                       sitename=None, token=None, timeout=None, dsname=None, userid=None, report=None, access=None, inputDir=None, jobId=None, jobsetID=None,\
                       workDir=None, cmtconfig=None, experiment=None, scope_dict=None, sourceSite="", pandaProxySecretKey=None, transferType=None, os_bucket_id=-1):
    """ Wrapper for the actual stage-in command from the relevant sitemover """

    s = -1
    pErrorText = ""
    replica_transferred = False
    will_use_direct_io = False
    try:
        # Data transfer with test if get_data finishes on time
        # use the time out class to call the get_data function for the appropriate site mover
        # error code, and a direct reading list will be returned
        # (the direct reading list will be None for all site movers except the xrootdSiteMover when it encounters a root file)
        s, pErrorText = sitemover.get_data(gpfn, lfn, path, fsize=fsize, spsetup=spsetup, fchecksum=fchecksum, guid=guid,\
                                           analJob=analysisJob, usect=usect, pinitdir=pinitdir, proxycheck=proxycheck, sitename=sitename,\
                                           token=token, timeout=timeout, dsname=dsname, userid=userid, report=report, sourceSite=sourceSite,\
                                           access=access, inputDir=inputDir, jobId=jobId, jobsetID=jobsetID, workDir=workDir, cmtconfig=cmtconfig,\
                                           pandaProxySecretKey=pandaProxySecretKey, experiment=experiment, scope=scope_dict[lfn], transferType=transferType,\
                                           os_bucket_id=os_bucket_id)
    except Exception, e:
        pilotErrorDiag = "Unexpected exception: %s" % (get_exc_plus())
        tolog("!!FAILED!!2999!! %s" % (pilotErrorDiag))
        s = error.ERR_STAGEINFAILED
        tolog("Mover get_data finished (failed)")
    else:
        # Finish and send the tracing report (the tracing report updated by the site mover will be read from file)
        finishTracingReport(sitemover, gpfn, pErrorText)

        # Special case (not a real error, so reset the return value s)
        if s == error.ERR_DIRECTIOFILE:
            # Reset s to prevent loop from stopping
            s = 0
            tolog("Site mover skipped stage-in in favor of direct i/o")
            will_use_direct_io = True

        if s == error.ERR_FILEONTAPE:
            # reset s to prevent loop from stopping
            s = 0
            tolog("!!WARNING!!2999!! File is on tape (will be skipped): %s" % (gpfn))
            # add metadata to skipped.xml for the last replica retry
            if (replica_number + 1) == get_RETRY_replicas and (get_attempt + 1) == get_RETRY:
                N_files_on_tape += 1
                tolog("Adding replica info to skipped.xml")
                _ec = addToSkipped(lfn, guid)
        elif s != 0:
            # did the get command return error text?
            pilotErrorDiag = pErrorText
            tolog('!!WARNING!!2999!! Error in copying (attempt %s): %s - %s' % (replica_number + 1, s, pilotErrorDiag))
            # add metadata to skipped.xml for the last replica retry
            if (replica_number + 1) == get_RETRY_replicas and (get_attempt + 1) == get_RETRY:
                tolog("Could have added replica info to skipped.xml (skipped since v 64.4)")
                #tolog("Adding replica info to skipped.xml")
                #_ec = addToSkipped(lfn, guid)
        else:
            # is the copied file a root file?
            if sitemover.isRootFileName(lfn):
                N_root_files += 1
            else:
                N_non_root_files += 1
            tolog("File transfer finished correctly")
            replica_transferred = True

    return s, pErrorText, N_files_on_tape, N_root_files, N_non_root_files, replica_transferred, will_use_direct_io

def sitemover_get_all_data(sitemover, error, gpfn, lfn, path, fsize=None, spsetup=None, fchecksum=None, jobsetID=None,\
                           guid=None, analysisJob=None, usect=None, pinitdir=None, proxycheck=None, pandaProxySecretKey=None,\
                           sitename=None, token=None, timeout=None, dsname=None, userid=None, report=None, access=None, inputDir=None, jobId=None,\
                           workDir=None, cmtconfig=None, lfns=None, experiment=None, replicas_dic=None, dsdict=None, scope_dict=None):
    """ Wrapper for the actual stage-in command from the relevant sitemover """

    s = -1
    pilotErrorDiag = ""

    try:
        # Data transfer with test if get_data finishes on time
        # use the time out class to call the get_data function for the appropriate site mover
        # error code, and a direct reading list will be returned
        # (the direct reading list will be None for all site movers except the xrootdSiteMover when it encounters a root file)
        s, pilotErrorDiag = sitemover.get_data(gpfn, lfn, path, fsize=fsize, spsetup=spsetup, fchecksum=fchecksum, guid=guid,\
                                           analJob=analysisJob, usect=usect, pinitdir=pinitdir, proxycheck=proxycheck, sitename=sitename,\
                                           token=token, timeout=timeout, dsname=dsname, userid=userid, report=report, lfns=lfns, replicas_dic=replicas_dic,\
                                           access=access, inputDir=inputDir, jobId=jobId, jobsetID=jobsetID, workDir=workDir, cmtconfig=cmtconfig, experiment=experiment, dsdict=dsdict,\
                                           pandaProxySecretKey=pandaProxySecretKey, scope_dict=scope_dict)
    except Exception, e:
        pilotErrorDiag = "Unexpected exception: %s" % (get_exc_plus())
        tolog("!!FAILED!!2999!! %s" % (pilotErrorDiag))
        s = error.ERR_STAGEINFAILED
        tolog("Mover get_data finished (failed)")
    else:
        # Finish and send the tracing report (the tracing report updated by the site mover will be read from file)
        finishTracingReport(sitemover, gpfn, pilotErrorDiag)

        if s != 0:
            # did the get command return error text?
            tolog('!!WARNING!!2999!! Error in copying: %s - %s' % (s, pilotErrorDiag))
        else:
            tolog("File transfer finished correctly")

    return s, pilotErrorDiag

def correctTotalFileSize(totalFileSize, fileInfoDic, lfns, dbh, DBReleaseIsAvailable):
    """ Correct the total file size of all input files """

    # correct the totalFileSize for DBRelease file that might be skipped
    for nr in range(len(fileInfoDic.keys())):
        # extract the file info from the dictionary
        gpfn = fileInfoDic[nr][1]
        fsize = fileInfoDic[nr][2]

        # get the corresponding lfn
        lfn = getLFN(gpfn, lfns)

        # already checked availability of DBRelease file above, now correct the total file size
        if isDBReleaseFile(dbh, lfn) and DBReleaseIsAvailable:
            try:
                totalFileSize -= long(fsize)
            except:
                tolog("The requested DBRelease file is available locally, but the file size is not available")
            else:
                tolog("Subtracted the locally available DBRelease file size from the total file size")

    return totalFileSize

def getPFCName(path, inputpoolfcstring):
    """ extract the PFC name """

    _tmp_fcname = inputpoolfcstring.split(':')[-1]
    if os.path.isabs(_tmp_fcname):
        pfc_name = _tmp_fcname
    else:
        pfc_name = os.path.join(os.path.abspath(path), _tmp_fcname)

    return pfc_name

def getNumberOfReplicaRetries(createdPFCTURL, replica_dictionary, guid):
    """ Get the replicas retry number """

    # determine whether alternative replica stage-in should be allowed (not for Direct Access jobs)
    if not createdPFCTURL and replica_dictionary != {}:
        # override any get_RETRY in this mode
        get_RETRY_replicas = min(len(replica_dictionary[guid]), MAX_NUMBER_OF_RETRIES)
        tolog("Setting number of replica retries to: %d" % (get_RETRY_replicas))
    else:
        get_RETRY_replicas = 1

    return get_RETRY_replicas

def reportFileCorruption(gpfn, sitemover):
    """ report corrupt file to consistency server """

    # except for lcgcp site mover (since it does not return a proper SURL, the consistency report is done in the site mover)
    _copytool, dummy = getCopytool(mode="get")
    if _copytool != "lcgcp" and _copytool != "lcg-cp" and _copytool != "storm":
        if gpfn != "":
            try:
                sitemover.reportFileCorruption(gpfn)
            except Exception, e:
                tolog("!!WARNING!!1212!! Caught exception: %s" % (e))
            else:
                tolog("Reported file corruption")
        else:
            tolog("!!WARNING!!1990!! Can not report SURL for corrupt file to consistency server since SURL is an empty string")
    else:
        tolog("(Already reported corrupted file)")

def verifyPFCIntegrity(guidfname, lfns, dbh, DBReleaseIsAvailable, error):
    """ Verify the integrity if the PFC """

    # Since there were no transfer errors, guidfname.values() should be the same as the input file list (lfns)
    # although due to bugs in the job definition, the input file list can contain multiple entries of the same file.
    # The server will return xml for unique files. The two lists are always empty or lists of strings, furthermore
    # filelist_fromxml are always included in filelist_fromlfns

    fail = 0
    pilotErrorDiag = ""
    filelist_fromxml = guidfname.values()
    filelist_fromlfns = []
    for lfn in lfns:
        if lfn not in filelist_fromlfns:
            if not (isDBReleaseFile(dbh, lfn) and DBReleaseIsAvailable):
                filelist_fromlfns += [lfn]

    tolog("filelist_fromlfns = %s" % str(filelist_fromlfns))
    tolog("filelist_fromxml = %s" % str(filelist_fromxml))

    # return an error if a file is missing in the PoolFileCatalog.xml
    if len(filelist_fromxml) < len(filelist_fromlfns):
        # which file(s) is/are missing?
        missing = [i for i in filelist_fromlfns if not (i in filelist_fromxml or filelist_fromxml.append(i))]
        # missing = pUtil.diffLists(filelist_fromlfns, filelist_fromxml)
        if missing:
            pilotErrorDiag = "Missing input file(s) in xml: %s" % str(missing)
            tolog("!!FAILED!!2999!! %s" % (pilotErrorDiag))
            fail = error.ERR_MISSFILEXML
        else:
            tolog("Verified: PoolFileCatalog.xml contains all input files")
    else:
        tolog("Verified: PoolFileCatalog.xml contains at least as many files as the initial list")

    return fail, pilotErrorDiag

def createStandardPFC4TRF(createdPFCTURL, pfc_name_turl, pfc_name, guidfname):
    """ Create the default PFC with SURLs if needed """

    # note: in the case FAX was used as a primary site mover in combination with direct I/O
    # the guidfname dictionary will actually contain TURLs and not SURLs. The logic below still
    # holds however, since a TURL based PFC was not created earlier

    # prepare if necessary a PFC containing TURLs (for direct access/file stager)
    # did we create a TURL based PFC earlier?
    createdPFC = False
    if createdPFCTURL:
        # rename the TURL based PFC back to PoolFileCatalog.xml
        try:
            os.rename(pfc_name_turl, pfc_name)
        except Exception, e:
            tolog("Could not rename TURL based PFC: %s (%s)" % (e, pfc_name_turl))
        else:
            tolog("Renamed TURL based PFC from %s to %s" % (pfc_name_turl, pfc_name))
            createdPFC = True
    else:
        tolog("No TURL based PFC was created earlier")

    # create a standard PFC with SURLs if needed (basically this is default)
    # note: the SURLs are actually TURLs if FAX was used as a primary site mover in combination with direct I/O
    if not createdPFC:
        # always write a PoolFileCatalog.xml independently from how many files were transferred succesfully
        # No PFC only if no PFC was returned by Rucio
        createPFC4TRF(pfc_name, guidfname)

def PFC4TURLs(analysisJob, transferType, fileInfoDic, pfc_name_turl, sitemover, sitename, usect, dsdict, eventService, tokens_dictionary, computingSite, sourceSite, lfns, scope_dict, experiment):
    """ Create a TURL based PFC if necessary/requested """
    # I.e if copy tool should not be used [useCT=False] and if oldPrefix and newPrefix are not already set in copysetup [useSetPrefixes=False]

    ec = 0
    pilotErrorDiag = ""
    createdPFCTURL = False
    LFN_to_TURL_dictionary = {}

    # first check if there is a need to create the PFC
    if shouldPFC4TURLsBeCreated(analysisJob, transferType, experiment, eventService):
        ec, pilotErrorDiag, LFN_to_TURL_dictionary = createPFC4TURLs(fileInfoDic, pfc_name_turl, sitemover, sitename, dsdict, tokens_dictionary, computingSite, sourceSite, lfns, scope_dict, transferType, experiment)
        if ec == 0:
            tolog("PFC created with TURLs")
            createdPFCTURL = True
        elif analysisJob:
            # reset the pilotErrorDiag since it is not needed
            pilotErrorDiag = ""
            tolog("Defaulting to copy-to-scratch")
            statusPFCTurl = False # this will trigger a correction of the setup command (user analysis jobs only, not needed for production jobs)
            usect = True
        else:
            tolog("Will not switch to copy-to-scratch for production job (fail immediately)")

    return ec, pilotErrorDiag, createdPFCTURL, usect, LFN_to_TURL_dictionary

def extractInputFileInfo(fileInfoList_nr, lfns):
    """ Extract the file info for the given input file """

    guid = fileInfoList_nr[0]
    gpfn = fileInfoList_nr[1]
    size = fileInfoList_nr[2]
    checksum = fileInfoList_nr[3]
    filetype = fileInfoList_nr[4]
    copytool = fileInfoList_nr[5]
    os_bucket_id = fileInfoList_nr[6]
    tolog("Extracted (guid, gpfn, size, checksum, filetype, copytool, os_bucket_id) = (%s, %s, %s, %s, %s, %s, %d)" % (guid, gpfn, str(size), checksum, filetype, copytool, os_bucket_id))

    # get the corresponding lfn
    lfn = getLFN(gpfn, lfns)

    if checksum == "" or checksum == "None":
        checksum = 0
    if size == "":
        size = 0

    return guid, gpfn, lfn, size, checksum, filetype, copytool, os_bucket_id

def getAlternativeReplica(gpfn, guid, replica_number, createdPFCTURL, replica_dictionary):
    """ Grab the gpfn from the replicas dictionary in case alternative replica stage-in is allowed """

    if not createdPFCTURL and replica_dictionary != {}:
        try:
            gpfn = replica_dictionary[guid][replica_number]
        except Exception, e:
            tolog("!!WARNING!!1001!! Could not grab alternative replica from dictionary: %s (using default replica)" % str(e))
        else:
            tolog("Using replica number %d: %s" % (replica_number, gpfn))

    return gpfn

def getSurlTokenDictionary(lfns, tokens):
    """ Create a SURL vs space tokens dictionary """

    dictionary = {}

    if len(lfns) == len(tokens):
        dictionary = dict(zip(lfns, tokens))
    else:
        tolog("!!WARNING!!2233!! Cannot create dictionary from lists of different lengths: %s, %s" % (str(lfns), str(tokens)))

    return dictionary


#
def _mover_get_data_new(lfns,                       #  use job.inData instead
                        path,                       # --> job.workdir instead
                        sitename,                   # --> jobSite.sitename
                        queuename,                  # --> jobSite.computingElement
                        stageinTries,
                        inputpoolfcstring="xmlcatalog_file:PoolFileCatalog.xml",
                        ub="outdated", # to be removed
                        dsname="",
                        dsdict={},
                        rucio_dataset_dictionary={},
                        guids=[],                   # --> job.inFilesGuids
                        analysisJob=False,          # --> job.isAnalysisJob()
                        usect=True,
                        pinitdir="",
                        proxycheck=True,
                        spsetup="",                 # --> job.spsetup
                        tokens=[],                  # --> job.dispatchDBlockToken
                        userid="",                  # --> job.prodUserID
                        inputDir="",
                        jobId=None,                 # --> job.jobId
                        jobDefId="",                # --> job.jobDefinitionID
                        access_dict=None,
                        scope_dict=None,
                        workDir="",
                        DN=None,                   # --> job.prodUserID
                        dbh=None, # not used
                        jobPars="",                # --> job.jobPars
                        cmtconfig="",              # --> job.cmtconfig
                        filesizeIn=[],             # --> job.filesizeIn
                        checksumIn=[],             # --> job.checksumIn
                        transferType=None,         # --> job.transferType
                        experiment="",             # --> job.experiment
                        eventService=False,        # --> job.eventService
                        sourceSite="",             # --> job.sourceSite
                        job={},
                        jobSite={}):
    """
    This method is called by a job to get the required input data.
    The parameters passed are a list of LFNs, working directory path, site name,
    and a connection string to the poolfile catalog to fill with
    input data (if none given the default is xmlcatalog_file:PoolFileCatalog.xml).
    The local destination directory (working directory path) should already exist,
    or the copy will fail.

    The program stops at the first failed transfer (after retries) and the PFC
    contains the files that were transferred correctly, an error message is returned.

    :backward compatible return: (ec, pilotErrorDiag, None (statusPFCTurl), FAX_dictionary)
    """

    # cleaned old logic is below

    # quick stub variables: FIX ME later
    lfns = [e.lfn for e in job.inData]
    path = job.workdir
    experiment = job.experiment

    # Is the DBRelease file available locally?
    # create the handler for the potential DBRelease file (the DBRelease file will not be transferred on CVMFS)
    from DBReleaseHandler import DBReleaseHandler
    dbh = DBReleaseHandler(workdir=job.workdir)
    DBReleaseIsAvailable = handleDBRelease(dbh, lfns, job.jobPars, path)

    # Should stage-in be aborted? (if there are only locally available DBRelease files in the stage-in list)
    if abortStageIn(dbh, lfns, DBReleaseIsAvailable):
        return 0, "", None, {}


    # FAX_dictionary (FAX counters) (will be reported in jobMetrics; only relevant when FAX has been activated after a stage-in failure)
    FAX_dictionary = dict(N_filesWithoutFAX=0, N_filesWithFAX=0, bytesWithoutFAX=0L, bytesWithFAX=0L)
    FAX_dictionary['usedFAXandDirectIO'] = False # FAX control variable, if FAX is used as primary site mover in combination with direct I/O

    from movers.trace_report import TraceReport

    eventType = "get_sm"
    if analysisJob:
        eventType += "_a"

    trace_report = TraceReport(localSite=sitename, remoteSite=sitename, dataset=dsname, eventType=eventType)
    trace_report.init(job)

    # Setup the dictionary necessary for all instrumentation
    report = getInitialTracingReport(userid, sitename, dsname, "get_sm", analysisJob, jobId, jobDefId, DN)

    get_RETRY = stageinTries or MAX_RETRY
    get_RETRY = min(get_RETRY, MAX_NUMBER_OF_RETRIES)
    get_TIMEOUT = 5*3600/get_RETRY

    # Select the correct mover
    copycmd, setup = getCopytool(mode="get")

    # Get the sitemover object corresponding to the default copy command
    sitemover = getSiteMover(copycmd, setup) # to be patched: job args should be passed here
    sitemover.init_data(job) # quick hack to avoid nested passing arguments via ALL execution stack: TO BE fixed and properly implemented later in constructor

    # Get the name for the PFC file
    pfc_path = path
    if eventService: # eventservice case (create the PFC in one level above the payload workdir)
        pfc_path = os.path.abspath(os.path.join(path, '..'))
    pfc_name = getPFCName(pfc_path, inputpoolfcstring)

    # Build the file info dictionary (use the filesize and checksum from the dispatcher if possible) and create the PFC
    # Format: fileInfoDic[file_nr] = (guid, gpfn, fsize, fchecksum, filetype, copytool)
    #         replicas_dic[guid1] = [ replica1, .. ] where replicaN is an object of class replica
    ec, pilotErrorDiag, fileInfoDic, totalFileSize, replicas_dic, xml_source = \
        getFileInfo(readpar('region'), ub, queuename, guids, dsname, dsdict, lfns, pinitdir, analysisJob, tokens, DN, sitemover, PilotErrors(), path, dbh, DBReleaseIsAvailable,\
                    scope_dict, job.prodDBlockToken, pfc_name=pfc_name, filesizeIn=filesizeIn, checksumIn=checksumIn, thisExperiment=getExperiment(job.experiment),\
                        computingSite=sitename, sourceSite=sourceSite, ddmEndPointIn=job.ddmEndPointIn)
    if ec: # failed
        return ec, pilotErrorDiag, None, {}

    # Until the Mover PFC file is no longer needed, call the TURL based PFC "PoolFileCatalogTURL.xml"
    pfc_name_turl = pfc_name.replace(".xml", "TURL.xml")

    # Create a TURL based PFC if necessary/requested (i.e. if copy tool should not be used [useCT=False] and
    # if oldPrefix and newPrefix are not already set in copysetup [useSetPrefixes=False])
    if xml_source != "FAX":
        tokens_dictionary = getSurlTokenDictionary(lfns, tokens) # Create a SURL to space token dictionary
        ec, pilotErrorDiag, createdPFCTURL, usect, LFN_to_TURL_dictionary = PFC4TURLs(analysisJob, transferType, fileInfoDic, pfc_name_turl, sitemover, sitename, usect, dsdict, eventService, tokens_dictionary, sitename, sourceSite, lfns, scope_dict, job.experiment)
        if ec: # error
            return ec, pilotErrorDiag, None, {}

        if LFN_to_TURL_dictionary != {}:
            # Update the @input file (used to send potentially very large input file list to the trf)
            status = updateInputFileWithTURLs(job.jobPars, LFN_to_TURL_dictionary)
            if not status:
                tolog("!!WARNING!!5465!! LFN to TURL replacement in @input file failed - Direct I/O will fail")
    else:
        tolog("(Skipping PFC4TURL call since it is not necessary in FAX mode)")
        createdPFCTURL = True

    # Correct the total file size for the DBRelease file if necessary
    totalFileSize = correctTotalFileSize(totalFileSize, fileInfoDic, lfns, dbh, DBReleaseIsAvailable)

    if usect: # apply file size checks, # Only bother with the size checks if the copy tool is to be used (non-direct access mode)

        _maxinputsize = getMaxInputSize() # Get a proper maxinputsize from schedconfig/default

        # verify total input file size
        if _maxinputsize and totalFileSize > _maxinputsize:
            pilotErrorDiag = "Too many/too large input files. Total file size %d B > %d B" % (totalFileSize, _maxinputsize)
            tolog("Mover get_data finished (failed): error=%s" % pilotErrorDiag)
            return PilotErrors.ERR_SIZETOOLARGE, pilotErrorDiag, None, {}

        tolog("Total input file size=%d B within allowed limit=%d B (zero value means unlimited)" % (totalFileSize, _maxinputsize))

        # Do we have enough local space to stage in all data and run the job?
        ec, pilotErrorDiag = verifyAvailableSpace(sitemover, totalFileSize, path, PilotErrors())
        if ec:
            return ec, pilotErrorDiag, None, {}

    # Get the replica dictionary from file (used when the primary replica can not be staged due to some temporary error)
    replica_dictionary = getReplicaDictionaryFile(path)

    # file counters
    N_files_on_tape = 0
    N_root_files = 0
    N_non_root_files = 0

    # If FAX is used as a primary site mover then set the default FAX mode to true, otherwise to false (normal mode)
    usedFAXMode = (copycmd == "fax")

    fail = 0
    guidfname = {}

    # transfer files

    tolog("Files will be transferred one by one")

    # Loop over all files in the file info dictionary
    number_of_files = len(fileInfoDic)
    tolog("Will process %d file(s)" % number_of_files)

    for nr in range(number_of_files):

        # Extract the file info from the dictionary
        guid, gpfn, lfn, fsize, fchecksum, filetype, copytool, os_bucket_id = extractInputFileInfo(fileInfoDic[nr], lfns)

        # Has the copycmd/copytool changed? (E.g. due to FAX) If so, update the sitemover object
        if copytool != copycmd:
            copycmd = copytool
            # Get the sitemover object corresponding to the new copy command
            sitemover = getSiteMover(copycmd, setup) # to be patched: job args should be passed here
            sitemover.init_data(job) # quick hack to avoid nested passing arguments via ALL execution stack: TO BE fixed and properly implemented later in constructor

            tolog("Site mover object updated since copytool has changed")

        # Update the dataset name
        dsname = getDataset(lfn, dsdict)
        scope = getFileScope(scope_dict, lfn)

        # Update the tracing report with the proper container/dataset name
        proper_dsname = getDataset(lfn, rucio_dataset_dictionary)
        report = updateReport(report, gpfn, proper_dsname, fsize, sitemover)
        report['scope'] = scope

        # The DBRelease file might already have been handled, go to next file
        if isDBReleaseFile(dbh, lfn) and DBReleaseIsAvailable:
            updateFileState(lfn, workDir, jobId, mode="transfer_mode", state="no_transfer", ftype="input")
            guidfname[guid] = lfn # needed for verification below
            continue
        else:
            tolog("(Not a DBRelease file)")

        tolog("Mover is preparing to copy file %d/%d (lfn: %s guid: %s dsname: %s)" % (nr+1, number_of_files, lfn, guid, dsname))
        tolog('Copying %s to %s (file catalog checksum: \"%s\", fsize: %s) using %s (%s)' % (gpfn, path, fchecksum, fsize, sitemover.getID(), sitemover.getSetup()))

        # Get the number of replica retries
        get_RETRY_replicas = getNumberOfReplicaRetries(createdPFCTURL, replica_dictionary, guid)

        file_access = getFileAccess(access_dict, lfn)

        # Loop over get function to allow for multiple get attempts for a file
        will_use_direct_io = False
        get_attempt = 0

        #get_RETRY = 1 #2 #PN
        while get_attempt < get_RETRY:
            if get_attempt > 0:
                _rest = 5*60
                tolog("(Waiting %d seconds before next stage-in attempt)" % (_rest))
                sleep(_rest)
            tolog("Get attempt %d/%d" % (get_attempt + 1, get_RETRY))
            replica_number = 0
            replica_transferred = False
            s = 1

            # Loop over replicas
            while s != 0 and replica_number < get_RETRY_replicas:

                # Grab the gpfn from the replicas dictionary in case alternative replica stage-in is allowed
                gpfn = getAlternativeReplica(gpfn, guid, replica_number, createdPFCTURL, replica_dictionary)

                # Perform stage-in using the sitemover wrapper method
                s, pErrorText, N_files_on_tape, N_root_files, N_non_root_files, replica_transferred, will_use_direct_io = sitemover_get_data(sitemover, PilotErrors(),\
                                                                                                                         get_RETRY, get_RETRY_replicas, get_attempt,\
                                                                                                                         replica_number, N_files_on_tape, N_root_files,\
                                                                                                                         N_non_root_files, gpfn, lfn, path,\
                                                                                                                         fsize=fsize, spsetup=spsetup, fchecksum=fchecksum,\
                                                                                                                         guid=guid, analysisJob=analysisJob, usect=usect,\
                                                                                                                         pinitdir=pinitdir, proxycheck=proxycheck,\
                                                                                                                         sitename=sitename, token=None, timeout=get_TIMEOUT,\
                                                                                                                         dsname=dsname, userid=userid, report=report,\
                                                                                                                         access=file_access, inputDir=inputDir, jobId=jobId,\
                                                                                                                         workDir=workDir, cmtconfig=cmtconfig,\
                                                                                                                         experiment=experiment, scope_dict=scope_dict,\
                                                                                                                         sourceSite=sourceSite, transferType=transferType,\
                                                                                                                         os_bucket_id=os_bucket_id)
                # Get out of the multiple replica loop
                if replica_transferred:
                    break

                # Increase the replica attempt counter in case the previous replica could not be transferred
                replica_number += 1

            # Get out of the multiple get attempt loop
            if replica_transferred:
                break

            # Increase the get attempt counter in case of failure to transfer the file
            get_attempt += 1

        # Increase the successful file transfer counter (used only when reporting FAX transfers)
        if s == 0: # note the special case if FAX is the primary site mover (normally FAX is the fallback)
            if sitemover.copyCommand == "fax":
                FAX_dictionary['N_filesWithFAX'] += 1
                FAX_dictionary['bytesWithFAX'] += long(fsize)
            else: # Normal case
                FAX_dictionary['N_filesWithoutFAX'] += 1
                FAX_dictionary['bytesWithoutFAX'] += long(fsize)

        if s != 0:
            # Normal stage-in failed, now try with FAX if possible
            if PilotErrors.isPilotFAXErrorCode(s):
                if isFAXAllowed(filetype, gpfn) and transferType != "fax" and sitemover.copyCommand != "fax": # no point in trying to fallback to fax if the fax transfer above failed
                    tolog("Normal stage-in failed, will attempt to use FAX")
                    usedFAXMode = True

                    # Get the FAX site mover
                    old_sitemover = sitemover
                    sitemover = getSiteMover("fax", "") # to be patched: job args should be passed here
                    sitemover.init_data(job) # quick hack to avoid nested passing arguments via ALL execution stack: TO BE fixed and properly implemented later in constructor

                    # Perform stage-in using the sitemover wrapper method
                    s, pErrorText, N_files_on_tape, N_root_files, N_non_root_files, replica_transferred, will_use_direct_io = sitemover_get_data(sitemover, PilotErrors(),\
                                                                                                                             get_RETRY, get_RETRY_replicas, get_attempt, replica_number,\
                                                                                                                             N_files_on_tape, N_root_files, N_non_root_files,\
                                                                                                                             gpfn, lfn, path,\
                                                                                                                             fsize=fsize, spsetup=spsetup, fchecksum=fchecksum,\
                                                                                                                             guid=guid, analysisJob=analysisJob, usect=usect,\
                                                                                                                             pinitdir=pinitdir, proxycheck=proxycheck,\
                                                                                                                             sitename=sitename, token=None, timeout=get_TIMEOUT,\
                                                                                                                             dsname=dsname, userid=userid, report=report,\
                                                                                                                             access=file_access, inputDir=inputDir, jobId=jobId,\
                                                                                                                             workDir=workDir, cmtconfig=cmtconfig, experiment=experiment,\
                                                                                                                             scope_dict=scope_dict, sourceSite=sourceSite,\
                                                                                                                             transferType=transferType, os_bucket_id=os_bucket_id)
                    if replica_transferred:
                        tolog("FAX site mover managed to transfer file from remote site (resetting error code to zero)")
                        pilotErrorDiag = ""
                        s = 0

                        # Increase the successful FAX transfer counter
                        FAX_dictionary['N_filesWithFAX'] += 1
                        FAX_dictionary['bytesWithFAX'] += long(fsize)
                    else:
                        tolog("FAX site mover also failed to transfer file from remote site, giving up")

                    # restore the old sitemover
                    del sitemover
                    sitemover = old_sitemover
            else:
                tolog("(Not an error code eligible for FAX fail-over)")

        if s != 0:
            tolog('!!FAILED!!2999!! Failed to transfer %s: %s (%s)' % (os.path.basename(gpfn), s, error.getErrorStr(s)))
            tolog("Exit code: %s" % (s))

            # report corrupt file to consistency server if needed
            if s in [PilotErrors.ERR_GETADMISMATCH, PilotErrors.ERR_GETMD5MISMATCH, PilotErrors.ERR_GETWRONGSIZE, PilotErrors.ERR_NOSUCHFILE]:
                reportFileCorruption(gpfn, sitemover)

            # exception for object stores
            if (gpfn.startswith("s3:") or 'objectstore' in gpfn) and '.log.tgz' in gpfn:
                tolog("!!FAILED!!2999!! Failed to transfer a log file from S3 objectstore. Will skip it and continue the job.")
            else:
                fail = s
                break

        # Build the dictionary used to create the PFC for the TRF
        # In the case of FAX, use the global paths if direct access is to be used for the particlar file
        if usedFAXMode and will_use_direct_io:
            # The site mover needed here is the FAX site mover since the global file path methods are defined there only
            old_sitemover = sitemover
            sitemover = getSiteMover("fax", "") # to be patched: job args should be passed here
            sitemover.init_data(job) # quick hack to avoid nested passing arguments via ALL execution stack: TO BE fixed and properly implemented later in constructor
            guidfname[guid] = sitemover.findGlobalFilePath(lfn, scope, dsname, sitename, sourceSite)

            # Restore the old sitemover
            del sitemover
            sitemover = old_sitemover

            # If FAX is used as a primary site mover, in combination with direct access, set the usedFAXandDirectIO flag
            # this will later be used to update the run command (e.g. --lfcHost is not needed etc)
            if copycmd == "fax":
                FAX_dictionary['usedFAXandDirectIO'] = True
        else:
            guidfname[guid] = lfn # local_file_name

    if fail == 0:
        # Make sure the PFC has the correct number of files
        fail, pilotErrorDiag = verifyPFCIntegrity(guidfname, lfns, dbh, DBReleaseIsAvailable, PilotErrors())

    # Now that the Mover PFC file is no longer needed, back it up and rename the TURL based PFC if it exists
    # (the original PFC is no longer needed. Move it away, and then create the PFC for the trf/runAthena)
    # backupPFC4Mover(pfc_name)

    # Create a standard PFC with SURLs if needed (basically this is default)
    # note: if FAX was used as a primary site mover in combination with direct I/O, then the SURLs will actually be TURLs
    # but there is no need to use the special TURL creation method PFC4TURL used above (FAX will have returned the TURLs instead)
    createStandardPFC4TRF(createdPFCTURL, pfc_name_turl, pfc_name, guidfname)

    tolog("Number of identified root files     : %d" % (N_root_files))
    tolog("Number of transferred non-root files: %d" % (N_non_root_files))

    if usedFAXMode:
        tolog("Number of files without FAX         : %d (normal transfers)" % FAX_dictionary('N_filesWithoutFAX'))
        tolog("Number of files with FAX            : %d (successful FAX transfers)" % FAX_dictionary.get('N_filesWithFAX'))
        tolog("Bytes without FAX                   : %d (normal transfers)" % FAX_dictionary.get('bytesWithoutFAX'))
        tolog("Bytes with FAX                      : %d (successful FAX transfers)" % FAX_dictionary.get('bytesWithFAX'))

    if N_files_on_tape > 0:
        tolog("!!WARNING!!2999!! Number of skipped files: %d (not staged)" % (N_files_on_tape))
        if N_root_files == 0:
            # This should only happen for user jobs
            tolog("Mover get_data failed since no root files could be transferred")
            fail = PilotErrors.ERR_NOSTAGEDFILES
        else:
            tolog("Mover get_data finished (partial)")
    else:
        if fail == 0:
            tolog("Get successful")
            tolog("Mover get_data finished")
        else:
            tolog("Mover get_data finished (failed)")

    tolog("Will return exit code = %d, pilotErrorDiag = %s" % (fail, pilotErrorDiag))


    statusPFCTurl = None # is None always in old logic

    return fail, pilotErrorDiag, statusPFCTurl, FAX_dictionary

#

def mover_get_data(lfns,
                   path,
                   sitename,
                   queuename,
                   stageinTries,
                   inputpoolfcstring="xmlcatalog_file:PoolFileCatalog.xml",
                   ub="outdated", # to be removed
                   dsname="",
                   dsdict={},
                   rucio_dataset_dictionary={},
                   guids=[],
                   analysisJob=False,
                   usect=True,
                   pinitdir="",
                   proxycheck=True,
                   spsetup="",
                   tokens=[],
                   userid="",
                   inputDir="",
                   jobId=None,
                   jobsetID=None,
                   jobDefId="",
                   access_dict=None,
                   scope_dict=None,
                   workDir="",
                   DN=None,
                   dbh=None,
                   jobPars="",
                   cmtconfig="",
                   filesizeIn=[],
                   checksumIn=[],
                   transferType=None,
                   experiment="",
                   eventService=False,
                   sourceSite="",
                   pandaProxySecretKey=None,
                   job={}):
    """
    This method is called by a job to get the required input data.
    The parameters passed are a list of LFNs, working directory path, site name,
    and a connection string to the poolfile catalog to fill with
    input data (if none given the default is xmlcatalog_file:PoolFileCatalog.xml).
    The local destination directory (working directory path) should already exist,
    or the copy will fail.

    The program stops at the first failed transfer (after retries) and the PFC
    contains the files that were transferred correctly, an error message is returned.
    """

    tolog("Mover get data started")

    statusPFCTurl = None
    pilotErrorDiag = ""

    # FAX counters (will be reported in jobMetrics; only relevant when FAX has been activated after a stage-in failure)
    N_filesWithoutFAX = 0
    N_filesWithFAX = 0
    bytesWithoutFAX = 0L
    bytesWithFAX = 0L

    # FAX control variable, if FAX is used as primary site mover in combination with direct I/O
    usedFAXandDirectIO = False

    # The FAX variables above will be stored in a dictionary, to be returned by this function
    FAX_dictionary = {}

    # Is the DBRelease file available locally?
    DBReleaseIsAvailable = handleDBRelease(dbh, lfns, jobPars, path)

    # Should stage-in be aborted? (if there are only locally available DBRelease files in the stage-in list)
    if abortStageIn(dbh, lfns, DBReleaseIsAvailable):
        return 0, pilotErrorDiag, statusPFCTurl, FAX_dictionary

    # Setup the dictionary necessary for all instrumentation
    report = getInitialTracingReport(userid, sitename, dsname, "get_sm", analysisJob, jobId, jobDefId, DN)

    if stageinTries != 0:
        get_RETRY = min(stageinTries, MAX_NUMBER_OF_RETRIES)
    else:
        get_RETRY = MAX_RETRY
    get_TIMEOUT = 5*3600/get_RETRY

    fail = 0
    guidfname = {}
    error = PilotErrors()

    region = readpar('region')

    # Space tokens currently not used for input files
    #    # check if there is are any space tokens
    #    _token = getProperSpaceTokenList(token, listSEs, len(lfns))

    # Select the correct mover
    copycmd, setup = getCopytool(mode="get")

    # Get the sitemover object corresponding to the default copy command
    sitemover = getSiteMover(copycmd, setup) # to be patched: job args should be passed here
    sitemover.init_data(job) # quick hack to avoid nested passing arguments via ALL execution stack: TO BE fixed and properly implemented later in constructor

    # Get the experiment object
    thisExperiment = getExperiment(experiment)

    # Get the name for the PFC file
    _path = path
    if eventService:
        # Update the path (create the PFC in one level above the payload workdir)
        path = os.path.abspath(os.path.join(path, '..'))
    pfc_name = getPFCName(path, inputpoolfcstring)
    # done with the event server modification (related to the PFC generation), reset the path again
    path = _path

    # Build the file info dictionary (use the filesize and checksum from the dispatcher if possible) and create the PFC
    # Format: fileInfoDic[file_nr] = (guid, gpfn, fsize, fchecksum, filetype, copytool)
    #         replicas_dic[guid1] = [ replica1, .. ] where replicaN is an object of class replica
    ec, pilotErrorDiag, fileInfoDic, totalFileSize, replicas_dic, xml_source = \
        getFileInfo(region, ub, queuename, guids, dsname, dsdict, lfns, pinitdir, analysisJob, tokens, DN, sitemover, error, path, dbh, DBReleaseIsAvailable,\
                    scope_dict, job.prodDBlockToken, pfc_name=pfc_name, filesizeIn=filesizeIn, checksumIn=checksumIn, thisExperiment=thisExperiment,\
                        computingSite=sitename, sourceSite=sourceSite, ddmEndPointIn=job.ddmEndPointIn)
    if ec != 0:
        return ec, pilotErrorDiag, statusPFCTurl, FAX_dictionary

    # Until the Mover PFC file is no longer needed, call the TURL based PFC "PoolFileCatalogTURL.xml"
    pfc_name_turl = pfc_name.replace(".xml", "TURL.xml")

    # Create a SURL to space token dictionary
    tokens_dictionary = getSurlTokenDictionary(lfns, tokens)

    # Create a TURL based PFC if necessary/requested (i.e. if copy tool should not be used [useCT=False] and
    # if oldPrefix and newPrefix are not already set in copysetup [useSetPrefixes=False])
    if xml_source != "FAX":
        ec, pilotErrorDiag, createdPFCTURL, usect, LFN_to_TURL_dictionary = PFC4TURLs(analysisJob, transferType, fileInfoDic, pfc_name_turl, sitemover, sitename, usect, dsdict, eventService, tokens_dictionary, sitename, sourceSite, lfns, scope_dict, job.experiment)
        if ec != 0:
            return ec, pilotErrorDiag, statusPFCTurl, FAX_dictionary

<<<<<<< HEAD
    if LFN_to_TURL_dictionary != {}:
        # Update the @input file (used to send potentially very large input file list to the trf)
        status = updateInputFileWithTURLs(job.jobPars, LFN_to_TURL_dictionary)
        if not status:
            tolog("!!WARNING!!5465!! LFN to TURL replacement in @input file failed - Direct I/O will fail")
=======
        if LFN_to_TURL_dictionary != {}:
            # Update the @input file (used to send potentially very large input file list to the trf)
            status = updateInputFileWithTURLs(job.jobPars, LFN_to_TURL_dictionary)
            if not status:
                tolog("!!WARNING!!5465!! LFN to TURL replacement in @input file failed - Direct I/O will fail")
>>>>>>> e1e0334d
    else:
        tolog("(Skipping PFC4TURL call since it is not necessary in FAX mode)")
        createdPFCTURL = True

    # Correct the total file size for the DBRelease file if necessary
    totalFileSize = correctTotalFileSize(totalFileSize, fileInfoDic, lfns, dbh, DBReleaseIsAvailable)

    # Only bother with the size checks if the copy tool is to be used (non-direct access mode)
    if usect:
        # Get a proper maxinputsize from schedconfig/default
        _maxinputsize = getMaxInputSize()

        # Check the total input file size
        ec, pilotErrorDiag = verifyInputFileSize(totalFileSize, _maxinputsize, error)
        if ec != 0:
            return ec, pilotErrorDiag, statusPFCTurl, FAX_dictionary

        # Do we have enough local space to stage in all data and run the job?
        ec, pilotErrorDiag = verifyAvailableSpace(sitemover, totalFileSize, path, error)
        if ec != 0:
            return ec, pilotErrorDiag, statusPFCTurl, FAX_dictionary

    # Get the replica dictionary from file (used when the primary replica can not be staged due to some temporary error)
    replica_dictionary = getReplicaDictionaryFile(path)

    # file counters
    N_files_on_tape = 0
    N_root_files = 0
    N_non_root_files = 0

    # If FAX is used as a primary site mover then set the default FAX mode to true, otherwise to false (normal mode)
    if copycmd == "fax":
        usedFAXMode = True
    else:
        usedFAXMode = False

    # Use isOneByOneFileTransfer() to determine if files should be transferred one by one or all at once
    if not sitemover.isOneByOneFileTransfer():

        # Note: this mode is used by the aria2c site mover only
        # Normal stage-in is below

        tolog("All files will be transferred at once")

        # Extract the file info for the first file in the dictionary
        guid, gpfn, lfn, fsize, fchecksum, filetype, copytool, os_bucket_id = extractInputFileInfo(fileInfoDic[0], lfns)
        file_access = getFileAccess(access_dict, lfn)
        dsname = getDataset(lfn, dsdict)

        # Perform stage-in using the sitemover wrapper method
        s, pErrorText = sitemover_get_all_data(sitemover, error, gpfn, lfn, path, fsize=fsize, spsetup=spsetup, fchecksum=fchecksum,\
                                               guid=guid, analysisJob=analysisJob, usect=usect, pinitdir=pinitdir, proxycheck=proxycheck,\
                                               sitename=sitename, token=None, timeout=get_TIMEOUT, dsname=dsname, userid=userid, report=report,\
                                               access=file_access, inputDir=inputDir, jobId=jobId, jobsetID=jobsetID, workDir=workDir, cmtconfig=cmtconfig, lfns=lfns,\
                                               experiment=experiment, replicas_dic=replicas_dic, dsdict=dsdict, scope_dict=scope_dict, pandaProxySecretKey=pandaProxySecretKey)
        if s != 0:
            tolog('!!WARNING!!2999!! Failed during stage-in of multiple files: %s' % (error.getErrorStr(s)))
            tolog("Exit code: %s" % (s))
            fail = s

    # Normal stage-in (one by one file transfers)
    if sitemover.isOneByOneFileTransfer() or fail != 0:

        tolog("Files will be transferred one by one")

        # Reset any previous failure
        fail = 0

        # Loop over all files in the file info dictionary
        number_of_files = len(fileInfoDic.keys())
        tolog("Will process %d file(s)" % (number_of_files))
        for nr in range(number_of_files):
            # Extract the file info from the dictionary
            guid, gpfn, lfn, fsize, fchecksum, filetype, copytool, os_bucket_id = extractInputFileInfo(fileInfoDic[nr], lfns)

            # If os_bucket_id != -1 we are staging in a file from an OS. This means that we also have to make sure we have the proper
            # OS info in the queuedata JSON since files can potentially be spread to different buckets and objectstores
            # Calling si.getObjectstorePath() will trigger a fresh download/copy of the proper queuedata for the corresponding OS
            # (there is no need to use the returned variables)
            #if os_bucket_id != -1:
                # Get the site information object
            #    si = getSiteInformation(experiment)
                #dummy, dummy = si.getObjectstorePath("eventservice", os_bucket_id=os_bucket_id, queuename=queuename)
            #    tolog("!!WARNING!!3333!! Queuedata should IS NOT updated for an OS transfer")

            # Has the copycmd/copytool changed? (E.g. due to FAX) If so, update the sitemover object
            if copytool != copycmd:
                copycmd = copytool
                # Get the sitemover object corresponding to the new copy command
                sitemover = getSiteMover(copycmd, setup) # to be patched: job args should be passed here
                sitemover.init_data(job) # quick hack to avoid nested passing arguments via ALL execution stack: TO BE fixed and properly implemented later in constructor

                tolog("Site mover object updated since copytool has changed")

            # Update the dataset name
            dsname = getDataset(lfn, dsdict)
            proper_dsname = getDataset(lfn, rucio_dataset_dictionary)
            scope = getFileScope(scope_dict, lfn)

            # Update the tracing report with the proper container/dataset name
            report = updateReport(report, gpfn, proper_dsname, fsize, sitemover)
            report['scope'] = scope

            # The DBRelease file might already have been handled, go to next file
            if isDBReleaseFile(dbh, lfn) and DBReleaseIsAvailable:
                updateFileState(lfn, workDir, jobId, mode="transfer_mode", state="no_transfer", ftype="input")
                guidfname[guid] = lfn # needed for verification below
                continue
            else:
                tolog("(Not a DBRelease file)")

            tolog("Mover is preparing to copy file %d/%d (lfn: %s guid: %s dsname: %s)" % (nr+1, number_of_files, lfn, guid, dsname))
            tolog('Copying %s to %s (file catalog checksum: \"%s\", fsize: %s) using %s (%s)' %\
                  (gpfn, path, fchecksum, fsize, sitemover.getID(), sitemover.getSetup()))

            # Get the number of replica retries
            get_RETRY_replicas = getNumberOfReplicaRetries(createdPFCTURL, replica_dictionary, guid)

            file_access = getFileAccess(access_dict, lfn)

            # Loop over get function to allow for multiple get attempts for a file
            will_use_direct_io = False
            get_attempt = 0

            #get_RETRY = 1 #2 #PN
            while get_attempt < get_RETRY:
                if get_attempt > 0:
                    _rest = 5*60
                    tolog("(Waiting %d seconds before next stage-in attempt)" % (_rest))
                    sleep(_rest)
                tolog("Get attempt %d/%d" % (get_attempt + 1, get_RETRY))
                replica_number = 0
                replica_transferred = False
                s = 1

                # Loop over replicas
                while s != 0 and replica_number < get_RETRY_replicas:
                    # Grab the gpfn from the replicas dictionary in case alternative replica stage-in is allowed
                    gpfn = getAlternativeReplica(gpfn, guid, replica_number, createdPFCTURL, replica_dictionary)

                    # Perform stage-in using the sitemover wrapper method
                    s, pErrorText, N_files_on_tape, N_root_files, N_non_root_files, replica_transferred, will_use_direct_io = sitemover_get_data(sitemover, error,\
                                                                                                                             get_RETRY, get_RETRY_replicas, get_attempt,\
                                                                                                                             replica_number, N_files_on_tape, N_root_files,\
                                                                                                                             N_non_root_files, gpfn, lfn, path,\
                                                                                                                             fsize=fsize, spsetup=spsetup, fchecksum=fchecksum,\
                                                                                                                             guid=guid, analysisJob=analysisJob, usect=usect,\
                                                                                                                             pinitdir=pinitdir, proxycheck=proxycheck,\
                                                                                                                             sitename=sitename, token=None, timeout=get_TIMEOUT,\
                                                                                                                             dsname=dsname, userid=userid, report=report,\
                                                                                                                             access=file_access, inputDir=inputDir, jobId=jobId,\
                                                                                                                             workDir=workDir, cmtconfig=cmtconfig, jobsetID=jobsetID,\
                                                                                                                             experiment=experiment, scope_dict=scope_dict,\
                                                                                                                             pandaProxySecretKey=pandaProxySecretKey,\
                                                                                                                             sourceSite=sourceSite, transferType=transferType,\
                                                                                                                             os_bucket_id=os_bucket_id)
                    # Get out of the multiple replica loop
                    if replica_transferred:
                        break

                    # Increase the replica attempt counter in case the previous replica could not be transferred
                    replica_number += 1

                # Get out of the multiple get attempt loop
                if replica_transferred:
                    break

                # Increase the get attempt counter in case of failure to transfer the file
                get_attempt += 1

            # Increase the successful file transfer counter (used only when reporting FAX transfers)
            if s == 0:
                # note the special case if FAX is the primary site mover (normally FAX is the fallback)
                if sitemover.copyCommand == 'fax' or copytool == 'fax':
                    N_filesWithFAX += 1
                    bytesWithFAX += long(fsize)
                    usedFAXMode = True
                else:
                    # Normal case
                    N_filesWithoutFAX += 1
                    bytesWithoutFAX += long(fsize)

            if s != 0:
                # Normal stage-in failed, now try with FAX if possible
                if error.isPilotFAXErrorCode(s):
                    if isFAXAllowed(filetype, gpfn) and transferType != 'fax' and sitemover.copyCommand != 'fax' and copytool != 'fax': # no point in trying to fallback to fax if the fax transfer above failed
                        tolog("Normal stage-in failed, will attempt to use FAX")
                        usedFAXMode = True

                        # Get the FAX site mover
                        old_sitemover = sitemover
                        sitemover = getSiteMover("fax", "") # to be patched: job args should be passed here
                        sitemover.init_data(job) # quick hack to avoid nested passing arguments via ALL execution stack: TO BE fixed and properly implemented later in constructor

                        # Perform stage-in using the sitemover wrapper method
                        s, pErrorText, N_files_on_tape, N_root_files, N_non_root_files, replica_transferred, will_use_direct_io = sitemover_get_data(sitemover, error,\
                                                                                                                                 get_RETRY, get_RETRY_replicas, get_attempt, replica_number,\
                                                                                                                                 N_files_on_tape, N_root_files, N_non_root_files,\
                                                                                                                                 gpfn, lfn, path,\
                                                                                                                                 fsize=fsize, spsetup=spsetup, fchecksum=fchecksum,\
                                                                                                                                 guid=guid, analysisJob=analysisJob, usect=usect,\
                                                                                                                                 pinitdir=pinitdir, proxycheck=proxycheck,\
                                                                                                                                 sitename=sitename, token=None, timeout=get_TIMEOUT,\
                                                                                                                                 dsname=dsname, userid=userid, report=report,\
                                                                                                                                 access=file_access, inputDir=inputDir, jobId=jobId,jobsetID=jobsetID,\
                                                                                                                                 workDir=workDir, cmtconfig=cmtconfig, experiment=experiment,\
                                                                                                                                 pandaProxySecretKey=pandaProxySecretKey,\
                                                                                                                                 scope_dict=scope_dict, sourceSite=sourceSite,
                                                                                                                                 transferType=transferType, os_bucket_id=os_bucket_id)
                        if replica_transferred:
                            tolog("FAX site mover managed to transfer file from remote site (resetting error code to zero)")
                            pilotErrorDiag = ""
                            s = 0

                            # Increase the successful FAX transfer counter
                            N_filesWithFAX += 1
                            bytesWithFAX += long(fsize)
                        else:
                            tolog("FAX site mover also failed to transfer file from remote site, giving up")

                        # restore the old sitemover
                        del sitemover
                        sitemover = old_sitemover
                else:
                    tolog("(Not an error code eligible for FAX fail-over)")

            if s != 0:
                tolog('!!FAILED!!2999!! Failed to transfer %s: %s (%s)' % (os.path.basename(gpfn), s, error.getErrorStr(s)))
                tolog("Exit code: %s" % (s))

                # report corrupt file to consistency server if needed
                if s == error.ERR_GETADMISMATCH or s == error.ERR_GETMD5MISMATCH or s == error.ERR_GETWRONGSIZE or s == error.ERR_NOSUCHFILE:
                    reportFileCorruption(gpfn, sitemover)

                # exception for object stores
                if (gpfn.startswith("s3:") or 'objectstore' in gpfn) and '.log.tgz' in gpfn:
                    tolog("!!FAILED!!2999!! Failed to transfer a log file from S3 objectstore. Will skip it and continue the job.")
                else:
                    fail = s
                    break

            # Build the dictionary used to create the PFC for the TRF
            # In the case of FAX, use the global paths if direct access is to be used for the particlar file
            if usedFAXMode and will_use_direct_io:
                # The site mover needed here is the FAX site mover since the global file path methods are defined there only
                old_sitemover = sitemover
                sitemover = getSiteMover("fax", "") # to be patched: job args should be passed here
                sitemover.init_data(job) # quick hack to avoid nested passing arguments via ALL execution stack: TO BE fixed and properly implemented later in constructor
                guidfname[guid] = sitemover.findGlobalFilePath(lfn, scope, dsname, sitename, sourceSite)

                # Restore the old sitemover
                del sitemover
                sitemover = old_sitemover

                # If FAX is used as a primary site mover, in combination with direct access, set the usedFAXandDirectIO flag
                # this will later be used to update the run command (e.g. --lfcHost is not needed etc)
                if copycmd == "fax":
                    usedFAXandDirectIO = True
            else:
                guidfname[guid] = lfn # local_file_name

    if fail == 0:
        # Make sure the PFC has the correct number of files
        fail, pilotErrorDiag = verifyPFCIntegrity(guidfname, lfns, dbh, DBReleaseIsAvailable, error)

    # Now that the Mover PFC file is no longer needed, back it up and rename the TURL based PFC if it exists
    # (the original PFC is no longer needed. Move it away, and then create the PFC for the trf/runAthena)
    # backupPFC4Mover(pfc_name)

    # Create a standard PFC with SURLs if needed (basically this is default)
    # note: if FAX was used as a primary site mover in combination with direct I/O, then the SURLs will actually be TURLs
    # but there is no need to use the special TURL creation method PFC4TURL used above (FAX will have returned the TURLs instead)
    createStandardPFC4TRF(createdPFCTURL, pfc_name_turl, pfc_name, guidfname)

    tolog("Number of identified root files     : %d" % (N_root_files))
    tolog("Number of transferred non-root files: %d" % (N_non_root_files))

    if usedFAXMode:
        tolog("Number of files without FAX         : %d (normal transfers)" % (N_filesWithoutFAX))
        tolog("Number of files with FAX            : %d (successful FAX transfers)" % (N_filesWithFAX))
        tolog("Bytes without FAX                   : %d (normal transfers)" % (bytesWithoutFAX))
        tolog("Bytes with FAX                      : %d (successful FAX transfers)" % (bytesWithFAX))

    if N_files_on_tape > 0:
        tolog("!!WARNING!!2999!! Number of skipped files: %d (not staged)" % (N_files_on_tape))
        if N_root_files == 0:
            # This should only happen for user jobs
            tolog("Mover get_data failed since no root files could be transferred")
            fail = error.ERR_NOSTAGEDFILES
        else:
            tolog("Mover get_data finished (partial)")
    else:
        if fail == 0:
            tolog("Get successful")
            tolog("Mover get_data finished")
        else:
            tolog("Mover get_data finished (failed)")
    tolog("Will return exit code = %d, pilotErrorDiag = %s" % (fail, pilotErrorDiag))

    # Now populate the FAX dictionary before finishing
    FAX_dictionary = getFAXDictionary(N_filesWithoutFAX, N_filesWithFAX, bytesWithoutFAX, bytesWithFAX, usedFAXandDirectIO)

    return fail, pilotErrorDiag, statusPFCTurl, FAX_dictionary

def getFAXDictionary(N_filesWithoutFAX, N_filesWithFAX, bytesWithoutFAX, bytesWithFAX, usedFAXandDirectIO):
    """ Populate the FAX dictionary """

    FAX_dictionary = {}
    FAX_dictionary['N_filesWithoutFAX'] = N_filesWithoutFAX
    FAX_dictionary['N_filesWithFAX'] = N_filesWithFAX
    FAX_dictionary['bytesWithoutFAX'] = bytesWithoutFAX
    FAX_dictionary['bytesWithFAX'] = bytesWithFAX
    FAX_dictionary['usedFAXandDirectIO'] = usedFAXandDirectIO

    return FAX_dictionary

def performSpecialADRegistration(sitemover, r_fchecksum, r_gpfn):
    """ Perform special adler32 registration """

    tolog("r_gpfn=%s"%r_gpfn)
    # strip protocol and server from the file path
    r_gpfn = sitemover.stripProtocolServer(r_gpfn)
    tolog("r_gpfn=%s"%r_gpfn)

    cmd = "%s %s %s" % (os.environ['SETADLER32'], r_fchecksum, r_gpfn)
    tolog("Executing command: %s" % (cmd))
    rc, rs = commands.getstatusoutput(cmd)
    if rc != 0:
        tolog("!!WARNING!!2995!! Special adler32 command failed: %d, %s" % (rc, rs))
    else:
        if rs != "":
            tolog("Special adler32 command returned: %s" % (rs))
        else:
            tolog("Special adler32 command finished")

def getFileSizeAndChecksum(lfn, outputFileInfo):
    """ get the file size and checksum if possible """

    fsize = 0
    checksum = 0

    if outputFileInfo:
        try:
            fsize = outputFileInfo[lfn][0]
            checksum = outputFileInfo[lfn][1]
        except Exception, e:
            tolog("Could not extract file size and checksum for file %s: %s" % (lfn, str(e)))
        else:
            tolog("Extracted file size %s and checksum %s for file %s" % (fsize, checksum, lfn))
    else:
        tolog("No output file info available for file %s" % (lfn))

    return fsize, checksum

def chirp_put_data(pfn, ddm_storage, dsname="", sitename="", analysisJob=True, testLevel=0, pinitdir="",\
                   proxycheck=True, token="", timeout=DEFAULT_TIMEOUT, lfn="", guid="", spsetup="", userid="", report=None,\
                   prodSourceLabel="", outputDir="", DN="", dispatchDBlockTokenForOut=None, logFile="", experiment=None):
    """ Special put function for calling chirp site mover """

    ec = 0
    pilotErrorDiag = ""

    # get the sitemover for chirp
    sitemover = getSiteMover("chirp", "")

    # transfer the file
    try:
        if prodSourceLabel == "software":
            analysisJob = False
        # execute put_data and test if it finishes on time
        tolog("Mover put data sending prodSourceLabel=%s to put_data" % (prodSourceLabel))
        ec, pilotErrorDiag, r_gpfn, r_fsize, r_fchecksum, r_farch = sitemover.put_data(pfn, ddm_storage, dsname=dsname, sitename=sitename,\
                                                                analJob=analysisJob, testLevel=testLevel, pinitdir=pinitdir,\
                                                                proxycheck=proxycheck, token=token, timeout=timeout, lfn=lfn,\
                                                                guid=guid, spsetup=spsetup, userid=userid, report=report,\
                                                                prodSourceLabel=prodSourceLabel, outputDir=outputDir, DN=DN,\
                                                                dispatchDBlockTokenForOut=dispatchDBlockTokenForOut, logFile=logFile, experiment=experiment)
        tolog("Site mover put function returned: s=%s, r_gpfn=%s, r_fsize=%s, r_fchecksum=%s, r_farch=%s, pilotErrorDiag=%s" %\
              (ec, r_gpfn, r_fsize, r_fchecksum, r_farch, pilotErrorDiag))
    except:
        ec = -1
        pilotErrorDiag = "Unexpected exception: %s" % (get_exc_plus())
        tolog('!!WARNING!!2999!! %s' % (pilotErrorDiag))
    else:
        # Finish and send the tracing report (the tracing report updated by the site mover will be read from file)
        finishTracingReport(sitemover, pfn, pilotErrorDiag)

        if ec != 0:
            tolog('!!WARNING!!2999!! Error in copying: %s - %s' % (ec, pilotErrorDiag))
        else:
            # should the file also be moved to a secondary storage?
            pass

    return ec, pilotErrorDiag

def prepareAlternativeStageOut(sitemover, si, sitename, jobCloud, token):
    """ Prepare for a stage-out to an alternative SE (Tier-1); download new queuedata, return a corresponding sitemover object """

    alternativeSitemover = None

    # only proceed if we are on a Tier-2 site
    if si.isTier2(sitename):
        # get the corresponding Tier-1 site (where we want to stage-out to)
        queuename = si.getTier1Queue(jobCloud, token)

        if queuename:
            tolog("Will attempt stage-out to %s" % (queuename))

            # download new queuedata (use alt option to download file queuedata.alt.<extension>) to avoid overwriting the main queuedata file

            # NOTE: IT WOULD BE BEST TO SEND THE SCHEDCONFIG URL IN THE GETQUEUEDATA CALL BELOW SINCE OTHERWISE THIS WILL ONLY WORK FOR ATLAS

            ec, hasQueuedata = si.getQueuedata(queuename, alt=True) # this call should be broken since ATLASSiteInformation.getQueuedata() calls SiteInformation.getQueuedata() where private __experiment value is used
            if ec != 0:
                tolog("Failed to download queuedata for queue %s (aborting)")
            else:
                # make sure that both Tier-2 and Tier-1 have lfcregister=server
                if readpar('lfcregister') == "server" and readpar('lfcregister', alt=True) == "server":
                    tolog("Both Tier-1 and Tier-2 sites have lfcregister=server (proceed)")

                    # get the copy tool
                    copycmd = "lcg-cp2"
                    setup = ""
                    tolog("Copy command: %s" % (copycmd))

                    # get the site mover
                    alternativeSitemover = getSiteMover(copycmd, setup)
                    tolog("Got site mover: %s" % str(sitemover))

                    # which space token should be used?
                    # use the requested space token primarily (is it available at the alternative SE?)
                    # otherwise use the default space token of the alternative SE

                    # all is set for a stage-out to an alternative SE, return the alternative sitemover object
                else:
                    tolog("Aborting since Tier-1 lfcregister=\"%s\" and Tier-2 lfcregister=\"%s\" (both must be set to \"server\")" % (readpar('server', alt=True), readpar('server')))
        else:
            tolog("Did not get a queuename for the Tier-1 (aborting)")
    else:
        tolog("!!WARNING!!3434!! Alternative stage-out should only be used on Tier-2's")

    return alternativeSitemover

def getFileList(outputpoolfcstring):
    """ Get the file listfrom the PFC """

    pfc_name = outputpoolfcstring.split(':', 1)[1]
    xmldoc = minidom.parse(pfc_name)

    return xmldoc.getElementsByTagName("File")

def getFilenamesAndGuid(thisfile):
    """ Get the file name and guid """

    pfn = str(thisfile.getElementsByTagName("pfn")[0].getAttribute("name"))
    filename = os.path.basename(pfn)

    pfn = os.path.abspath(pfn)
    lfn = ''
    if (thisfile.getElementsByTagName("lfn") != []):
        lfn = str(thisfile.getElementsByTagName("lfn")[0].getAttribute("name"))
    else:
        lfn = str(filename) # Eddie: eliminate the possibility of finding a unicode string in the filename
    guid = str(thisfile.getAttribute("ID"))

    return filename, lfn, pfn, guid

def getDatasetName(sitemover, datasetDict, lfn, pdsname):
    """ Get the dataset name """
    # (dsname_report is the same as dsname but might contain _subNNN parts)

    # get the dataset name from the dictionary
    if datasetDict:
        try:
            dsname = datasetDict[lfn]
        except Exception, e:
            tolog("!!WARNING!!2999!! Could not get dsname from datasetDict for file %s: %s, %s (using default %s)" % (lfn, e, str(datasetDict), pdsname))
            dsname = pdsname
    else:
        dsname = pdsname

    # save the original dsname for the tracing report
    dsname_report = dsname

    # remove any _subNNN parts from the dataset name (from now on dsname will only be used to create SE destination paths)
    dsname = sitemover.removeSubFromDatasetName(dsname)

    tolog("File %s will go to dataset %s" % (lfn, dsname))

    return dsname, dsname_report

def getSpaceTokenForFile(filename, _token, logFile, file_nr, fileListLength):
    """ Get the currect space token for the given file """

    _token_file = None

    if filename == logFile:
        if _token:
            _token_file = _token[-1]
            if _token_file.upper() != 'NULL' and _token_file != '':
                tolog("Mover is preparing to copy log file to space token: %s" % (_token_file))
            else:
                tolog("Mover is preparing to copy log file (space token not set)")
                _token_file = None
        else:
            tolog("Mover is preparing to copy log file (space token not set)")
    else:
        if _token:
            _token_file = _token[file_nr]
            if _token_file.upper() != 'NULL' and _token_file != '':
                tolog("Mover is preparing to copy file %d/%d to space token: %s" %\
                      (file_nr+1, fileListLength, _token_file))
            else:
                tolog("Mover is preparing to copy file %d/%d (space token not set: %s)" %\
                      (file_nr+1, fileListLength, _token_file))
                _token_file = None
        else:
            tolog("Mover is preparing to copy file %d/%d (space token not set)" % (file_nr+1, fileListLength))

    return _token_file

def sitemover_put_data(sitemover, error, workDir, jobId, pfn, ddm_storage, dsname, sitename, analysisJob, testLevel, pinitdir, proxycheck, token, lfn,\
                       guid, spsetup, userid, report, cmtconfig, prodSourceLabel, outputDir, DN, fsize, checksum, logFile, _attempt, experiment, scope,\
                       fileDestinationSE, nFiles, logPath="", alt=False, pandaProxySecretKey=None, jobsetID=None, os_bucket_id=-1):
    """ Wrapper method for the sitemover put_data() method """

    s = 0
    pilotErrorDiag = ""
    r_gpfn = ""
    r_fsize = ""
    r_fchecksum = ""
    r_farch = ""

    # Make a preliminary verification of the space token (in case there are special groupdisk space tokens)
    token = sitemover.verifyGroupSpaceToken(token)

    try:
        # do no treat install jobs as an analysis job
        if prodSourceLabel == "software":
            analysisJob = False

        # execute put_data and test if it finishes on time
        s, pilotErrorDiag, r_gpfn, r_fsize, r_fchecksum, r_farch = sitemover.put_data(pfn, ddm_storage, dsname=dsname, sitename=sitename,\
                                                                analJob=analysisJob, testLevel=testLevel, pinitdir=pinitdir, proxycheck=proxycheck,\
                                                                token=token, timeout=DEFAULT_TIMEOUT, lfn=lfn, guid=guid, spsetup=spsetup,\
                                                                userid=userid, report=report, cmtconfig=cmtconfig, prodSourceLabel=prodSourceLabel,\
                                                                outputDir=outputDir, DN=DN, fsize=fsize, fchecksum=checksum, logFile=logFile,\
                                                                attempt=_attempt, experiment=experiment, alt=alt, scope=scope, fileDestinationSE=fileDestinationSE,\
                                                                nFiles=nFiles, logPath=logPath, pandaProxySecretKey=pandaProxySecretKey, jobsetID=jobsetID,\
                                                                os_bucket_id=os_bucket_id)
        tolog("Stage-out returned: s=%s, r_gpfn=%s, r_fsize=%s, r_fchecksum=%s, r_farch=%s, pilotErrorDiag=%s" %\
              (s, r_gpfn, r_fsize, r_fchecksum, r_farch, pilotErrorDiag))
    except:
        pilotErrorDiag = "Unexpected exception: %s" % (get_exc_plus())
        tolog('!!WARNING!!2999!! %s' % (pilotErrorDiag))
        s = error.ERR_STAGEOUTFAILED

        # write traceback info to stderr
        import traceback
        exc, msg, tb = sys.exc_info()
        traceback.print_tb(tb)
    else:
        # Finish and send the tracing report (the tracing report updated by the site mover will be read from file)
        if os_bucket_id == -1: # skip sending tracing report for objectstore transfers
            finishTracingReport(sitemover, r_gpfn, pilotErrorDiag)

        # add the guid and surl to the surl dictionary if possible
        if guid != "" and r_gpfn != "":
            if not sitemover.updateSURLDictionary(guid, r_gpfn, workDir, jobId):
                pilotErrorDiag = "Failed to add surl for guid %s to dictionary" % (guid)
                tolog("!!WARNING!!2999!! %s" % (pilotErrorDiag))
        else:
            tolog("!!WARNING!!2998!! Can not update SURL dictionary since guid=%s and r_gpfn=%s" % (guid, r_gpfn))

    return s, pilotErrorDiag, str(r_gpfn), r_fsize, r_fchecksum, r_farch # Eddie added str, unicode protection

def getScope(lfn, logFile, file_nr, scopeOut, scopeLog):
    """ Get the scope corresponding to a given LFN """

    # grab the scope from the proper place
    if lfn == logFile:
        try:
            scope = scopeLog[0]
        except Exception, e:
            scope = ""
            tolog("!!WARNING!!4323!! Failed to extract scope for log file from list: %s, %s" % (str(scopeLog), e))
        else:
            tolog("Using scope \'%s\' for log file" % (scope))
    else:
        try:
            scope = scopeOut[file_nr]
        except Exception, e:
            scope = ""
            tolog("!!WARNING!!4323!! Failed to extract scope for file number %d from list: %s, %s" % (file_nr, str(scopeOut), e))
        else:
            tolog("Using scope \'%s\' for file number %d" % (scope, file_nr))

    return scope

def isLogTransfer(logPath):
    """ Are we transferring a log file? """

    if logPath != "":
        status = True
    else:
        status = False
    return status

# keep full list of input arguments for backward compatibility as is# clean up and isolation required
# keep logic as is
# TOBE deprecated: use new Mover.put_data_new() wrapper instead
def mover_put_data_new(outputpoolfcstring,      ## pfc XML content with output files list to be copied
                        pdsname,                ## default dataset name: dsname, datasetDict = RunJob.getDatasets() ~ default dsn=job.destinationDblock[0], normally it should be per file: filespec.destinationDblock
                                                ## for log transfers: dsname = job.logDblock
                        sitename,                         # --> jobSite.sitename
                        queuename,                        # --> jobSite.computingElement
                        ub="outdated",          # to be removed
                        analysisJob=False,                # --> use job.isAnalysisJob() instead
                        testLevel="0",          # not used ?
                        pinitdir="",            # + pilot_initdir ? not used
                        proxycheck=True,        # + to be implemented ??
                        spsetup="",                       # --> job.spsetup
                        token=[],                         # --> job.destinationDBlockToken
                        userid="",                        # * not set or --> job.prodUserID
                        prodSourceLabel="",               # --> job.prodSourceLabel
                        datasetDict=None,       # could be null, if None than default pdsname above will be used as destinationDblock/logDblock
                        outputDir="",           # + output dir
                        jobId=None,                       # --> job.jobId
                        jobDefId="",                      # * not set or --> job.jobDefinitionID
                        jobWorkDir=None,                  # --> job.workdir
                        DN=None,                          # --> job.prodUserID
                        outputFileInfo=None,    # {'lfn':(fsize, checksum) of output files}
                        dispatchDBlockTokenForOut=None,   # --> job.dispatchDBlockTokenForOut
                        jobCloud="",                      # --> job.cloud
                        logFile="",                       # --> job.logFile
                        cmtconfig="",                ## --> pUtil.getCmtconfig(job.cmtconfig) ? not used? cmtconfig is DEPRECATED in AGIS schedconfig?
                        recoveryWorkDir=None,        ## not set or --> jobSite.workdir
                        experiment="ATLAS",               # --> job.experiment
                        stageoutTries=2,       # + input
                        scopeOut=None,                    # * not set or job.scopeOut
                        scopeLog=None,                    # * not set or job.scopeLog
                        fileDestinationSE=None,           # --> job.fileDestinationSE
                        logPath="",            ### if set then it's special Log transfer to ObjectStores (transferActualLogFile)
                        eventService=False,    # executed from RunJobEvent: --- workflow to be checked?? --> job.eventService ??
                        job={},                            # Job object
                        os_bucket_id=-1,                          # Objectstore id
                        copytool=None,
                        jobSite = {},  # to be added       # jobsite object,
                        log_transfer=False               # new sitemovers required integration parameter, if true then it's normal stageout of logfiles
                        ):
    """
    Move the output files in the pool file catalog to the local storage, change the pfns to grid accessable pfns.
    No DS registration in the central catalog is made. pdsname is used only to define the relative path
    """

    """
        executed from:
           -- RunJob.stageOut()
               --- xml passed with log files excluded,
                       why logFile is still passed ???
                       BNLdCacheSiteMover.put_data(): only one function who uses logFile to make sepath via SiteMover.genSubpath()
                          --> for RunJob.stageOut() [logFile, scopeLog] can be ignored

           -- RunJobEvent.stageOut() # postpone
           -- JobLog.transferActualLogFile() # RunJob affected!
               <- 2 calls from JobLog.transferLogFile() one is special log transfer
               -- special log transfer to separate SE
                   -- doSpecialLogFileTransfer = catchall in [log_to_objectstore, HPC_HPC] or job.eventService is True
                        set copytool=objectstore
              JobLog.transferLogFile()
                     <-- JobLog.postJobTask() <-- putil.postJobTask()
                            --- monitor -- monitor.monitor_job() # stop
                            -- pilot and pilot.recovery + more
                     <-- 3  calls by pilot.RecoverLostJobs()
                     <-- pilot.transferLogFile() <-- pilot.RecoverLostJobs() # stop

           -- JobLog.transferAdditionalFile() <-- JobLog.transferAdditionalCERNVMFiles() <-- JobLog.postJobTask() # ignore for now
               -- only for case: site=CERNVM & special pilot (useCoPilot)

           -- pilot.moveLostOutputFiles() <-- 3 calls from pilot.RecoverLostJobs() # ?? ignore for Now

    """

    """
    mixed logic with logs processing: sould be properly reimplemented on the upeer level: TODO
    quick separation hack for now
    grubbed logic from other functions:

    logPath
    -- put_data of FAXSiteMover, objectstoreSiteMover, xrootdObjectstoreSiteMover:
            [normal use]    : surl = os.path.join(destination, lfn)
            [isLogTransfer] : surl = logPath


    [isLogTransfer]:            logFile  + scopeLog + logPath
    [normal use]:          lfn from XML + scopeOut

    logPath -- is only coming from JobLog.transferActualLogFile() # isLogTransfer == objectstore based
    eventservice -- is coming from RunJobEvent

    DN & userid are the same, sometimes userID is not passed
      --- needs only for
         -- getInitialTracingReport: userID-> md5.hash(userID), DN

         -- mover_get_data ->
              SiteMover.put_data() -> SiteMover.getFileInfo() -> SiteMover.getTier3Path(dsname, DN) -> SiteMover.extractUsername(DN)-> extract part of CN as username
              MvsiteMover.put_data() -> si.isTier3() -> self.getTier3Path(dsname, DN)


        pdsname -- dataset name?? --> getInitialTracingReport


        lfn: source filename
        pfn: destination file to be copied

        xrdcpSiteMover:
          pfn -
          lfc - lfn original file from SE (used in get_data as source)
            - lfn + guid 99% case used only for report: getStubTracingReport

          pfn - is source for put_data
          ddm_storage_path - is destination
    """

    isLogTransfer = bool(logPath)
    if isLogTransfer:
        raise Exception("isLogTransfer is True: special log transfer processing is not implemented yet for new SiteMover backward compatible wrapper mover_put_data_new()")

    if log_transfer:
        if not jobSite: ## QUICK stub integration logic since not all top level functions pass jobSite argument: FIX ME LATER
            class Site_stub(object):
                def __init__(self, **kwargs):
                    for k,v in kwargs.iteritems():
                        setattr(self, k, v)
            jobSite = Site_stub(computingElement=queuename, sitename=sitename) ## different work dir! test me

        if job.workdir != recoveryWorkDir: # to be checked later if deepcopy is required: Log file is located outside job dir: to be unified?
            import copy
            job = copy.deepcopy(job)
            job.workdir = recoveryWorkDir
        return put_data_new(job, jobSite, stageoutTries, log_transfer, workDir=recoveryWorkDir) + (-1,) # os_bucket_id=-1


    # -----

    # separate outfiles and logfiles from outputpoolfcstring
    outfiles, logfiles = [], []

    pandaProxySecretKey= None if not job else job.pandaProxySecretKey

    # get the file list from the PFC XML
    for file_nr, thisfile in enumerate(getFileList(outputpoolfcstring)): # XML DOM Object list!

        # note: pfn is the source
        filename, lfn, pfn, guid = getFilenamesAndGuid(thisfile) # parse XML .. refactoring required
        dat = {'filename':filename, 'lfn':lfn, 'pfn':pfn, 'guid':guid, 'pandaProxySecretKey': pandaProxySecretKey}
        # prepare dataset name
        dsname = (datasetDict or {}).get(lfn, pdsname)
        dat['dsname_report'] = dsname
        dat['dsname'] = re.sub('(\_sub[0-9]+)$', '', dsname) # remove any _subNNN parts from the dataset name

        if lfn == logFile:
            dat['scope'] = job.scopeLog[0] if job.scopeLog else ""
            logfiles.append(dat)
        else:
            dat['scope'] = job.scopeOut[file_nr] if file_nr < len(job.scopeOut) else ""
            outfiles.append(dat)

    tolog("Extracted data: outfiles=%s" % outfiles)
    tolog("Extracted data: logfiles=%s" % logfiles)

    if not outfiles and not logfiles:
        raise Exception("Empty Both outputfiles and logfiles data: nothing to do... processing of other cases is not implemented yet for new SiteMover")


    from movers import JobMover
    from movers.trace_report import TraceReport

    si = getSiteInformation(job.experiment)
    si.setQueueName(queuename) # keep logic as is: but SiteInformation is singleton: may be used in other functions! FIX me later to proper implementation

    workDir = recoveryWorkDir or os.path.dirname(jobWorkDir)

    mover = JobMover(job, si, workDir=workDir)
    mover.stageoutretry = stageoutTries

    # setup the TraceReport dictionary necessary for all instrumentation
    eventType = "put_sm"
    if job.isAnalysisJob():
        eventType += "_a"

    # process both out & log files
    fields = [''] * 7 # file info field used by job recovery in OLD compatible format
    for (func, xfiles) in [(mover.put_outfiles, outfiles), (mover.put_logfiles, logfiles)]:

        if not xfiles:
            tolog('files list to transfer is empty .. nothing to do.. skip and continue')
            continue
        mover.trace_report = TraceReport(localSite=sitename, remoteSite=sitename, dataset=pdsname, eventType=eventType)
        mover.trace_report.init(job)

        output = func(xfiles) #
        #output = mover.put_outfiles(outfiles)
        #output = mover.put_logfiles(logfiles)

        # prepare compatible output
        n_success = reduce(lambda x, y: x + y[0], output, False)

        # keep track of which files have been copied

        errors = []
        for is_success, success_transfers, failed_transfers, exception in output:
            for fdata in success_transfers: # keep track of which files have been copied
                for i,v in enumerate(['surl', 'lfn', 'guid', 'filesize', 'checksum', 'farch', 'pfn']): # farch is not used
                    value = fdata.get(v, '')
                    if fields[i]:
                        fields[i] += '+'
                    fields[i] += '%s' % str(value)
            if exception:
                errors.append(str(exception))
            for err in failed_transfers:
                errors.append(str(err))

        if not n_success: # number of processed DDMs
            # skip the rest of processing
            return PilotErrors.ERR_STAGEOUTFAILED, ";".join(errors), [''] * 7, None, 0, 0, os_bucket_id


    return 0, "", fields, '1', len(fields), 0, os_bucket_id




    # -------
    # below is cleaned old-function logic


    # special case for some movers
    # logPath is considered as destination sur??
    isLogTransfer = bool(logPath)


    #analysisJob = job.isAnalysisJob() # ?? isolate
    # job specific se_path generation logic (pfn): analysisJob

    # note: the cmtconfig is needed by at least the xrdcp site mover

    # note: the job work dir does not exist in the case of job recovery
    workDir = recoveryWorkDir or os.path.dirname(jobWorkDir)
    # recoveryWorkDir and jobWorkDir do not used any more!

    # setup the dictionary necessary for all instrumentation
    report = getInitialTracingReport(userid, sitename, pdsname, "put_sm", analysisJob, jobId, jobDefId, DN)


    # Remember that se can be a list where the first is used for output but any can be used for input
    listSEs = readpar('se').split(',')
    tolog("SE list: %s" % listSEs)


    # Get the site information object and set the queuename
    si = getSiteInformation(experiment)
    si.setQueueName(queuename)

    # Get the copy tool
    copycmd, setup = getCopytool()

    tolog("Copy command: %s" % copycmd)
    tolog("Setup: %s" % setup)

    objectstore = "objectstore" in copycmd # Is this a transfer to an object store?

    # Get the storage path, e.g.
    # ddm_storage_path = srm://uct2-dc1.uchicago.edu:8443/srm/managerv2?SFN=/pnfs/uchicago.edu/atlasuserdisk
    # Note: this ends up in the 'destination' variable inside the site mover's put_data() - which is mostly not used
    # It can be used for special purposes, like for the object store path which can be predetermined

    #ddm_storage_path, pilotErrorDiag = getDDMStorage(si, analysisJob, readpar('region'), objectstore, isLogTransfer)

    # for normal (not objectstore) non US and non NDGF jobs this ddm_storage_path="" from this function
    ddm_storage_path, os_bucket_id, pilotErrorDiag = getDDMStorage(si, analysisJob, readpar('region'), objectstore, isLogTransfer)

    if pilotErrorDiag:
        return PilotErrors.ERR_NOSTORAGE, pilotErrorDiag, [''] * 7, None, 0, 0, os_bucket_id

    # Get the site mover
    sitemover = getSiteMover(copycmd, setup) # to be patched: job arg should be passed here
    sitemover.init_data(job) # quick hack to avoid nested passing arguments via ALL execution stack: TO BE fixed and properly implemented later in constructor

    tolog("Got site mover: %s" % sitemover)

    # get the file list from the PFC XML
    file_list = getFileList(outputpoolfcstring) # XML DOM Object list!

    # number of output files (e.g. used by CMS site mover)
    nFiles = len(file_list)

    # get the list of space tokens
    token_list = getSpaceTokenList(token, listSEs, jobCloud, analysisJob, nFiles, si)
    alternativeTokenList = None


    fields = [''] * 7  # file info field used by job recovery

    # Alternative transfer counters (will be reported in jobMetrics, only relevant when alternative stage-out was used)
    N_filesNormalStageOut, N_filesAltStageOut = 0, 0

    fail = 0

    # loop over all files to be staged in
    for file_nr, thisfile in enumerate(file_list):

        alt_transferred = False

        # get the file names and guid
        # note: pfn is the source
        filename, lfn, pfn, guid = getFilenamesAndGuid(thisfile) # parse XML .. refactoring required

        # The file name is now known, let's add it to the storage path if the endpoint is on an objectstore
        if objectstore:
            ddm_storage_path = getHashedBucketEndpoint(ddm_storage_path, lfn)

        # note: pfn is the full path to the local file
        tolog("Preparing copy for %s to %s using %s" % (pfn, ddm_storage_path, copycmd))

        # get the corresponding scope
        scope = getScope(lfn, logFile, file_nr, scopeOut, scopeLog)

        # update the current file state
        updateFileState(filename, workDir, jobId, mode="file_state", state="not_transferred")
        dumpFileStates(workDir, jobId)

        # get the dataset name (dsname_report is the same as dsname but might contain _subNNN parts)
        dsname, dsname_report = getDatasetName(sitemover, datasetDict, lfn, pdsname)

        # update tracing report
        report['dataset'] = dsname_report
        report['scope'] = scope

        # get the currect space token for the given file
        _token_file = getSpaceTokenForFile(filename, token_list, logFile, file_nr, nFiles)

        # get the file size and checksum if possible
        fsize, checksum = getFileSizeAndChecksum(lfn, outputFileInfo)

        s = 1

        # loop over put_data() to allow for multple stage-out attempts
        for _attempt in xrange(1, stageoutTries+1):

            if not s: # no errors, break
                break

            if _attempt > 1: # if not first stage-out attempt, take a nap before next attempt
                _rest = 10*60
                tolog("(Waiting %d seconds before next stage-out attempt)" % _rest)
                sleep(_rest)

            tolog("Put attempt %d/%d" % (_attempt, stageoutTries))

            # perform the normal stage-out, unless we want to force alternative stage-out

            forceAltStageOut = si.forceAlternativeStageOut(flag=analysisJob)

            if not forceAltStageOut: # normal stage out
                s, pilotErrorDiag, r_gpfn, r_fsize, r_fchecksum, r_farch = sitemover_put_data(sitemover, PilotErrors(), workDir, jobId, pfn, ddm_storage_path, dsname,\
                                                                                                  sitename, analysisJob, testLevel, pinitdir, proxycheck,\
                                                                                                  _token_file, lfn, guid, spsetup, userid, report, cmtconfig,\
                                                                                                  prodSourceLabel, outputDir, DN, fsize, checksum, logFile,\
                                                                                                  _attempt, experiment, scope, fileDestinationSE, nFiles,\
                                                                                                  logPath=logPath, pandaProxySecretKey=pandaProxySecretKey,\
                                                                                                  jobsetID=jobsetID, os_bucket_id=os_bucket_id)
                # increase normal stage-out counter if file was staged out
                if not s: # success
                    N_filesNormalStageOut += 1
            else:
                # first switch off allowAlternativeStageOut since it will not be needed
                # update queuedata (remove allow_alt_stageout from catchall field)
                catchall = readpar('catchall')
                if 'allow_alt_stageout' in catchall:
                    si.replaceQueuedataField("catchall", catchall.replace('allow_alt_stageout', ''))
                tolog("(will force alt stage-out, s=%d)" % s)

            # attempt alternative stage-out if required
            if s: # non zero return code => error
                # report stage-out problem to syslog
                sysLog("PanDA job %s failed to stage-out output file: %s" % (jobId, pilotErrorDiag))

                if forceAltStageOut:
                    tolog("Forcing alternative stage-out")
                    useAlternativeStageOut = True
                    _attempt = 2 # Skip further transfer attempts
                else:
                    tolog('!!WARNING!!2999!! Error in copying (attempt %s): %s - %s' % (_attempt, s, pilotErrorDiag))

                    # should alternative stage-out be attempted?
                    # (not for special log file transfers to object stores)
                    if isLogTransfer:
                        useAlternativeStageOut = False
                    else:
                        useAlternativeStageOut = si.allowAlternativeStageOut(flag=analysisJob, altStageOut=job.altStageOut)

                if "failed to remove file" in pilotErrorDiag and not useAlternativeStageOut:
                    tolog("Aborting stage-out retry since file could not be removed from storage/catalog")
                    break

                # perform alternative stage-out if required

                if useAlternativeStageOut and _attempt > 1:
                    tolog("Attempting alternative stage-out (to the Tier-1 of the cloud the job belongs to)")

                    # download new queuedata and return the corresponding sitemover object
                    alternativeSitemover = prepareAlternativeStageOut(sitemover, si, sitename, jobCloud, _token_file)

                    if alternativeSitemover:

                        # init ddmEndPointOut???
                        # alternativeSitemover.init_data(job)

                        # update the space token?
                        if not alternativeTokenList:
                            # note: alt=True means that the queuedata file for the alternative SE will be used
                            alternativeListSEs = readpar('se', alt=True).split(',')
                            tolog("Alternative SE list: %s" % str(alternativeListSEs))

                        # which space token should be used? Primarily use the requested space token primarily (is it available at the alternative SE?)
                        # otherwise use the default space token of the alternative SE
                        alternativeTokenList = getSpaceTokenList(token, alternativeListSEs, jobCloud, analysisJob, nFiles, si, alt=True)
                        tolog("Created alternative space token list: %s" % alternativeTokenList)

                        # get the currect space token for the given file
                        _token_file = getSpaceTokenForFile(filename, alternativeTokenList, logFile, file_nr, nFiles)
                        tolog("Using alternative space token: %s" % _token_file)

                        # perform the stage-out
                        tolog("Attempting stage-out to alternative SE")
                        _s, _pilotErrorDiag, r_gpfn, r_fsize, r_fchecksum, r_farch = sitemover_put_data(alternativeSitemover, PilotErrors(), workDir, jobId, pfn, ddm_storage_path, dsname,\
                                                                                                        sitename, analysisJob, testLevel, pinitdir, proxycheck,\
                                                                                                        _token_file, lfn, guid, spsetup, userid, report, cmtconfig,\
                                                                                                        prodSourceLabel, outputDir, DN, fsize, checksum, logFile,\
                                                                                                        _attempt, experiment, scope, fileDestinationSE, nFiles,\
                                                                                                        alt=True, pandaProxySecretKey=pandaProxySecretKey,\
                                                                                                        jobsetID=jobsetID, os_bucket_id=os_bucket_id)
                        if _s == 0:
                            # do no further stage-out (prevent another attempt, but allow e.g. chirp transfer below, as well as
                            # return a zero error code from this function, also for job recovery returning s=0 will not cause job recovery
                            # to think that the file has not been transferred)
                            _attempt = 999
                            s = 0

                            # increase alternative stage-out counter
                            N_filesAltStageOut += 1
                            alt_transferred = True
                        else:
                            s = _s

                    if "failed to remove file" in pilotErrorDiag:
                        tolog("Aborting further stage-out retries since file could not be removed from storage/catalog")
                        break

                elif _attempt > 1:
                    tolog("Stage-out to alternative SE not allowed")

            if s == 0:

                if os.environ.has_key('SETADLER32'): # use special tool for ADLER32 registration if found
                    performSpecialADRegistration(sitemover, r_fchecksum, r_gpfn)

                # should the file also be moved to a secondary storage?
                if dispatchDBlockTokenForOut:
                    # verify that list has correct length
                    try:
                        if filename == logFile: # log transfer
                            dDBlockTokenForOut = dispatchDBlockTokenForOut[-1] # last entry is for log
                        else:
                            dDBlockTokenForOut = dispatchDBlockTokenForOut[file_nr]
                        if dDBlockTokenForOut.startswith('chirp'):
                            s2, pilotErrorDiag2 = chirp_put_data(pfn, ddm_storage_path, dsname=dsname, sitename=sitename,\
                                                         analysisJob=analysisJob, testLevel=testLevel, pinitdir=pinitdir,\
                                                         proxycheck=proxycheck, token=_token_file, timeout=DEFAULT_TIMEOUT, lfn=lfn,\
                                                         guid=guid, spsetup=spsetup, userid=userid, report=report,\
                                                         prodSourceLabel=prodSourceLabel, outputDir=outputDir, DN=DN,\
                                                         dispatchDBlockTokenForOut=dDBlockTokenForOut, logFile=logFile, experiment=experiment)
                            if s2:
                                tolog("chirp transfer returned exit code: %s, msg=%s" % (s2, pilotErrorDiag2))
                            else:
                                tolog("Mover chirp put finished successfully")
                        else:
                            tolog("Skipped chirp transfer: dispatchDBlockTokenForOut=%s" % dispatchDBlockTokenForOut)
                    except Exception, e:
                        tolog("!!WARNING!!2998!! Exception caught in mover chirp put: %s" % e)
                else:
                    tolog("dispatchDBlockTokenForOut not set (no chirp transfer)")

            tolog("Return code: %d" % s)

        if isLogTransfer:
            tolog("No need to proceed with file registration for special log transfer")
            break

        if s:
            tolog('!!WARNING!!2999!! Failed to transfer %s: %s (%s)' % (os.path.basename(pfn), s, PilotErrors.getErrorStr(s)))
            fail = s
            break

        # keep track of which files have been copied
        for i,v in enumerate([r_gpfn, lfn, guid, r_fsize, r_fchecksum, r_farch, pfn]):
            fields[i] += '%s+' % str(v)

        if not fail:
            # update the current file state since the transfer was ok
            if alt_transferred:
                _state = "alt_transferred"
            else:
                _state = "transferred"
            updateFileState(filename, workDir, jobId, mode="file_state", state=_state)
            dumpFileStates(workDir, jobId)

            # should the file be registered in a file catalog?
            if readpar('lfcregister') == "":
                # Removed capability of pilot file registration (May 13, 2015, v 62a)
                tolog("!!WARNING!!2323!! File catalog registration not possible by pilot - should be done by server")
            else:
                tolog("No file catalog registration by the pilot")

    fields = map(lambda x: x.rstrip('+'), fields) # remove the trailing '+'-sign in each field

    if fail: # failed status
        return fail, pilotErrorDiag, fields, None, N_filesNormalStageOut, N_filesAltStageOut, os_bucket_id

    tolog("Put successful")

    return 0, pilotErrorDiag, fields, '1', N_filesNormalStageOut, N_filesAltStageOut, os_bucket_id


@use_newmover(mover_put_data_new)
def mover_put_data(outputpoolfcstring,
                   pdsname,
                   sitename,
                   queuename,
                   ub="outdated", # to be removed
                   analysisJob=False,
                   testLevel="0",
                   pinitdir="",
                   proxycheck=True,
                   datasetDict=None,
                   outputDir="",
                   outputFileInfo=None,
                   cmtconfig="",
                   recoveryWorkDir=None,
                   stageoutTries=2,
                   scopeLog=None,
                   logPath="",
                   eventService=False,
                   os_bucket_id=-1,
                   copytool=None,
                   job={},
                   log_transfer=False               # new sitemovers required integration parameter, if true then it's normal stageout of logfiles
                   ):
    """
    Move the output files in the pool file catalog to the local storage, change the pfns to grid accessable pfns.
    No DS registration in the central catalog is made. pdsname is used only to define the relative path
    """

    fail = 0
    error = PilotErrors()
    pilotErrorDiag = ""

    token = job.destinationDBlockToken
    altStageOut = job.altStageOut

    pandaProxySecretKey = None if not job else job.pandaProxySecretKey
    jobsetID = None if not job else job.jobsetID

    # file info field used by job recovery
    fields = ['', '', '', '', '', '', '']

    # Alternative transfer counters (will be reported in jobMetrics, only relevant when alternative stage-out was used)
    N_filesNormalStageOut = 0
    N_filesAltStageOut = 0

    # note: the job work dir does not exist in the case of job recovery
    if recoveryWorkDir:
        workDir = recoveryWorkDir
    else:
        workDir = os.path.dirname(job.workdir)

    # setup the dictionary necessary for all instrumentation
    report = getInitialTracingReport(job.prodUserID, sitename, pdsname, "put_sm", analysisJob, job.jobId, job.jobDefinitionID, job.prodUserID)

    # Remember that se can be a list where the first is used for output but any can be used for input
    listSEs = readpar('se').split(',')
    tolog("SE list: %s" % str(listSEs))

    region = readpar('region')

    # Get the site information object and set the queuename
    si = getSiteInformation(job.experiment)
    si.setQueueName(queuename)

    # Get the copy tool
    copycmd, setup = getCopytool()
    if copytool:
        copycmd = copytool
    tolog("Copy command: %s" % (copycmd))
    tolog("Setup: %s" % (setup))

    # Is this a transfer to an object store?
    objectstore = "objectstore" in copycmd

    # Get the storage path, e.g.
    # ddm_storage_path = srm://uct2-dc1.uchicago.edu:8443/srm/managerv2?SFN=/pnfs/uchicago.edu/atlasuserdisk
    # Note: this ends up in the 'destination' variable inside the site mover's put_data() - which is mostly not used
    # It can be used for special purposes, like for the object store path which can be predetermined
    # Note: if os_bucket_id is set (as it will be for an OS transfer), then info from the corresponding OS will be returned [new queuedata]
    ddm_storage_path, os_bucket_id, pilotErrorDiag = getDDMStorage(si, analysisJob, region, objectstore, isLogTransfer(logPath))
    if pilotErrorDiag != "":
        return error.ERR_NOSTORAGE, pilotErrorDiag, fields, None, N_filesNormalStageOut, N_filesAltStageOut, os_bucket_id

    # Get the site mover
    sitemover = getSiteMover(copycmd, setup) # to be patched: job args should be passed here
    sitemover.init_data(job) # quick hack to avoid nested passing arguments via ALL execution stack: TO BE fixed and properly implemented later in constructor
    tolog("Got site mover: %s" % str(sitemover))

    # get the file list from the PFC (DOM object list)
    file_list = getFileList(outputpoolfcstring)

    # number of output files (e.g. used by CMS site mover)
    nFiles = len(file_list)

    # create the scope dictionary
    # scope_dict = createZippedDictionary(file_list, job.scopeOut)

    # Get the experiment object
    thisExperiment = getExperiment(job.experiment)

    # get the list of space tokens
    token_list = getSpaceTokenList(token, listSEs, job.cloud, analysisJob, nFiles, si)
    alternativeTokenList = None

    # loop over all files to be staged in
    fail = 0
    file_nr = -1
    for thisfile in file_list:
        file_nr += 1
        alt_transferred = False

        # get the file names and guid
        # note: pfn is the source
        filename, lfn, pfn, guid = getFilenamesAndGuid(thisfile)

        # The file name is now known, let's add it to the storge path if the endpoint is on an objectstore
        if objectstore:
            ddm_storage_path = getHashedBucketEndpoint(ddm_storage_path, lfn)

        # note: pfn is the full path to the local file
        tolog("Preparing copy for %s to %s using %s" % (pfn, ddm_storage_path, copycmd))

        # get the corresponding scope
        scope = getScope(lfn, job.logFile, file_nr, job.scopeOut, job.scopeLog)

        # use scope:lfn convension for objectstore log files
        #if objectstore and job.logFile in pfn:
        #    pfn = pfn.replace(lfn, "%s:%s" % (scope, lfn))

        # update the current file state
        updateFileState(filename, workDir, job.jobId, mode="file_state", state="not_transferred")
        dumpFileStates(workDir, job.jobId)

        # get the dataset name (dsname_report is the same as dsname but might contain _subNNN parts)
        dsname, dsname_report = getDatasetName(sitemover, datasetDict, lfn, pdsname)

        # update tracing report
        report['dataset'] = dsname_report
        report['scope'] = scope

        # get the currect space token for the given file
        _token_file = getSpaceTokenForFile(filename, token_list, job.logFile, file_nr, nFiles)

        # get the file size and checksum if possible
        fsize, checksum = getFileSizeAndChecksum(lfn, outputFileInfo)

        s = 1
        _attempt = 0
        if stageoutTries > 0 and stageoutTries < 10:
            if objectstore:
                if "allow_alt_os_stageout" in readpar('catchall'):
                    put_RETRY = 2
                else:
                    put_RETRY = 1
            else:
                put_RETRY = stageoutTries
        else:
            tolog("!!WARNING!!1888!! Unreasonable number of stage-out tries: %d (reset to default)" % (stageoutTries))
            put_RETRY = 2
        tolog("Number of stage-out tries: %d" % (stageoutTries))

        # loop over put_data() to allow for multple stage-out attempts
        while s != 0 and _attempt < put_RETRY:
            _attempt += 1

            # to clean up: note the similarity between logPath and ddm_storage_path
            # logPath=s3://cephgw.usatlas.bnl.gov:8443//atlas_logs/953cde21-6c6d-4fd2-b64f-0f2184bc0274_0.job.log.tgz
            # ddm_storage_path=s3://cephgw.usatlas.bnl.gov:8443//atlas_logs

            # if not first stage-out attempt, take a nap before next attempt
            if _attempt > 1:
                if not objectstore:
                    _rest = 10*60
                    tolog("(Waiting %d seconds before next stage-out attempt)" % (_rest))
                    sleep(_rest)
                else:
                    # in case of file transfer to OS, update file paths
                    _path, os_bucket_id = getNewOSStoragePath(si, eventService)
                    _path = os.path.join(_path, lfn)
                    if logPath != "":
                        tolog("Updating the logPath (replacing \'%s\' with \'%s\')" % (logPath, _path))
                        # this function can decide to use a new OS, so update the os_bucket_id
                        logPath = _path
                        tolog("Using os_bucket_id=%d" % (os_bucket_id))

                    # for normal OS file transfers, the logPath will not be set and thus an alternative OS has to be found separately (otherwise found by getNewOSStoragePath())
                    ddm_storage_path = os.path.dirname(_path)

                    # in case of file transfer to OS, also update the ddm_storage_path
                    #ddm_storage_path, os_bucket_id, pilotErrorDiag = getDDMStorage(si, analysisJob, region, objectstore, isLogTransfer(logPath))
                    #if pilotErrorDiag != "":
                    #    return error.ERR_NOSTORAGE, pilotErrorDiag, fields, None, N_filesNormalStageOut, N_filesAltStageOut, os_bucket_id

            tolog("Put attempt %d/%d" % (_attempt, put_RETRY))

            # perform the normal stage-out, unless we want to force alternative stage-out
            if not si.forceAlternativeStageOut(flag=analysisJob, altStageOut=job.altStageOut, objectstore=objectstore):
                s, pilotErrorDiag, r_gpfn, r_fsize, r_fchecksum, r_farch = sitemover_put_data(sitemover, error, workDir, job.jobId, pfn, ddm_storage_path, dsname,\
                                                                                                  sitename, analysisJob, testLevel, pinitdir, proxycheck,\
                                                                                                  _token_file, lfn, guid, job.spsetup, job.prodUserID, report, cmtconfig,\
                                                                                                  job.prodSourceLabel, outputDir, job.prodUserID, fsize, checksum, job.logFile,\
                                                                                                  _attempt, job.experiment, scope, job.fileDestinationSE, nFiles,\
                                                                                                  logPath=logPath, pandaProxySecretKey=pandaProxySecretKey,\
                                                                                                  jobsetID=jobsetID, os_bucket_id=os_bucket_id)
                # increase normal stage-out counter if file was staged out
                if s == 0:
                    N_filesNormalStageOut += 1
                forceAltStageOut = False
            else:
                # first switch off allowAlternativeStageOut since it will not be needed
                # update queuedata (remove allow_alt_stageout from catchall field)
                catchall = readpar('catchall')
                if 'allow_alt_stageout' in catchall:
                    catchall = catchall.replace('allow_alt_stageout','')
                    ec = si.replaceQueuedataField("catchall", catchall)
                tolog("(will force alt stage-out, s=%d)" % (s))
                forceAltStageOut = True

            # attempt alternative stage-out if required
            if s != 0:
                # report stage-out problem to syslog
                sysLog("PanDA job %s failed to stage-out output file: %s" % (job.jobId, pilotErrorDiag))
                #dumpSysLogTail()

                if forceAltStageOut and not objectstore:
                    tolog("Forcing alternative stage-out")
                    useAlternativeStageOut = True
                    _attempt = 2
                else:
                    tolog('!!WARNING!!2999!! Error in copying (attempt %s): %s - %s' % (_attempt, s, pilotErrorDiag))

                    # should alternative stage-out be attempted?
                    # (not for special log file transfers to object stores)
                    if logPath == "":
                        useAlternativeStageOut = si.allowAlternativeStageOut(flag=analysisJob, altStageOut=job.altStageOut)
                    else:
                        useAlternativeStageOut = False

                if "failed to remove file" in pilotErrorDiag and not useAlternativeStageOut:
                    tolog("Aborting stage-out retry since file could not be removed from storage/catalog")
                    break

                # perform alternative stage-out if required
                if useAlternativeStageOut and _attempt > 1:
                    tolog("Attempting alternative stage-out (to the Tier-1 of the cloud the job belongs to)")

                    # download new queuedata and return the corresponding sitemover object (for non-objectstore transfers)
                    alternativeSitemover = prepareAlternativeStageOut(sitemover, si, sitename, job.cloud, _token_file)
                    if alternativeSitemover:

                        # init ddmEndPointOut???
                        # alternativeSitemover.init_data(job)

                        # update the space token?
                        if not alternativeTokenList:
                            # note: alt=True means that the queuedata file for the alternative SE will be used
                            alternativeListSEs = readpar('se', alt=True).split(',')
                            tolog("Alternative SE list: %s" % str(alternativeListSEs))

                        # which space token should be used? Primarily use the requested space token primarily (is it available at the alternative SE?)
                        # otherwise use the default space token of the alternative SE
                        alternativeTokenList = getSpaceTokenList(token, alternativeListSEs, job.cloud, analysisJob, nFiles, si, alt=True)
                        tolog("Created alternative space token list: %s" % str(alternativeTokenList))

                        # get the currect space token for the given file
                        _token_file = getSpaceTokenForFile(filename, alternativeTokenList, job.logFile, file_nr, nFiles)
                        tolog("Using alternative space token: %s" % (_token_file))

                        # perform the stage-out
                        tolog("Attempting stage-out to alternative SE")
                        _s, _pilotErrorDiag, r_gpfn, r_fsize, r_fchecksum, r_farch = sitemover_put_data(alternativeSitemover, error, workDir, job.jobId, pfn, ddm_storage_path, dsname,\
                                                                                                        sitename, analysisJob, testLevel, pinitdir, proxycheck,\
                                                                                                        _token_file, lfn, guid, job.spsetup, job.prodUserID, report, cmtconfig,\
                                                                                                        job.prodSourceLabel, outputDir, job.prodUserID, fsize, checksum, job.logFile,\
                                                                                                        _attempt, job.experiment, scope, job.fileDestinationSE, nFiles,\
                                                                                                        alt=True, pandaProxySecretKey=pandaProxySecretKey,\
                                                                                                        jobsetID=jobsetID, os_bucket_id=os_bucket_id)
                        if _s == 0:
                            # do no further stage-out (prevent another attempt, but allow e.g. chirp transfer below, as well as
                            # return a zero error code from this function, also for job recovery returning s=0 will not cause job recovery
                            # to think that the file has not been transferred)
                            _attempt = 999
                            s = 0

                            # increase alternative stage-out counter
                            N_filesAltStageOut += 1
                            alt_transferred = True
                        else:
                            s = _s
                    else:
                        tolog("Failed to prepare the alternative site mover")

                    if "failed to remove file" in pilotErrorDiag:
                        tolog("Aborting further stage-out retries since file could not be removed from storage/catalog")
                        break

                elif _attempt > 1:
                    tolog("Stage-out to alternative SE not allowed")

            if s == 0:
                # use special tool for ADLER32 registration if found
                if os.environ.has_key('SETADLER32'):
                    performSpecialADRegistration(sitemover, r_fchecksum, r_gpfn)

                # should the file also be moved to a secondary storage?
                if job.dispatchDBlockTokenForOut:
                    # verify that list has correct length

                    s2 = None
                    try:
                        if filename == job.logFile:
                            dDBlockTokenForOut = job.dispatchDBlockTokenForOut[-1]
                        else:
                            dDBlockTokenForOut = job.dispatchDBlockTokenForOut[file_nr]
                        if dDBlockTokenForOut.startswith('chirp'):
                            s2, pilotErrorDiag2 = chirp_put_data(pfn, ddm_storage_path, dsname=dsname, sitename=sitename,\
                                                         analysisJob=analysisJob, testLevel=testLevel, pinitdir=pinitdir,\
                                                         proxycheck=proxycheck, token=_token_file, timeout=DEFAULT_TIMEOUT, lfn=lfn,\
                                                         guid=guid, spsetup=job.spsetup, userid=job.prodUserID, report=report,\
                                                         prodSourceLabel=job.prodSourceLabel, outputDir=outputDir, DN=job.prodUserID,\
                                                         dispatchDBlockTokenForOut=dDBlockTokenForOut, logFile=job.logFile, experiment=job.experiment)
                    except Exception, e:
                        tolog("!!WARNING!!2998!! Exception caught in mover chirp put: %s" % str(e))
                    else:
                        if s2:
                            tolog("Mover chirp put finished successfully")
                        elif s2 == None:
                            tolog("Skipped chirp transfer")
                        else:
                            tolog("chirp transfer returned exit code: %d" % (s2))
                else:
                    tolog("dispatchDBlockTokenForOut not set (no chirp transfer)")

            if s == 1:
                s = error.ERR_STAGEOUTFAILED
            tolog("Return code: %d" % (s))

        if logPath != "":
            tolog("No need to proceed with file registration for special log transfer")
            break

        if s != 0:
            tolog('!!WARNING!!2999!! Failed to transfer %s: %s (%s)' % (os.path.basename(pfn), s, error.getErrorStr(s)))
            fail = s
            break

        # gpfn = ftpserv + destpfn
        # keep track of which files have been copied
        fields[0] += '%s+' % r_gpfn
        fields[1] += '%s+' % str(lfn) # Eddie added str, unicode protection
        fields[2] += '%s+' % guid
        fields[3] += '%s+' % r_fsize
        fields[4] += '%s+' % r_fchecksum
        fields[5] += '%s+' % r_farch
        fields[6] += '%s+' % pfn

        if fail == 0:
            # update the current file states
            if alt_transferred:
                _state = "alt_transferred"
            else:
                _state = "transferred"
            updateFileState(filename, workDir, job.jobId, mode="file_state", state=_state)
            dumpFileStates(workDir, job.jobId)

            # should the file be registered in a file catalog?
            if readpar('lfcregister') == "":
                # Removed capability of pilot file registration (May 13, 2015, v 62a)
                tolog("!!WARNING!!2323!! File catalog registration not possible by pilot - should be done by server")
            else:
                tolog("No file catalog registration by the pilot")

    if fail != 0:
        return fail, pilotErrorDiag, fields, None, N_filesNormalStageOut, N_filesAltStageOut, os_bucket_id

    # remove the trailing '+'-sign in each field
    fields[0] = fields[0][:-1]
    fields[1] = fields[1][:-1]
    fields[2] = fields[2][:-1]
    fields[3] = fields[3][:-1]
    fields[4] = fields[4][:-1]
    fields[5] = fields[5][:-1]

    tolog("Put successful")
    return 0, pilotErrorDiag, fields, '1', N_filesNormalStageOut, N_filesAltStageOut, os_bucket_id

def getNewOSStoragePath(si, eventService=True):
    """ Get a storage path for an alternative OS """
    # Note: also return the os_bucket_id so we remember which OS the logPath belongs to

    path = ""
    os_bucket_id = -1

    if eventService:
        mode = "eventservice"
    else:
        mode = "logs"

    # Which is the current OS ddm endpoint?
    default_ddmendpoint = si.getObjectstoreDDMEndpoint(os_bucket_name=mode)

    if default_ddmendpoint:
        tolog("Current OS ddm endpoint: %s" % (default_ddmendpoint))

        # Get an alternative OS ddm endpoint
        alternative_ddmendpoint = si.getAlternativeObjectstoreDDMEndpoint(default_ddmendpoint, mode)

        # Get the corresponding log path
        if alternative_ddmendpoint != "":
            tolog("Alternative Objectstore ddm endpoint = %s" % (alternative_ddmendpoint))
            path = si.getObjectstorePath(ddmendpoint=alternative_ddmendpoint, label='w')
            os_bucket_id = si.getObjectstoreBucketID(alternative_ddmendpoint)
        else:
            tolog("!!WARNING!!4343!! Found no alternative objectstore")
    else:
        tolog("No current objectstore defined")

    return path, os_bucket_id

def getSpaceTokenList(token, listSEs, jobCloud, analysisJob, fileListLength, si, alt=False):
    """ Get the list of space tokens """

    # check if there are any space tokens
    if token == [''] and fileListLength > 1:
        # correct length of empty list
        token = token*fileListLength
        tolog("Corrected length of empty space token list from 0 to %d" % len(token))

    # no space tokens for tier 3s
    if not si.isTier3():
        token_list = getProperSpaceTokenList(token, listSEs, jobCloud, analysisJob, alt=alt)
    else:
        token_list = None

    return token_list

def getProperSpaceTokenList(spacetokenlist, listSEs, jobCloud, analysisJob, alt=False):
    """ return a proper space token list and perform space token verification """
    # a space token list from destinationDBlockToken (spacetokenlist) will always have length N >= 2
    # token[0 - N-2] is for output files while token[N-1] is for log files.
    # N is the number of files to transfer (used to ensure that the returned token list has the
    # same number of items as there are files, in case space token is read from schedconfig.se).
    # space token verification will be performed for non-NULL values in spacetokenlist.
    # alt option is used during stage-out to alternative SE to distinguish the two queuedata files

#    _type = str(token.__class__)
#    if _type.find('list') >= 0:

    from SiteMover import SiteMover
    properspacetokenlist = None

    tolog("Initial space token list:")
    dumpOrderedItems(spacetokenlist)

    # first check if there's a space token defined in schedconfig.se
    # and make it default (if available)
    _defaulttoken, _dummypath = SiteMover.extractSE(listSEs[0])
    if _defaulttoken:
        tolog("Found default space token in schedconfig.se: %s" % (_defaulttoken))

    # check if destinationDBlockToken contains valid space tokens
    # and replace any NULL values with the default
    # if there is no default space token, then keep the NULL value
    # (will be skipped later)
    foundnonnull = False
    length = len(spacetokenlist)
    if length > 0:
        # replace NULL values if needed
        for t in range(length):
            # first check output file space tokens
            if (spacetokenlist[t].upper() == 'NULL' or spacetokenlist[t] == '') and t < length-1:
                if _defaulttoken:
                    # replace NULL value with default output space token
                    spacetokenlist[t] = _defaulttoken
                    tolog("Replaced NULL value with default space token (%s) for output file %d" % (spacetokenlist[t], t+1))
            elif (spacetokenlist[t].upper() == 'NULL' or spacetokenlist[t] == '') and t == length-1:
                if _defaulttoken:
                    # replace NULL value with default log space token
                    spacetokenlist[t] = _defaulttoken
                    tolog("Replaced NULL value with default space token (%s) for log file" % (spacetokenlist[t]))
            elif spacetokenlist[t].upper() != 'NULL':
                # used below in the verification step
                foundnonnull = True
        # create the proper space token list
        properspacetokenlist = spacetokenlist
    else:
        # no token list from destinationDBlockToken, create one from schedconfig.se if possible
        if _defaulttoken:
            # token = [output space tokens] + [log space token] (currently the same)
            properspacetokenlist = [_defaulttoken]*(length-1) + [_defaulttoken]
        else:
            # default to the original NULL list (will be skipped later)
            properspacetokenlist = spacetokenlist

    # Now verify the space tokens (only if setokens is set)
    setokens = readpar("setokens", alt=alt)
    try:
        cloud = readpar("cloud", alt=alt).split(",")[0]
    except Exception, e:
        tolog("!!WARNING!!2991!! No cloud field in queuedata: %s" % str(e))
        cloud = jobCloud

    if setokens != "" and setokens != None:
        for i in range(len(properspacetokenlist)):
            if not verifySpaceToken(properspacetokenlist[i], setokens) or cloud != jobCloud:
                __defaulttoken = _defaulttoken
                if properspacetokenlist[i] == "":
                    tolog("!!WARNING!!2999!! Space token not set (reset to NULL)")
                else:
                    if cloud == jobCloud:
                        if _defaulttoken:
                            tolog("!!WARNING!!2999!! Space token %s is not allowed (reset to %s)" % (properspacetokenlist[i], _defaulttoken))
                        else:
                            tolog("!!WARNING!!2999!! Space token %s is not allowed (reset to NULL)" % (properspacetokenlist[i]))
                    else:
                        if not analysisJob:
                            # __defaulttoken = "ATLASPRODDISK"
                            if "dst:" in properspacetokenlist[i]:
                                tolog("Note: schedconfig.cloud != job.cloud, but skipping reset of space token since group disk is requested")
                                __defaulttoken = properspacetokenlist[i]
                            else:
                                tolog("Note: schedconfig.cloud != job.cloud: Space token set to %s" % (__defaulttoken))
                        else:
                            tolog("schedconfig.cloud = %s" % str(cloud))
                            tolog("job.cloud = %s" % str(jobCloud))
                if __defaulttoken:
                    properspacetokenlist[i] = __defaulttoken
                else:
                    properspacetokenlist[i] = "NULL"
    else:
        # does the properspacetokenlist have non-NULL values?
        if foundnonnull:
            # reset the list since the space tokens can't be verified against setokens
            # or change it to the default space token if set
            for i in range(len(properspacetokenlist)):
                if properspacetokenlist[i].upper() != "NULL":
                    if _defaulttoken:
                        if properspacetokenlist[i].upper() == _defaulttoken:
                            tolog("!!WARNING!!2999!! Empty schedconfig.setokens (must be set for space token verification)")
                            tolog("!!WARNING!!2999!! but requested space token (%s) is same as default space token" %\
                                  (properspacetokenlist[i]))
                        else:
                            tolog("!!WARNING!!2999!! Resetting space token %s to default space token %s since it can not be verified (empty schedconfig.setokens)" %\
                                  (properspacetokenlist[i], _defaulttoken))
                        properspacetokenlist[i] = _defaulttoken
                    else:
                        tolog("!!WARNING!!2999!! Resetting space token %s to NULL since it can not be verified (empty schedconfig.setokens)" %\
                              (properspacetokenlist[i]))
                        properspacetokenlist[i] = "NULL"
        else:
            tolog("Skipping space token verification since setokens not set")
    tolog("Proper space token list:")
    dumpOrderedItems(properspacetokenlist)

    return properspacetokenlist

def verifySpaceToken(spacetoken, setokens):
    """ verify space token against setokens list """

    status = False

    setokenslist = setokens.split(",")
    if spacetoken in setokenslist:
        tolog("Verified space token: %s" % (spacetoken))
        status = True
    else:
        if spacetoken == "":
            tolog("Warning: ended up with empty space token")
        elif "dst:" in spacetoken:
            tolog("Will not verify GROUPDISK space token: %s" % (spacetoken))
            status = True
        else:
            tolog("Warning: Space token %s is not among allowed values: %s" % (spacetoken, str(setokenslist)))

    return status

def getFilePathForObjectStore(filetype="logs"):
    """ Return a proper file path in the object store """

    # For single object stores
    # root://atlas-objectstore.cern.ch/|eventservice^/atlas/eventservice|logs^/atlas/logs
    # For multiple object stores
    # eventservice^root://atlas-objectstore.cern.ch//atlas/eventservice|logs^s3://ceph003.usatlas.bnl.gov//atlas/logs
    # For https
    # eventservice^root://atlas-objectstore.cern.ch//atlas/eventservice|logs^root://atlas-objectstore.cern.ch//atlas/logs|https^https://atlas-objectstore.cern.ch:1094//atlas/logs
    basepath = ""

    # Which form of the schedconfig.objectstore field do we currently have?
    objectstore = readpar('objectstore')
    if objectstore != "":
        _objectstore = objectstore.split("|")
        if "^" in _objectstore[0]:
            tolog("Multiple object stores")
            for obj in _objectstore:
                if obj[:len(filetype)] == filetype:
                    basepath = obj.split("^")[1]
                    break
        else:
            tolog("Single object store")
            _objectstore = objectstore.split("|")
            url = _objectstore[0]
            for obj in _objectstore:
                if obj[:len(filetype)] == filetype:
                    basepath = obj.split("^")[1]
                    break
            if basepath != "":
                basepath = url + basepath

        if basepath == "":
            tolog("!!WARNING!!3333!! Object store path could not be extracted using file type \'%s\' from objectstore=\'%s\'" % (filetype, objectstore))

    else:
        tolog("!!WARNING!!3333!! Object store not defined in queuedata")

    return basepath

def getDDMStorage(si, analysisJob, region, objectstore, log_transfer):
    """ return the DDM storage (http version) """

    pilotErrorDiag = ""
    useHTTP = True
    ddm_storage_path = ""
    os_bucket_id = -1

    # special paths are used for objectstore transfers
    if objectstore:
        # make sure that the AGIS objectstore file is available
        #if si.getObjectstoreInfoFile()
        if log_transfer:
            mode = "logs"
        else:
            mode = "eventservice"
        # get the path for objectstore id os_bucket_id
        # (send os_bucket_id to specify exactly which OS we want the info from; if default value, -1, then find the proper os_bucket_id for the default OS and return it)
        default_ddmendpoint = si.getObjectstoreDDMEndpoint(os_bucket_name=mode)
        _path = si.getObjectstorePath(ddmendpoint=default_ddmendpoint, label='w')
        os_bucket_id = si.getObjectstoreBucketID(default_ddmendpoint)
        if _path == "":
            pilotErrorDiag = "No path to object store"
        return _path, os_bucket_id, pilotErrorDiag

    # skip this function unless we are running in the US or on NG
    if not (region == 'US' or os.environ.has_key('Nordugrid_pilot')):
        return ddm_storage_path, os_bucket_id, pilotErrorDiag

    # get the storage paths
    try:
        ddm_storage_path = getDestinationDDMStorage(analysisJob)
    except Exception, e:
        pilotErrorDiag = "Exception thrown in put function: %s" % str(e)
        tolog("!!WARNING!!2999!! %s" % (pilotErrorDiag))
        return "", os_bucket_id, pilotErrorDiag
    else:
        tolog("Got ddm_storage_path from queuedata file: %s" % (ddm_storage_path))

    # use HTTP I/F to retrieve storage path
    # check if storage path has a proper protocol
    if not ddm_storage_path.startswith('http://'):
        useHTTP = False

    if useHTTP:
        try:
            tolog("Trying urlopen with: %s" % (url))
            f = urllib.urlopen(url)
        except Exception, e:
            pilotErrorDiag = "Connection to DDM http server failed (%s)" % (get_exc_short())
            tolog("!!WARNING!!2999!! %s" % (pilotErrorDiag))
            return "", os_bucket_id, pilotErrorDiag
        else:
            ret = f.read()
            if ret.find('HTML') >= 0:
                # most likely returned html with 'The requested URL could not be retrieved'
                # ret should be on the form srm://iut2-dc1.iu.edu/pnfs/iu.edu/data/ddm1/ or similar (other protocol)
                pilotErrorDiag = "Fetching default storage failed: %s" % (ret)
                tolog("!!WARNING!!2999!! %s" % (pilotErrorDiag))
                return "", os_bucket_id, pilotErrorDiag
            else:
                tolog('Fetched default storage (%d bytes) from url: %s' % (len(ret), url))

        # Entry returned by DDM is supposed to be an URL (of the form method://host:port/full_path_to_se/ )
        ddm_storage_path = ret.strip()

    tolog("Put function using storage: %s" % (ddm_storage_path))

    return ddm_storage_path, os_bucket_id, pilotErrorDiag

def getDestinationDDMStorage(analysisJob):
    """ return the DDM storage, i.e. the storage destination path """

    # use static info if they are defined
    seName = readpar('se')

    # remove any secondary SE's
    if seName.find(",") > 0:
        try:
            # Remember that se can be a list where the first is used for output but any can be used for input
            seNameTmp = seName.split(",")[0]
        except Exception, e:
            tolog("!!WARNING!!2999!! Could not separate SE in string: %s, %s" % (seName, e))
        else:
            tolog("Extracted primary SE from list: %s (%s)" % (seNameTmp, seName))
            seName = seNameTmp

    # separate se info from lrc info (US)
    if seName.find("^") > 0:
        seNameTmpList = seName.split("^")
        # ddm info will be in the second list item, space token info in the first
        seName = seNameTmpList[1]
        tolog("Selected seName=%s from list %s" % (seName, str(seNameTmpList)))

    # get rid off any space tokens if present
    from SiteMover import SiteMover
    _dummytoken, seName = SiteMover.extractSE(seName)
    if analysisJob:
        # convert seprodpath to a dirlist since it might have a complex structure
        seList = SiteMover.getDirList(readpar('sepath'))
    else:
        # note that seprodpath can be a list if space tokens are used
        # if that is the case, the select the proper seprodpath.
        # also note that the returned path is only preliminary
        # if space tokens are used, then the final path should be set
        # in the site mover since the space token might depend on the file

        # convert seprodpath to a dirlist since it might have a complex structure
        seList = SiteMover.getDirList(readpar('seprodpath'))
        if seList[0] == "":
            seList = SiteMover.getDirList(readpar('sepath'))

    # use the first seprodpath for now (should be set properly in the site mover)
    sePath = seList[0]

    if seName != "" and sePath != "":
        if seName[-1] == "/" and sePath[0] == "/":
            # prevent paths from containing double slashes
            path = seName[:-1] + sePath
        else:
            path = seName + sePath
    else:
        path = seName + sePath
    tolog("getDestinationDDMStorage() will return: %s" % (path))
    return path

def getMatchedReplicasFileName(workdir):
    """ return the matched replicas file name """

    return os.path.join(workdir, "matched_replicas.%s" % (getExtension()))

def storeMatchedReplicas(guid, matched_replicas, workdir):
    """ store the matched replicas to file for a given guid in case the primary replica might not be available """

    fileName = getMatchedReplicasFileName(workdir)

    # start by reading back the file content if it already exists
    # (empty dictionary in case of failure or for initial creation)
    replica_dictionary = getReplicaDictionaryFile(workdir)

    # add matched replicas to the replica dictionary
    replica_dictionary[guid] = matched_replicas

    # store the matched replicas
    try:
        # overwrite any existing file
        f = open(fileName, "w")
    except Exception, e:
        tolog("!!WARNING!!1001!! Could not open file: %s, %s" % (fileName, str(e)))
    else:
        # is the file a pickle or a json file?
        if fileName.endswith('json'):
            from json import dump
        else:
            from pickle import dump

        # dump the dictionary to file
        try:
            dump(replica_dictionary, f)
        except Exception, e:
            tolog("!!WARNING!!1001!! Could not dump replica dictionary to file: %s" % str(e))
        else:
            tolog("Successfully dumped replica dictionary to file %s for guid: %s" % (fileName, guid))

        # done with the file
        f.close()

def foundMatchedCopyprefixReplica(sfn, pfroms, ptos):
    """ Match replicas using copyprefix """

    found_match = False

    # loop over all possible pfroms and ptos
    for (pfrom, pto) in map(None, pfroms, ptos):
        if pfrom:
            if sfn[:len(pfrom)] == pfrom:
                tolog("Copyprefix matched replica %s (SURL) using pfrom" % (sfn))
                found_match = True
                break
            #else:
            #    tolog("Did not find it there either (pfrom)")
        if pto and not found_match:
            if sfn[:len(pto)] == pto:
                tolog("Copyprefix matched replica %s (SURL) using pto" % (sfn))
                found_match = True
                break
            #else:
            #    tolog("Did not find it there either (pto)")

    return found_match

def matchCopyprefixReplica(surl, pfroms, ptos):
    """ Match and return prefix matching copyprefix """
    # e.g. surl = srm://srm-atlas.cern.ch/castor/cern.ch/grid/atlas/... and
    # copyprefix = srm://srm-eosatlas.cern.ch,srm://srm-atlas.cern.ch^root://eosatlas.cern.ch/,root://castoratlas-xrdssl/
    # -> oldPrefix = srm://srm-atlas.cern.ch, newPrefix = root://castoratlas-xrdssl/
    # These values will then be used for the SURL to TURL conversion

    oldPrefix = ""
    newPrefix = ""

    for (pfrom, pto) in map(None, pfroms, ptos):
        if pfrom:
            if re.match(pfrom, surl):
            #if surl[:len(pfrom)] == pfrom:
                tolog("Copyprefix matched replica %s (SURL) using pfrom" % (surl))
                oldPrefix = pfrom
                newPrefix = pto
                break

    return oldPrefix, newPrefix

def getPrimaryRucioReplica(matched_replicas, replicas):
    """ Return a replica with a proper rucio path """

    sfn = ""
    # start with the matched replicas list
    for replica in matched_replicas:
        if "/rucio/" in replica: # here 'replica' is a string
            sfn = replica
            break

    # search the replicas list in case sfn is empty
    if sfn == "":
        for replica in replicas: # here 'replica' is an object
            if "/rucio/" in replica.sfn:
                sfn = replica.sfn
                break
    return sfn

def getCopytoolDictionary(matched_replicas, copytool_dictionary):
    """ Return the copytool dictionary """
    # (in principle this will depend on the protocol)
    # copytool_dictionary: { surl1: copytool, .. } - specifies what copytool to use for the guid

    copytool, dummy = getCopytool(mode="get")

    for surl in matched_replicas:
        copytool_dictionary[surl] = copytool

    return copytool_dictionary

def getCatalogFileList(thisExperiment, guid_token_dict, lfchost, analysisJob, workdir, lfn_dict=None, scope_dict=None, replicas_dict=None):
    """ Build the file list using either Rucio or lfc_getreplicas """

    # Formats (return values):
    # file_dict: { guid1: surl1, .. }
    # xml_source: string
    # replicas_dict: { guid1: [pfn-replica1], .. } (PFN lists can be extended)
    # surl_filetype_dictionary:  { surl1: filetype1, .. } where filetype = DISK/TAPE
    # copytool_dictionary: { surl1: copytool, .. } - specifies what copytool to use for the guid

    from SiteMover import SiteMover

    ec = 0
    pilotErrorDiag = ""
    xml_source = "LFC"
    error = PilotErrors()

    # File dictionary for the primary replicas
    file_dict = {} # FORMAT: { guid1: surl1, .. }
    surl_filetype_dictionary = {} # FORMAT: { sfn1: filetype1, .. } (sfn = surl, filetype = DISK/TAPE)
    copytool_dictionary = {}

    copyprefix = readpar('copyprefixin')
    if copyprefix == "":
        tolog("copyprefixin is not set, trying to use copyprefix instead")
        copyprefix = readpar('copyprefix')

    if copyprefix == "":
        pilotErrorDiag = "Get data failed: copyprefix not set"
        tolog("!!FAILED!!2999!! %s" % (pilotErrorDiag))
        tolog("Site mover get_data finished (failed)")
        return error.ERR_STAGEINFAILED, pilotErrorDiag, file_dict, xml_source, replicas_dict, surl_filetype_dictionary, copytool_dictionary
    else:
        tolog("Read copyprefix: %s" % (copyprefix))

    # Remember that se can be a list where the first is used for output but any can be used for input
    listSEs = readpar('se').split(',')
    tolog("SE list:")
    dumpOrderedItems(listSEs)

    # Strip listSEs from space token info if needed
    _listSEs = SiteMover.stripListSEs(listSEs)
    if listSEs != _listSEs:
        tolog("SE list has been stripped to:")
        dumpOrderedItems(_listSEs)
    listSEs = _listSEs

    # Add seprodpaths to all listSESs entries (for production jobs)
    if not analysisJob:
        listSEs = SiteMover.addPaths(listSEs)

    # Get the guids list
    guids = guid_token_dict.keys()

    # Get the replicas list for all guids
    ec, pilotErrorDiag, replicas_dict = getReplicaDictionary(thisExperiment, guids, lfn_dict, scope_dict, replicas_dict, lfchost)
    if ec != 0:
        return error.ERR_FAILEDLFCGETREP, pilotErrorDiag, file_dict, xml_source, replicas_dict, surl_filetype_dictionary, copytool_dictionary

    # Handle copyprefix lists
    pfroms, ptos = getCopyprefixLists(copyprefix)
    tolog("Copyprefix lists: %s, %s" % (str(pfroms), str(ptos)))

    # Get the default copytool
    copytool, dummy = getCopytool(mode="get")

    # Loop over all guids and correct empty values
    for guid in replicas_dict.keys():
        tolog("Processing guid %s" % (guid))

        # Get the space token if available
        if guid_token_dict:
            if guid_token_dict[guid] == "" or guid_token_dict[guid] == "NULL" or guid_token_dict[guid] == None:
                _token = None
            else:
                _token = guid_token_dict[guid]
        else:
            _token = None
        if _token:
            tolog("Will try to match token: %s" % (_token))
            # If there is a token, pull forward the corresponding area in the se_list
            _listSEs = SiteMover.pullMatchedAreas(listSEs, _token.lower())
            tolog("Re-sorted list of SEs for area: %s" % (_token.lower()))
        else:
            tolog("No space token matching")
            _listSEs = listSEs

        # Put any tape resident replicas at the end of the list unless requested with the dispatchDBlockToken
        replicas = replicas_dict[guid]
        if len(replicas) > 1 or _token:
            replicas = sortReplicas(replicas, _token)
        tolog("Sorted replica list:")
        _j = 0
        for replica in replicas:
            _j += 1
            tolog("%d. %s (size: %s checksum: %s type=%s)" % (_j, replica.sfn, replica.filesize, replica.csumvalue, replica.filetype))

        # Find the replica at the correct host, unless in FAX mode
        matched_replicas = []
        DBRelease = False

        # Now loop over the replicas list
        for replica in replicas:
            # Get the SURL and the file type
            sfn = replica.sfn
            filetype = replica.filetype

            # Store the filetype for later use
            surl_filetype_dictionary[sfn] = filetype

            tolog("Checking replica %s for guid %s" % (sfn, guid))
            if "DBRelease" in sfn:
                # either all replicas in the list are DBReleases or none of them
                DBRelease = True

            # For dCache systems the PNFSID and ToA end point is/can be stored in replica.setname/fs
            # in those cases the PNFSID should be used instead of the filename
            PNFSID = replica.setname
            if PNFSID == "":
                PNFSID = None
            elif PNFSID:
                tolog("Found PNFSID: %s" % (PNFSID))
            # TOAENDPOINT = replica.fs
            # if TOAENDPOINT == "":
            #     TOAENDPOINT = None
            # elif TOAENDPOINT:
            #    tolog("Found TOAENDPOINT: %s" % (TOAENDPOINT))

            #if PNFSID:
            # # shuffle between dcdcap02/03?
            #    sfn = "pnfs://dcdcap02.usatlas.bnl.gov:22125/%s" % (PNFSID)
            #    tolog("Using PNFSID replica: %s" % (sfn))
            #    matched_replicas.append(sfn)
            #    break

            # SURL: e.g. replica.sfn =
            # srm://ccsrm.in2p3.fr/pnfs/in2p3.fr/data/atlas/disk/dq2/misal1_mc13.009036/
            # misal1_mc13.009036.PythiattH190WW3l3v4j_neglep_H1T2.simul.HITS.v12000605_tid018721_sub01129238/
            # RDO.018721._00117.pool.root.2
            # replica host = ccsrm.in2p3.fr
            # copyprefix = dcap://ccdcache.in2p3.fr:22125^srm://ccsrm.in2p3.fr
            #
            # SRMv2 sites should still have defined copyprefix. replica.sfn's will never be on the form
            # srm://gridka-dcache.fzk.de:8443/srm/managerv2?SFN=/pnfs/gridka.de/atlas/disk-only/mc/simone_test/test.1
            # since they are already stripped of the port and version info

            if copytool == "fax":
                fax = True
            else:
                fax = False

            # FAX cannot be used if the replica is on TAPE
            if fax and filetype == "TAPE":
                tolog("!!WARNING!!2239!! Switching off FAX mode during replica tests since replica is on TAPE")
                fax = False

            tolog("Checking list of SEs")
            found = False
            for se in _listSEs:
                if sfn[:len(se)] == se:
                    tolog("Found matched replica: %s at %s" % (sfn, se))
                    # Don't bother if FAX is to be used, sort it out below instead
                    if fax and not "rucio" in sfn:
                        tolog("Skip this test since not a rucio path and we are in fax mode")
                    else:
                        matched_replicas.append(sfn)
                        found = True
            if not found:
                tolog("Could not find any matching se, try to use copyprefix instead")
                if foundMatchedCopyprefixReplica(sfn, pfroms, ptos):
                    # Don't bother if FAX is to be used, sort it out below instead
                    if fax and not "rucio" in sfn:
                        tolog("Skip this test as well since not a rucio path and we are in fax mode")
                    else:
                        matched_replicas.append(sfn)
                else:
                    tolog("Found no matched replicas using copyprefix")

        if len(matched_replicas) > 0:
            # Remove any duplicates
            matched_replicas = removeDuplicates(matched_replicas)

            tolog("Matched replica list:")
            dumpOrderedItems(matched_replicas)

            # Store the desired copytool for the replicas
            copytool_dictionary = getCopytoolDictionary(matched_replicas, copytool_dictionary)

            if DBRelease and not _token:
                # randomize DBRelease replicas residing on disk
                matched_replicas = randomizeReplicas(matched_replicas, surl_filetype_dictionary)
                tolog("Randomized replica list:")
                dumpOrderedItems(matched_replicas)

            # always select the first match which might be from the randomized list (DBRelease files only)
            file_dict[guid] = matched_replicas[0]
            tolog("Will use primary replica: %s" % file_dict[guid])

            # backup the matched replicas to file since the primary replica might not be available
            # in that case, switch to the secondary replica, and so on
            storeMatchedReplicas(guid, matched_replicas, workdir)

        else:
            usedFAX = False
            if lfn_dict.has_key(guid):
                if "DBRelease" in lfn_dict[guid]:
                    pilotErrorCode = "%s has not been transferred yet (guid=%s)" % (lfn_dict[guid], guid)
                    ec = error.ERR_DBRELNOTYETTRANSFERRED
                else:
                    if copytool == "fax" or copytool == "aria2c":
                        # Special use case for FAX; the file might not be available locally, so do not fail here because no local copy can be found
                        # use a 'fake' replica for now, ie use the last known SURL, irrelevant anyway since the SURL will eventually come from FAX
                        # note: cannot use replica with non-rucio path (fax will fail)
                        tolog("Found no replica on this site but will use FAX in normal mode (copytool already set to fax)")
                        useFAX = True
                    else:
                        if isFAXAllowed(filetype, sfn):
                            useFAX = True
                            tolog("!!WARNING!!1221!! Found no replica on this site - will use FAX for file transfer")
                        else:
                            useFAX = False

                    if useFAX:
                        # Special use case for FAX; the file might not be available locally, so do not fail here because no local copy can be found
                        # use a 'fake' replica for now, ie use the last known SURL, irrelevant anyway since the SURL will eventually come from FAX
                        # note: cannot use replica with non-rucio path (fax will fail)
                        # note: using the sfn/surl from the last iteration above is ok since it will only be used as a dictionary key; the corresponding
                        # FAX path will be generated later
                        if "rucio" in sfn:
                            _sfn = sfn
                        else:
                            # Also send the full original replica list along with the matched replicas list, in case the latter only has
                            # a TAPE replica
                            _sfn = getPrimaryRucioReplica(matched_replicas, replicas)
                            if _sfn == "":
                                pilotErrorDiag = "Could not find a primary rucio replica, FAX will fail so useless to continue"
                                ec = error.ERR_REPNOTFOUND
                        if _sfn != "":
                            file_dict[guid] = _sfn
                            tolog("Will use SURL=%s for the replica dictionary (will be overwritten later by FAX once it is known)" % (_sfn))
                            matched_replicas.append(_sfn)
                            matched_replicas = removeDuplicates(matched_replicas)
                            storeMatchedReplicas(guid, matched_replicas, workdir)
                            pilotErrorDiag = "SURL not final, will be overwritten by FAX info later"
                            ec = 0
                            usedFAX = True

                            # This file will be downloaded using fax (note: surl=_sfn is temporary and will be replaced later with proper FAX path)
                            copytool_dictionary[_sfn] = "fax"

                    else:
                        pilotErrorDiag = "(1) Replica with guid %s not found at %s (or in the se list: %s)" % (guid, copyprefix, str(_listSEs))
                        ec = error.ERR_REPNOTFOUND
            else:
                pilotErrorDiag = "(2) Replica with guid %s not found at %s (or in the se list: %s)" % (guid, copyprefix, str(_listSEs))
                ec = error.ERR_REPNOTFOUND
            tolog("!!WARNING!!2999!! %s" % (pilotErrorDiag))
            if not usedFAX:
                tolog("Mover getCatalogFileList finished (failed): replica not found")
                return ec, pilotErrorDiag, file_dict, xml_source, replicas_dict, surl_filetype_dictionary, copytool_dictionary

    return ec, pilotErrorDiag, file_dict, xml_source, replicas_dict, surl_filetype_dictionary, copytool_dictionary

def verifyReplicasDictionary(replicas_dict, guids):
    """ Does the current replicas_dict contain replicas for all guids? """

    status = True
    pilotErrorDiag = ""

    # Loop over all GUIDs and see if they are all in the replicas dictionary
    for guid in guids:
        if not guid in replicas_dict.keys():
            status = False
            pilotErrorDiag = "Replica with guid=%s missing in Rucio catalog" % (guid)
            tolog("!!WARNING!!1122!! %s" % (pilotErrorDiag))
            break

    return status, pilotErrorDiag

def getRucioFileList(scope_dict, guid_token_dict, lfn_dict, filesize_dict, checksum_dict, analysisJob, sitemover):
    """ Building the file list using scope information """

    ec = 0
    pilotErrorDiag = ""
    xml_source = "Rucio"
    file_dict = {}
    replicas_dict = {}

    error = PilotErrors()

    # Formats (input):
    # scope_dict = { "lfn1": "scope1", .. }
    # guid_token_dict = { "guid1": "spacetoken1", .. }
    # lfn_dict = { "guid1": "lfn1", .. }
    # Formats (output):
    # file_dict = { "guid1": "pfn1", .. }
    # replicas_dict = { "guid1": ["pfn-rep1"], .. }
    # Note: since a predeterministic path is used, and no LFC file lookup, there is only one replica per guid in the replicas dictionary,
    # i.e. the replicas dictionary (replicas_dict) can be constructed from the file dictionary (file_dict)

    # Get the guids list and loop over it
    guid_list = guid_token_dict.keys()
    for guid in guid_list:
        try:
            # Get the LFN
            lfn = lfn_dict[guid]

            # Get the scope
            scope = scope_dict[lfn]

            # Get the space token descriptor (if any)
            spacetoken = guid_token_dict[guid]

            # Construct the PFN
            pfn = sitemover.getFullPath(scope, spacetoken, lfn, analysisJob, "")
        except Exception, e:
            ec = error.ERR_NOPFC
            pilotErrorDiag = "Exception caught while trying to build Rucio based file dictionaries: %s" % (e)
            tolog("!!WARNING!!2332!! %s" % (pilotErrorDiag))
        else:
            # Build the file and replica dictionaries
            file_dict[guid] = pfn

            # verify that the filesize and checksums are valid
            ec = verifyFileInfo(filesize_dict, guid)
            if ec == 0:
                ec = verifyFileInfo(checksum_dict, guid)

            # proceed with creating the replica dictionary
            if ec == 0:
                rep = replica()
                rep.sfn = pfn
                rep.filesize = filesize_dict[guid]
                rep.csumvalue = checksum_dict[guid]
                rep.fs = None # only known by the LFC
                rep.setname = None # only known by the LFC
                replicas_dict[guid] = [rep]
            else:
                replicas_dict[guid] = [None]
                pilotErrorDiag = "Failed while trying to create replicas dictionary: missing file size/checksum for guid=%s (check job definition)" % (guid)
                tolog("!!WARNING!!4323!! %s" % (pilotErrorDiag))

    return ec, pilotErrorDiag, file_dict, xml_source, replicas_dict

def verifyFileInfo(file_dict, guid):
    """ Verify that the file info dictionary (filesize_dict or checksum_dict) has valid file info """

    ec = 0
    error = PilotErrors()

    # does the file info dictionary have the correct file info? (non-zero and non-empty string)
    if file_dict.has_key(guid):
        if file_dict[guid] != "" and file_dict[guid] != "0":
            tolog("Valid file for guid %s: %s" % (guid, file_dict[guid]))
        else:
            ec = error.ERR_NOPFC
    else:
        ec = error.ERR_NOPFC

    return ec

def createFileDictionaries(guids, lfns, tokens, filesizeIn, checksumIn, DBReleaseIsAvailable, dbh):
    """ Create proper file dictionaries """
    # do not include the DBRelease if not needed

    # file info dictionaries with guids as keys
    lfn_dict = dict(zip(guids, lfns))
    filesize_dict = dict(zip(guids, filesizeIn))
    checksum_dict = dict(zip(guids, checksumIn))

    # token dictionary with guids as keys
    if len(guids) == len(tokens):
        guid_token_dict = dict(zip(guids, tokens))
    else:
        guid_token_dict = {}
        if len(tokens) > 1:
            tolog("Warning: len(guids) = %d ne len(tokens) = %d, guids = %s, tokens = %s" %\
                  (len(guids), len(tokens), str(guids), str(tokens)))

    # should the DBRelease file be removed?
    if DBReleaseIsAvailable:
        for guid in guids:
            if lfn_dict.has_key(guid):
                lfn = lfn_dict[guid]
                if isDBReleaseFile(dbh, lfn):
                    # remove the DBRelease file from the dictionaries
                    del lfn_dict[guid]
                    del guid_token_dict[guid]
                    tolog("Removed locally available DBRelease file %s / %s from file dictionaries" % (lfn, guid))
                    # no break here since the file list can contain duplicate DBRelease
            else:
                tolog("Encountered deleted key: %s" % (guid))

    return lfn_dict, guid_token_dict, filesize_dict, checksum_dict

def getFileCatalogHosts(thisExperiment):
    """ Extract all file catalog hosts from the relevant source if FAX is allowed """
    # Since FAX can download files from many sources, all hosts need to be queried for the replicas
    # In the case of ATLAS, TiersOfATLAS is used as a source of the hosts

    hosts_list = [thisExperiment.getFileCatalog()]

    tolog("Will extend file catalog host list")
    hosts = thisExperiment.getFileCatalogHosts()
    if hosts != []:
        for host in hosts:
            if not host in hosts_list:
                hosts_list.append(host)
    else:
        tolog("(No additional hosts)")

    tolog("File catalog host list: %s" % str(hosts_list))

    return hosts_list

def isFAXAllowed(filetype, surl):
    """ return True if FAX is available """

    allowfax = readpar('allowfax').lower()
    if readpar('faxredirector') != "" and (allowfax == "true" or allowfax == "retry"):
        allowed = True
    else:
        allowed = False

    # make sure that the replica is not on TAPE, in which case FAX should not be used
    if allowed:
        if filetype == "TAPE":
            tolog("!!WARNING!!3434!! Replica is on TAPE, FAX cannot be used")
            allowed = False
        else:
            tolog("Replica is not on TAPE, FAX can be used")
    else:
        tolog("FAX is not allowed")

    return allowed

def getPoolFileCatalog(ub, guids, lfns, pinitdir, analysisJob, tokens, workdir, dbh, DBReleaseIsAvailable, scope_dict, filesizeIn, checksumIn,\
                       sitemover, computingSite="", sourceSite="", pfc_name="PoolFileCatalog.xml", thisExperiment=None, ddmEndPointIn=None):
    """ Create replica dictionaries and get the PFC from the proper source """

    xml_from_PFC = ""
    pilotErrorDiag = ""
    ec = 0
    replicas_dict = None # FORMAT: { guid1: [replica1, .. ], .. } where replica1 is of type replica
    surl_filetype_dictionary = None  # FORMAT: { sfn1: filetype1, .. } (sfn = surl, filetype = DISK/TAPE)
    copytool_dictionary = {} # FORMAT: { sfn1: copytool, ..} (sfn = surl)
    file_dict = {} # FORMAT: { guid1: surl1, .. }
    error = PilotErrors()

    xml_source = "[undefined]"
    region = readpar('region')
    tolog("Guids:")
    dumpOrderedItems(guids)

    # Get proper file dictionaries (do not include the DBRelease if not needed)
    lfn_dict, guid_token_dict, filesize_dict, checksum_dict = createFileDictionaries(guids, lfns, tokens, filesizeIn, checksumIn, DBReleaseIsAvailable, dbh)

    # Update booleans if Rucio is used and scope dictionary is set
    copytool, dummy = getCopytool(mode="get")
    use_rucio = False

    # No need for file catalog lookups if FAX is set as primary stage-in site mover
    if copytool == "fax" and useDirectAccessWAN():
        tolog("No need for catalog replica lookup since FAX is primary stage-in site mover")
        use_fax = True
    else:
        use_fax = False

    if os.environ.has_key('Nordugrid_pilot') or region == 'testregion':
        thisExperiment.doFileLookups(False)
    else:
        thisExperiment.doFileLookups(True)
    if thisExperiment.willDoFileLookups() and not use_fax:
        # Get the replica dictionary

        tolog("Will do replica lookups in a file catalog")

        # In case FAX is allowed, loop over all available LFC hosts
        lfc_hosts_list = getFileCatalogHosts(thisExperiment)
        host_nr = 0
        status = False
        file_dict = {} # FORMAT: { guid1: surl1, .. }
        replicas_dict = {}
        for lfc_host in lfc_hosts_list:
            host_nr += 1
            tolog("Attempting replica lookup from host %s (#%d/%d)" % (lfc_host, host_nr, len(lfc_hosts_list)))
            ec, pilotErrorDiag, new_file_dict, xml_source, new_replicas_dict, surl_filetype_dictionary, new_copytool_dictionary = \
                getCatalogFileList(thisExperiment, guid_token_dict, lfc_host, analysisJob, workdir, lfn_dict=lfn_dict, scope_dict=scope_dict, replicas_dict=replicas_dict)

            # Found a replica
            if ec == 0:
                # Merge the file, replica and copytool dictionaries (copy replicas found in new LFC to previously found replicas in previous LFC)
                for guid in new_file_dict.keys():
                    if not guid in file_dict.keys():
                        file_dict[guid] = new_file_dict[guid]
                for guid in new_replicas_dict.keys():
                    if not guid in replicas_dict.keys():
                        replicas_dict[guid] = new_replicas_dict[guid]
                    elif guid in replicas_dict.keys():
                        # If we found more replicas from another LFC, add those to the dictionary for the given guid
                        # (i.e. merge two lists)
                        replicas_dict[guid] += new_replicas_dict[guid]
                for surl in new_copytool_dictionary.keys():
                    if copytool_dictionary == {}:
                        copytool_dictionary = new_copytool_dictionary
                    elif not surl in copytool_dictionary.keys():
                        copytool_dictionary[surl] = new_copytool_dictionary[surl]
                    else:
                        tolog("Copytool dictionary already contains an entry for SURL=%s, copytool=%s" % (surl, copytool_dictionary[surl]))

                # Does the current replicas_dict contain replicas for all guids? If so, no need to continue
                status, pilotErrorDiag = verifyReplicasDictionary(replicas_dict, guid_token_dict.keys())
                if status:
                    tolog("Found all replicas, aborting loop over catalog hosts")
                    # Clear any previous error messages since the replica was eventually found
                    pilotErrorDiag = ""
                    break
                else:
                    tolog("!!WARNING!!2222!! Replica(s) missing in Rucio catalog")
                    ec = error.ERR_REPNOTFOUND
            elif ec != 0:
                if host_nr < len(lfc_hosts_list):
                    tolog("Replica lookup failed for host %s, will attempt to use another host" % (lfc_host))

        # Were no replicas found?
        if not status:
            tolog("Exhausted LFC host list, job will fail")
            return ec, pilotErrorDiag, xml_from_PFC, xml_source, replicas_dict, surl_filetype_dictionary, copytool_dictionary
        else:
            # Reset the last error code since the replica was found in the primary LFC
            ec = 0
            pilotErrorDiag = ""
        tolog("file_dict = %s" % str(file_dict))

    elif use_fax:
        tolog("Will generate PFC for FAX")
        xml_source = "FAX"
        replicas_dict = {} # FORMAT: { guid1: [replica1, .. ], .. } where replica1 is of type replica
        surl_filetype_dictionary = {} # FORMAT: { sfn1: filetype1, .. } (sfn = surl, filetype = DISK/TAPE)
        copytool_dictionary = {} # FORMAT: { sfn1: copytool, ..} (sfn = surl)

        # Create the file dictionary
        i = 0
        for lfn in lfns:
            surl = thisExperiment.buildFAXPath(lfn=lfn, scope=scope_dict[lfn], sourceSite=sourceSite, computingSite=computingSite)
            tolog("surl=%s"%(surl))
            guid = guids[i]
            tolog("guid=%s"%(guid))
            file_dict[guid] = surl
            surl_filetype_dictionary[surl] = "DISK" # assumed, cannot know unless server tells (since no catalog lookup in this case)
            copytool_dictionary[surl] = "fax"

            tolog("filesizeIn=%s"%str(filesizeIn))
            tolog("checksumIn=%s"%str(checksumIn))
            tolog("ddmEndPointIn=%s"%str(ddmEndPointIn))
            # Create and add the replica
            rep = replica()
            rep.sfn = surl
            rep.filetype = "DISK" # assumed, cannot know
            # Currently not sending the following info from RunJobEvent::createPoolFileCatalogFromMessage()
            try:
                rep.filesize = filesizeIn[i]
            except:
                rep.filesize = ''
            try:
                rep.csumvalue = checksumIn[i]
            except:
                rep.csumvalue = ''
            try:
                rep.rse = ddmEndPointIn[i]
            except:
                rep.rse = ''
            replicas_dict[guid] = [rep]

            i += 1

        tolog("FAX:")
        tolog("file_dict=%s"%str(file_dict))
        tolog("surl_filetype_dictionary=%s"%str(surl_filetype_dictionary))
        tolog("copytool_dictionary=%s"%str(copytool_dictionary))
        tolog("replicas_dict=%s"%str(replicas_dict))

    elif use_rucio:
        tolog("Replica dictionaries will be prepared for Rucio")

        # Get the replica dictionary etc using predeterministic paths method
        ec, pilotErrorDiag, file_dict, xml_source, replicas_dict = getRucioFileList(scope_dict, guid_token_dict,\
                                                                                    lfn_dict, filesize_dict, checksum_dict, analysisJob, sitemover)
        if ec != 0:
            return ec, pilotErrorDiag, xml_from_PFC, xml_source, replicas_dict, surl_filetype_dictionary, copytool_dictionary
        tolog("file_dict = %s" % str(file_dict))

        # NOTE: have to set surl_filetype_dictionary, copytool_dictionary
        # ..

    else:
        tolog("No replica lookup in any file catalog")

    # Create a pool file catalog
    tolog("Creating Pool File Catalog")
    xml_from_PFC = createPoolFileCatalog(file_dict, lfns, pfc_name=pfc_name)

    if xml_from_PFC == '' and not os.environ.has_key('Nordugrid_pilot'):
        ec = error.NOPFC
        pilotErrorDiag = "Could not create a Pool File Catalog"
        tolog("!!WARNING!!4343!! %s" % (pilotErrorDiag))
        return ec, pilotErrorDiag, xml_from_PFC, xml_source, replicas_dict, surl_filetype_dictionary, copytool_dictionary


    if os.environ.has_key('Nordugrid_pilot') or region == 'testregion':
        # Build a new PFC for NG
        ec, pilotErrorDiag, xml_from_PFC, xml_source = getPoolFileCatalogND(guids, lfns, pinitdir)

    # As a last step, remove any multiple identical copies of the replicas (SURLs)
    final_replicas_dict = {}
    if replicas_dict != None: # Protect against Nordugrid case
        try:
            for guid in replicas_dict:
                SURL_list = []
                final_replicas_dict[guid] = []
                for rep in replicas_dict[guid]:
                    if not rep.sfn in SURL_list:
                        SURL_list.append(rep.sfn)
                        final_replicas_dict[guid].append(rep)
        except Exception, e:
            tolog("!!WARNING!!4444!! Caught exception: %s" % (e))
    return ec, pilotErrorDiag, xml_from_PFC, xml_source, final_replicas_dict, surl_filetype_dictionary, copytool_dictionary

def getPoolFileCatalogND(guids, lfns, pinitdir):
    """ build a new PFC for ND """

    xml_from_PFC = ""
    pilotErrorDiag = ""
    error = PilotErrors()
    xml_source = "aRC"
    ec = 0
    if guids and lfns:
        file_dic = {}
        lfn_id = 0
        # build the file list
        for guid in guids:
            if guid == "NULL" or guid == None or guid == "None" or guid == "":
                pilotErrorDiag = "Guid (%s) was not provided by server for file %s" % (str(guid), lfns[lfn_id])
                tolog("!!FAILED!!2999!! %s" % (pilotErrorDiag))
                return error.ERR_NOPFC, pilotErrorDiag, xml_from_PFC, xml_source
            file_dic[guid] = os.path.join(pinitdir, lfns[lfn_id])
            lfn_id += 1
        tolog("File list generated with %d entries" % len(file_dic))

        # create a pool file catalog
        xml_from_PFC = createPoolFileCatalog(file_dic, lfns)
    else:
        pilotErrorDiag = "Guids were not provided by server"
        tolog("!!FAILED!!2999!! %s" % (pilotErrorDiag))
        ec = error.ERR_NOPFC

    return ec, pilotErrorDiag, xml_from_PFC, xml_source

def checkLocalSE(analyJob):
    """ Make sure that the local SE is responding """

    status = False

    # Select the correct mover
    (copycmd, setup) = getCopytool()

    tolog("Copy command: %s" % (copycmd))
    tolog("Setup: %s" % (setup))
    sitemover = getSiteMover(copycmd, setup)
    tolog("Got site mover: %s" % str(sitemover))
    tolog("Checking local SE...")

    # move code to site mover, SiteMover to contain default function returning "NotSupported" message

    # determine which timeout option to use
    timeout = 120
    if sitemover.isNewLCGVersion("%s lcg-ls" % (setup)):
        timeout_option = "--connect-timeout=300 --sendreceive-timeout=%d" % (timeout)
    else:
        timeout_option = "-t %d" % (timeout)

    _se = readpar('se').split(",")[0]
    token, se = sitemover.extractSE(_se)

    # build a proper path
    if analyJob:
        sepath = sitemover.filterSE(readpar('sepath'))
    else:
        sepath = sitemover.filterSE(readpar('seprodpath'))
    destinationList = sitemover.getDirList(sepath)
    destination = sitemover.getMatchingDestinationPath(token, destinationList)
    path = se + destination

    cmd = "%s lcg-ls -l -b %s -T srmv2 %s" % (setup, timeout_option, path)
    tolog("Executing command: %s" % (cmd))

    try:
        ec, rs = commands.getstatusoutput(cmd)
    except Exception, e:
        tolog("!!WARNING!!1111!! Command failed with exception: %s" % (e))
    else:
        if ec != 0:
            tolog("!!WARNING!!1111!! Command failed: %d, %s" % (ec, rs))
        else:
            # tolog("SE responded with: %s" % (rs))
            status = True

    return status

def getSiteMover(sitemover, setup, *args, **kwrds):
    return SiteMoverFarm.getSiteMover(sitemover, setup, *args, **kwrds)

def getCopytool(mode="put"):
    """
    Selects the correct copy tool (SiteMover id) given a site name
    'mode' is used to distinguish between different copy commands
    """

    # if queuedata.dat exists, get the copy tool from the DB (via http)
    try:
        # get the copytool
        copytool_tmp = readpar('copytool')
    except Exception, e:
        tolog("!!WARNING!!1113!! Caught exception (failed to read queuedata file): %s" % (e))
        tolog('No special copytool found, using cp')
        return ('cp', '')
    else:
        if mode == "get":
            copytoolname = readpar('copytoolin')
            if copytoolname == "":
                # not set, use same copytool for stage-in as for stage-out
                copytoolname = copytool_tmp
            if copytoolname.find('^') > -1:
                copytoolname, pstage = copytoolname.split('^')
        else:
            copytoolname = copytool_tmp

        if copytoolname != '':
            if copytoolname == 'lcgcp':
                copytoolname = 'lcg-cp'
                tolog("(Renamed copytool lcgcp to lcg-cp)")
            tolog("Got copytool %s from queuedata file" % (copytoolname))
        else:
            tolog("!!WARNING!!2999!! copytool not found (using default cp)")
            copytoolname = 'cp'

        # get the copysetup
        copysetup_tmp = readpar('copysetup')
        if mode == "get":
            copysetup = readpar('copysetupin')
            if copysetup == "":
                # not set, use same copysetup for stage-in as for stage-out
                copysetup = copysetup_tmp
        else:
            copysetup = copysetup_tmp

        if copysetup != '':
            # discard the directAccess info also stored in this variable
            _count = copysetup.count('^')
            if _count > 0:
                # make sure the DB entry doesn't start with directAccess info
                if _count == 2 or _count == 4 or _count == 5:
                    copysetup = copysetup.split('^')[0]
                else:
                    tolog('!!WARNING!!2999!! Could not figure out copysetup: %s' % (copysetup))
                    tolog('!!WARNING!!2999!! Resetting copysetup to an empty string')
                    copysetup = ''
            # Check copysetup actually exists!
            if copysetup != '' and os.access(copysetup, os.R_OK) == False:
                tolog('WARNING: copysetup %s is not readable - resetting to empty string' % (copysetup))
                copysetup = ''
            else:
                tolog("copysetup is: %s (file access verified)" % (copysetup))
        else:
            tolog("No copysetup found in queuedata")
        return (copytoolname, copysetup)

def randomizeReplicas(replicaList, surl_filetype_dictionary):
    """ create a randomized replica list that leaves tape areas at the end of the list """

    from SiteMover import SiteMover
    _randomized_replicas = []
    _replicas_hotdisk = []
    _replicas_tape = []

    if len(replicaList) > 1:
        # first remove tape residing replicas from list
        for _replica in replicaList:
            if "hotdisk" in _replica.lower():
                _replicas_hotdisk.append(_replica)
            elif "tape" in _replica.lower() or "t1d0" in _replica.lower():
                _replicas_tape.append(_replica)
            else:
                # in case of obscured tape site use the filetype dictionary
                if getFiletypeFromDictionary(_replica, surl_filetype_dictionary) == "TAPE":
                    _replicas_tape.append(_replica)
                else:
                    _randomized_replicas.append(_replica)

        if len(_randomized_replicas) > 0:
            # randomize the list
            from random import shuffle
            shuffle(_randomized_replicas)
        # create the final list with any hotdisk replicas in the beginning and tape replicas at the end
        _randomized_replicas = _replicas_hotdisk + _randomized_replicas + _replicas_tape
    else:
        _randomized_replicas = replicaList

    return _randomized_replicas

def sortReplicas(replicas, token):
    """
    Push tape resident replicas to the end of the list and pull mcdisk resident replicas to the
    beginning of the list
    """
    # if token exists, insist on using it

    from SiteMover import SiteMover
    _replicas_mcdisk_datadisk = []
    _replicas_hotdisk = []
    _replicas_disk = []
    _replicas_tape = []

    # put any tape resident replicas at the end of the list unless requested with the dispatchDBlockToken
    if token:
        # only keep replicas matching the given space token (tape should be first)
        for _replica in replicas:
            if token.lower() in _replica.sfn.lower():
                _replicas_tape.append(_replica)
            else:
                # look up the RSE using the surl in case of obscured tape site
                if _replica.filetype == "TAPE":
                    _replicas_tape.append(_replica)
                else:
                    _replicas_disk.append(_replica)
        replicas = _replicas_tape + _replicas_disk
    else:
        # separate tape and mcdisk/datadisk replicas from other disk replicas
        for _replica in replicas:
            if "tape" in _replica.sfn.lower() or "t1d0" in _replica.sfn.lower():
                _replicas_tape.append(_replica)
            elif "hotdisk" in _replica.sfn.lower():
                _replicas_hotdisk.append(_replica)
            elif "mcdisk" in _replica.sfn.lower() or "datadisk" in _replica.sfn.lower() or "bnlt0d1" in _replica.sfn.lower():
                _replicas_mcdisk_datadisk.append(_replica)
            else:
                # look up the RSE using the surl in case of obscured tape site
                tolog("Replica: %s" % (_replica.sfn))
                if _replica.filetype == "TAPE":
                    _replicas_tape.append(_replica)
                else:
                    _replicas_disk.append(_replica)
        replicas = _replicas_hotdisk + _replicas_mcdisk_datadisk + _replicas_disk + _replicas_tape

    return replicas

def getLocalSpace(path):
    """ Return the current remaining local space (B) """

    import Node
    thisWorkNode = Node.Node()
    thisWorkNode.collectWNInfo(path)
    return int(thisWorkNode.disk)*1024**2 # convert from MB to B

def verifyInputFileSize(totalFileSize, _maxinputsize, error):
    """ Verify that the total input file size is within the allowed limit """

    ec = 0
    pilotErrorDiag = ""

    if totalFileSize > _maxinputsize and _maxinputsize != 0:
        pilotErrorDiag = "Too many/too large input files. Total file size %d B > %d B" % (totalFileSize, _maxinputsize)
        tolog("!!FAILED!!2999!! %s" % (pilotErrorDiag))
        tolog("Mover get_data finished (failed)")
        ec = error.ERR_SIZETOOLARGE
    else:
        if _maxinputsize != 0:
            tolog("Total input file size %d B within allowed limit %d B" % (totalFileSize, _maxinputsize))
        else:
            tolog("Total input file size %d B within allowed limit (not set)" % (totalFileSize))
    return ec, pilotErrorDiag

def verifyAvailableSpace(sitemover, totalFileSize, path, error):
    """ Verify that enough local space is available to stage in and run the job """

    ec = 0
    pilotErrorDiag = ""

    # skip for now: add the 5 GB + 2 GB limits for output and log files to the total input file size
    _neededSpace = totalFileSize
    tolog("Needed space: %d B" % (_neededSpace))
    # get the locally available space
    _availableSpace = getLocalSpace(path)
    tolog("Locally available space: %d B" % (_availableSpace))

    # should the file size verification be done? (not if "mv" is used)
    doVerification = sitemover.doFileVerifications()

    # are we wihin the limit?
    if (_neededSpace > _availableSpace) and doVerification:
        pilotErrorDiag = "Not enough local space for staging input files and run the job (need %d B, but only have %d B)" %\
                         (_neededSpace, _availableSpace)
        tolog("!!FAILED!!2999!! %s" % (pilotErrorDiag))
        ec = error.ERR_NOLOCALSPACE

    return ec, pilotErrorDiag

def getFileAccess(access_dict, lfn):
    """ Get the special file access info if needed """

    if access_dict:
        try:
            file_access = access_dict[lfn]
        except Exception, e:
            tolog("No special file access: %s" % str(e))
            file_access = None
        else:
            if file_access == "" or file_access == "NULL" or file_access == None:
                tolog("No special file access")
                file_access = None
            else:
                tolog("Special file access: %s" % str(file_access))
                if file_access == "local":
                    tolog("Local access means that direct access has been switched off by the user")
    else:
        file_access = None

    return file_access

def getFileScope(scope_dict, lfn):
    """ Get the special file access info if needed """

    if scope_dict:
        try:
            file_scope = scope_dict[lfn]
        except Exception, e:
            tolog("No file scope: %s" % str(e))
            file_scope = None
        else:
            if file_scope == "" or file_scope == "NULL" or file_scope == None:
                tolog("No file scope")
                file_scope = None
            else:
                tolog("file scope: %s" % str(file_scope))
    else:
        file_scope = None

    return file_scope

def updateReport(report, gpfn, dsname, fsize, sitemover):
    """ Update the tracing report with the RSE """

    # gpfn is the SURL
    # get the RSE from ToA
    try:
        _RSE = sitemover.getRSE(surl=gpfn)
    except Exception, e:
        tolog("Warning: Failed to get RSE: %s (tracing report will have the wrong site name)" % str(e))
    else:
        report['localSite'], report['remoteSite'] = (_RSE, _RSE)
        tolog("RSE: %s" % (_RSE))

    # update the tracing report with the correct dataset for this file
    report['dataset'] = dsname
    report['filesize'] = str(fsize)

    return report

def getFileInfoDictionaryFromDispatcher(lfns, filesizeIn, checksumIn):
    """ Get the filesize and checksum dictionary from the dispatcher lists """

    fileInfoDictionary = {}

    if len(lfns) == len(filesizeIn) and len(filesizeIn) == len(checksumIn):
        lfn_nr = -1
        for lfn in lfns:
            lfn_nr += 1
            fileInfoDictionary[lfn] = (filesizeIn[lfn_nr], checksumIn[lfn_nr])
    else:
        tolog("!!WARNING!!1222!! List have different lengths: %s, %s, %s" % (str(lfns), str(filesizeIn), str(checksumIn)))
        tolog("!!WARNING!!1222!! Can not use file info from dispatcher")

    return fileInfoDictionary

def getFileInfoFromDispatcher(lfn, fileInfoDictionary):
    """ Get the filesize and checksum from the dispatcher lists """

    filesize = ''
    checksum = ''

    try:
        filesize, checksum = fileInfoDictionary[lfn]
    except Exception, e:
        tolog("!!WARNING!! Entry does not exist in dispatcher file info dictionary: %s" % (e))
        tolog("LFN = %s" % (lfn))
        tolog("File info dictionary = %s" % str(fileInfoDictionary))
    else:
        # remove checksum type if present
        if ":" in checksum:
            checksum = checksum.split(":")[1]

        if filesize == '' or filesize == '0' or filesize == 'NULL' or not filesize.isdigit():
            tolog("WARNING: Bad file size for lfn=%s from dispatcher: %s (reset to empty string)" % (lfn, filesize))
            filesize = ''
        if checksum == '' or checksum == 'NULL' or not checksum.isalnum() or len(checksum) != 8:
            tolog("WARNING: Bad checksum for lfn=%s from dispatcher: %s (reset to empty string)" % (lfn, checksum))
            checksum = ''

    return filesize, checksum

def getFileInfoFromMetadata(thisfile, guid, replicas_dic, region, sitemover, error):
    """ Get the file info from the metadata """

    ec = 0
    pilotErrorDiag = ""

    # create a dictionary for the metadata tags (which includes the md5sum/adler32 value)
    dic = {}
    dic['md5sum'] = ""
    dic['adler32'] = ""
    dic['fsize'] = ""
    csumtype = "unknown"
    if not os.environ.has_key('Nordugrid_pilot'):
        # extract the filesize and checksum
        try:
            # always use the first replica (they are all supposed to have the same file sizes and checksums)
            _fsize = replicas_dic[guid][0].filesize
            _fchecksum = replicas_dic[guid][0].csumvalue
        except Exception, e:
            pilotErrorDiag = "filesize/checksum could not be extracted for guid: %s, %s" % (guid, str(e))
            tolog("!!FAILED!!2999!! %s" % (pilotErrorDiag))
            tolog("Mover get_data finished (failed) [getFileInfoFromMetadata]")
            return error.ERR_FAILEDLFCGETREPS, pilotErrorDiag, None, None
        else:
            tolog("Extracted fsize: %s fchecksum: %s for guid: %s" % (str(_fsize), _fchecksum, guid))

        csumtype = sitemover.getChecksumType(_fchecksum)
        if _fchecksum == "":
            dic['md5sum'] = 0
            dic['adler32'] = 0
        else:
            if csumtype == "adler32":
                dic['adler32'] = _fchecksum
                dic['md5sum'] = 0
            else:
                dic['adler32'] = 0
                dic['md5sum'] = _fchecksum

        dic['fsize'] = str(_fsize)
    else:
        for i in range(len(thisfile.getElementsByTagName("metadata"))):
            key = str(thisfile.getElementsByTagName("metadata")[i].getAttribute("att_name"))
            dic[key] = str(thisfile.getElementsByTagName("metadata")[i].getAttribute("att_value"))
            # eg. dic = {'lastmodified': '1178904328', 'md5sum': 'fa035fc0a92066a5373ff9580e3d9862',
            #            'fsize': '33200853', 'archival': 'P'}
            # Note: md5sum/adler32 can assume values <32/8strings>, "NULL", "", 0
        tolog("dic = %s" % str(dic))
        if dic['adler32'] != 0 and dic['adler32'] != "" and dic['adler32'] != "NULL":
            csumtype = "adler32"
        elif dic['md5sum'] != 0 and dic['md5sum'] != "" and dic['md5sum'] != "NULL":
            csumtype = "md5sum"
        else:
            csumtype = CMD_CHECKSUM

    if csumtype == "adler32":
        fchecksum = dic['adler32']
    else: # pass a 0 if md5sum was actually not set
        fchecksum = dic['md5sum']
    fsize = dic['fsize']
    tolog("csumtype: %s, checksum: %s, fsize: %s" % (csumtype, str(fchecksum), str(fsize)))

    return ec, pilotErrorDiag, fsize, fchecksum

def getDataset(filename, dsdict):
    """ Get the dataset for a given file """

    dataset = ""
    for ds in dsdict.keys():
        if filename in dsdict[ds]:
            dataset = ds
            break

    if dataset == "":
        tolog("!!WARNING!!2999!! Dataset not found for file %s: %s" % (filename, str(dsdict)))
    else:
        tolog("File %s belongs to dataset/container %s" % (filename, dataset))

    return dataset

def getRucioFileDictionary(lfn_dict, scope_dict):
    """ Create a file dictionary to be used for Rucio file catalog lookups """

    # FORMAT: { guid1 : filename1, .. }
    # where filename is of form scope:LFN, e.g. 'mc10_7TeV:ESD.321628._005210.pool.root.1' i.e. containing the scope

    # Format of scope_dict: { filename1 : scope1, .. }
    #             lfn_dict: { guid1 : filename1, .. }
    dictionary = {}

    tolog("lfn_dict=%s"%str(lfn_dict))
    tolog("scope_dict=%s"%str(scope_dict))
    guid_list = lfn_dict.keys()
    lfn_list = lfn_dict.values()
    # scopes = scope_dict.values()

    for i in range(len(lfn_list)):
        # set the filename
        dictionary[guid_list[i]] = "%s:%s" % (scope_dict[lfn_list[i]], lfn_list[i])

    return dictionary

def extractScopeLFN(scope_lfn):
    """ Extract the scope and LFN from the scope_lfn string """

    # scope_lfn = scope:lfn -> scope, lfn

    _dummy = scope_lfn.split(':')
    return _dummy[0], _dummy[1]

def getScopeLFNListFromDictionary(file_dictionary):
    """ Create a scope+LFN list for list_replicas() """

    # file_dictionary = {guid1: scope1:lfn1, ..}

    scope_lfn_list = []

    for guid in file_dictionary:
        # Get the scope:lfn value
        scope_lfn = file_dictionary[guid]

        if ":" in scope_lfn:
            # Extract the scope and the lfn
            scope, lfn = extractScopeLFN(scope_lfn)

            # Construct the file list that list_replicas expect
            scope_lfn_list.append({'scope': scope, 'name': lfn, 'type':'F'})
        else:
            tolog("!!WARNING!!2233!! File dictionary contains non-scope:lfn element: %s for guid=%s (skipping)" % (scope_lfn, guid))

    return scope_lfn_list

def getGUIDForLFN(file_dictionary, scope_lfn):
    """ Get the guid that coresponds to the lfn """

    found = False
    guid = ""

    # Locate the guid that corresponds to this lfn
    for _guid, _scope_lfn in file_dictionary.items():
        if scope_lfn == _scope_lfn:
            guid = _guid
            break

    return guid

def getRucioReplicaDictionary(cat, file_dictionary):
    """ Get the Rucio replica dictionary """

    # return: replica_dictionary, surl_dictionary
    # replica_dictionary:
    # FORMAT: { guid1: {'surls': [surl1, ..], 'lfn':LFN, 'fsize':FSIZE, 'checksum':CHECKSUM}, .. }
    # surl_dictionary:
    # FORMAT: { surl1: {'type': type1, 'rse': rse1}, .. }
    # where type = DISK/TAPE, RSE ... Rucio Storage Element
    # file_dictionary:
    # FORMAT: { guid1: scope1:lfn1, .. }

    replica_dictionary = {}
    surl_dictionary = {}
    replicas_list = []

    # First build the replica list using the file_dictionary
    scope_lfn_list = getScopeLFNListFromDictionary(file_dictionary)

    if scope_lfn_list != []:
        from rucio.client import Client
        c = Client()

        # Get the replica list
        try:
            replicas_list = c.list_replicas(scope_lfn_list, schemes=['srm'])
        except:
            tolog("!!WARNING!!2235!! list_replicas() failed")
            import sys
            excType, excValue = sys.exc_info()[:2]  # skip the traceback info to avoid possible circular reference
            tolog("excType=%s" % (excType))
            tolog("excValue=%s" % (excValue))
        else:
            if replicas_list != None and replicas_list != []:
                # Loop over all replicas
                for r in replicas_list:
                    # Extract the relevant fields
                    try:
                        # File size and checksum, plus corrections
                        size = r['bytes']
                        checksum = r['adler32']
                        if checksum == None:
                            checksum = "md5:" + r['md5']
                        else:
                            checksum = "ad:" + checksum

                        # Scope and LFN, plus corrections
                        scope = r['scope']
                        lfn = r['name']
                        scope_lfn = scope + ":" + lfn
                        if not lfn.startswith(scope_lfn):
                            lfn = scope_lfn

                        # PFNs, including SURLs, RSEs and file types (DISK/TAPE)
                        pfns = r['pfns']
                        # pfns = { surl1: {'rse': 'GRIF-IRFU_PRODDISK', u'type': u'DISK'}, ..}
                        # u'srm://node12.datagrid.cea.fr:8446/srm/managerv2?SFN=/dpm/datagrid.cea.fr/home/atlas/atlasproddisk/rucio/mc15_13TeV/38/2f/HITS.05140877._000880.pool.root.1': {u'rse': u'GRIF-IRFU_PRODDISK', u'type': u'DISK'}

                        # Add to the dictionaries

                        # Which guid does this lfn correspond to?
                        guid = getGUIDForLFN(file_dictionary, scope_lfn)
                        if guid != "":
                            replica_dictionary[guid] = {'surls': pfns.keys(), 'lfn': lfn, 'fsize': size, 'checksum': checksum}
                        else:
                            tolog("!!WARNING!!2236!! No corresponding guid to lfn=%s in file_dictionary" % (lfn))

                        # Add the PFNs to the SURL dictionary
                        for surl in pfns.keys():
                            surl_dictionary[surl] = pfns[surl]

                    except Exception, e:
                        tolog("!!WARNING!!2235!! Failed to extract info from replicas_list: %s" % (e))

    else:
        tolog("!!WARNING!!2234!! Empty replica list, can not continue with Rucio replica query")

    return replica_dictionary, surl_dictionary<|MERGE_RESOLUTION|>--- conflicted
+++ resolved
@@ -2805,19 +2805,11 @@
         if ec != 0:
             return ec, pilotErrorDiag, statusPFCTurl, FAX_dictionary
 
-<<<<<<< HEAD
-    if LFN_to_TURL_dictionary != {}:
-        # Update the @input file (used to send potentially very large input file list to the trf)
-        status = updateInputFileWithTURLs(job.jobPars, LFN_to_TURL_dictionary)
-        if not status:
-            tolog("!!WARNING!!5465!! LFN to TURL replacement in @input file failed - Direct I/O will fail")
-=======
         if LFN_to_TURL_dictionary != {}:
             # Update the @input file (used to send potentially very large input file list to the trf)
             status = updateInputFileWithTURLs(job.jobPars, LFN_to_TURL_dictionary)
             if not status:
                 tolog("!!WARNING!!5465!! LFN to TURL replacement in @input file failed - Direct I/O will fail")
->>>>>>> e1e0334d
     else:
         tolog("(Skipping PFC4TURL call since it is not necessary in FAX mode)")
         createdPFCTURL = True
