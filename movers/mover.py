--- conflicted
+++ resolved
@@ -441,28 +441,6 @@
             self.log("Will stagin normal files: %s" % [f.lfn for f in normal_files])
             transferred_files, failed_transfers = self.stagein_real(files=normal_files, activity='pr', sitename=sitename)
 
-<<<<<<< HEAD
-=======
-        if failed_transfers:
-            self.log("Failed to transfer normal files: %s" % failed_transfers)
-            # if it's eventservice, can try remote stagein
-            remain_files = [e for e in normal_files if e.status not in ['remote_io', 'transferred', 'no_transfer']]
-            remain_non_es_input_files = [e for e in remain_files if not e.eventService]
-
-            # there are non eventservcie input files, will not continue
-            if remain_non_es_input_files:
-                return transferred_files, failed_transfers
-
-            # all are eventservice input files, consider remote inputs
-            for e in remain_files:
-                e.allowRemoteInputs = True
-                e.allowAllInputRSEs = True
-            copytools = [('rucio', {'setup': ''})]
-            transferred_files, failed_transfers = self.stagein_real(files=remain_files, activity='es_read', copytools=copytools, sitename=sitename)
-            if failed_transfers:
-                return transferred_files, failed_transfers
-
->>>>>>> f1433af3
         if es_files:
             self.log("Will stagin es files: %s" % [f.lfn for f in es_files])
             self.trace_report.update(eventType='get_es')
