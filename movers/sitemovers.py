--- conflicted
+++ resolved
@@ -3,9 +3,7 @@
 """
 
 from .xrdcp_sitemover import xrdcpSiteMover
-<<<<<<< HEAD
 from .dcache_sitemover import dcacheSiteMover
 from .lcgcp_sitemover import lcgcpSiteMover
-=======
-from .rucio_sitemover import rucioSiteMover
->>>>>>> 6de54f88
+
+from .rucio_sitemover import rucioSiteMover