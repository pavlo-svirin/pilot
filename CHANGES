--- conflicted
+++ resolved
@@ -205,15 +205,6 @@
 
 ////////////////////////////////////////////////////////////////////////////////////////////////////////////////////////////////////////////////////////////////////
 
-<<<<<<< HEAD
-64.4
-
-General change
-- Prevented outdated skipping of missing input files, to avoid complications seen on ND when one skipped file is a log file, in sitemover_get_data() (Mover)
-
-Bug fix
-- Removed tmp return from handleDBRelease() which caused skipping of DBRelease file to fail (Mover)
-=======
 65.1:
 
 Bug fixes:
@@ -223,7 +214,6 @@
 General changes:
 - Added try-statement around cpu time adding in getCPUTimes() to preempt any strange values in jobReport (FileHandling)
 - Now removing objectstore json files prior to log file creation, in removeRedundantFiles() (ATLASExperiment)
->>>>>>> b706d675
 
 ////////////////////////////////////////////////////////////////////////////////////////////////////////////////////////////////////////////////////////////////////
 
