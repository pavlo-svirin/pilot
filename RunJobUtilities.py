--- conflicted
+++ resolved
@@ -81,14 +81,11 @@
     msgdic["dbTime"] = job.dbTime
     msgdic["dbData"] = job.dbData
 
-<<<<<<< HEAD
     if job.outputZipName and job.outputZipBucketID:
         msgdic['outputZipName'] = job.outputZipName
         msgdic['outputZipBucketID'] = job.outputZipBucketID
 
     # hpc job status
-=======
->>>>>>> 8bf2f668
     if job.mode:
         msgdic["mode"] = job.mode
     if job.hpcStatus:
