# Class definition:
#   RunJob
#   This is the main RunJob class; RunJobEvent etc will inherit from this class
#   Note: at the moment, this class is essentially the old runJob module turned object oriented.
#         The class will later become RunJobNormal, ie responible for running normal PanDA jobs.
#         At that point a new RunJob top class will be created containing methods that have been
#         identified as common between the various sub classes.
#   Instances are generated with RunJobFactory
#   Subclasses should implement all needed methods prototyped in this class
#   Note: not compatible with Singleton Design Pattern due to the subclassing

# Standard python modules
import os, sys, commands, getopt, time
import traceback
import atexit, signal
import stat
from optparse import OptionParser
from json import loads

# Pilot modules
import Site, pUtil, Job, Node, RunJobUtilities
import Mover as mover
from pUtil import debugInfo, tolog, isAnalysisJob, readpar, createLockFile, getDatasetDict, getChecksumCommand,\
     tailPilotErrorDiag, getFileAccessInfo, processDBRelease, getCmtconfig, getExperiment, getGUID, dumpFile, timedCommand
from JobRecovery import JobRecovery
from FileStateClient import updateFileStates, dumpFileStates
from ErrorDiagnosis import ErrorDiagnosis # import here to avoid issues seen at BU with missing module
from PilotErrors import PilotErrors
from ProxyGuard import ProxyGuard
from shutil import copy2
from FileHandling import tail, getExtension
from EventRanges import downloadEventRanges

# remove logguid, dq2url, debuglevel - not needed
# relabelled -h, queuename to -b (debuglevel not used)


class RunJob(object):

    # private data members
    __runjob = "RunJob"                  # String defining the RunJob class
    __instance = None                    # Boolean used by subclasses to become a Singleton
    __error = PilotErrors()              # PilotErrors object

#    __appdir = "/usatlas/projects/OSG"   # Default software installation directory
#    __debugLevel = 0                     # 0: debug info off, 1: display function name when called, 2: full debug info
#    __dq2url = "" # REMOVE
    __failureCode = None                 # set by signal handler when user/batch system kills the job
    __globalPilotErrorDiag = ""          # global pilotErrorDiag used with signal handler (only)
    __globalErrorCode = 0                # global error code used with signal handler (only)
    __inputDir = ""                      # location of input files (source for mv site mover)
    __logguid = None                     # guid for the log file
    __outputDir = ""                     # location of output files (destination for mv site mover)
    __pilot_initdir = ""                 # location of where the pilot is untarred and started
    __pilotlogfilename = "pilotlog.txt"  # default pilotlog filename
    __pilotserver = "localhost"          # default server
    __pilotport = 88888                  # default port
    __proxycheckFlag = True              # True (default): perform proxy validity checks, False: no check
    __pworkdir = "/tmp"                  # site work dir used by the parent
#    __queuename = ""                     # PanDA queue  NOT NEEDED
#    __sitename = "testsite"              # PanDA site  NOT NEEDED
    __stageinretry = 1                   # number of stage-in tries
    __stageoutretry = 1                  # number of stage-out tries
#    __testLevel = 0                      # test suite control variable (0: no test, 1: put error, 2: ...)  NOT USED
#    __workdir = "/tmp" # NOT USED
    __cache = ""                         # Cache URL, e.g. used by LSST

    # Getter and setter methods

    def getExperiment(self):
        """ Getter for __experiment """

        return self.__experiment

    def getFailureCode(self):
        """ Getter for __failureCode """

        return self.__failureCode

    def setFailureCode(self, code):
        """ Setter for __failureCode """

        self.__failureCode = code

    def getGlobalPilotErrorDiag(self):
        """ Getter for __globalPilotErrorDiag """

        return self.__globalPilotErrorDiag

    def setGlobalPilotErrorDiag(self, pilotErrorDiag):
        """ Setter for __globalPilotErrorDiag """

        self.__globalPilotErrorDiag = pilotErrorDiag

    def getGlobalErrorCode(self):
        """ Getter for __globalErrorCode """

        return self.__globalErrorCode

    def setGlobalErrorCode(self, code):
        """ Setter for __globalErrorCode """

        self.__globalErrorCode = code

    def setCache(self, cache):
        """ Setter for __cache """

        self.__cache = cache

    def getInputDir(self):
        """ Getter for __inputDir """

        return self.__inputDir

    def getLogGUID(self):
        """ Getter for __logguid """

        return self.__logguid

    def getOutputDir(self):
        """ Getter for __outputDir """

        return self.__outputDir

    def getPilotInitDir(self):
        """ Getter for __pilot_initdir """

        return self.__pilot_initdir

    def getPilotLogFilename(self):
        """ Getter for __pilotlogfilename """

        return self.__pilotlogfilename

    def getPilotServer(self):
        """ Getter for __pilotserver """

        return self.__pilotserver

    def getPilotPort(self):
        """ Getter for __pilotport """

        return self.__pilotport

    def getProxyCheckFlag(self):
        """ Getter for __proxycheckFlag """

        return self.__proxycheckFlag

    def getParentWorkDir(self):
        """ Getter for __pworkdir """

        return self.__pworkdir

    def getStageInRetry(self):
        """ Getter for __stageinretry """

        return self.__stageinretry

    def getStageOutRetry(self):
        """ Getter for __stageoutretry """

        return self.__stageoutretry

    def getCache(self):
        """ Getter for __cache """

        return self.__cache

    # Required methods

    def __init__(self):
        """ Default initialization """

        # e.g. self.__errorLabel = errorLabel
        pass

    def getRunJob(self):
        """ Return a string with the module name """

        return self.__runjob

    def argumentParser(self):
        """ Argument parser for the RunJob module """

        # Return variables
        appdir = None
        dq2url = None # REMOVE
        queuename = None
        sitename = None
        workdir = None

        parser = OptionParser()
        parser.add_option("-a", "--appdir", dest="appdir",
                          help="The local path to the applications directory", metavar="APPDIR")
        parser.add_option("-b", "--queuename", dest="queuename",
                          help="Queue name", metavar="QUEUENAME")
        parser.add_option("-d", "--workdir", dest="workdir",
                          help="The local path to the working directory of the payload", metavar="WORKDIR")
        parser.add_option("-g", "--inputdir", dest="inputDir",
                          help="Location of input files to be transferred by the mv site mover", metavar="INPUTDIR")
        parser.add_option("-i", "--logfileguid", dest="logguid",
                          help="Log file guid", metavar="GUID")
        parser.add_option("-k", "--pilotlogfilename", dest="pilotlogfilename",
                          help="The name of the pilot log file", metavar="PILOTLOGFILENAME")
        parser.add_option("-l", "--pilotinitdir", dest="pilot_initdir",
                          help="The local path to the directory where the pilot was launched", metavar="PILOT_INITDIR")
        parser.add_option("-m", "--outputdir", dest="outputDir",
                          help="Destination of output files to be transferred by the mv site mover", metavar="OUTPUTDIR")
        parser.add_option("-o", "--parentworkdir", dest="pworkdir",
                          help="Path to the work directory of the parent process (i.e. the pilot)", metavar="PWORKDIR")
        parser.add_option("-s", "--sitename", dest="sitename",
                          help="The name of the site where the job is to be run", metavar="SITENAME")
        parser.add_option("-w", "--pilotserver", dest="pilotserver",
                          help="The URL of the pilot TCP server (localhost) WILL BE RETIRED", metavar="PILOTSERVER")
        parser.add_option("-p", "--pilotport", dest="pilotport",
                          help="Pilot TCP server port (default: 88888)", metavar="PORT")
        parser.add_option("-t", "--proxycheckflag", dest="proxycheckFlag",
                          help="True (default): perform proxy validity checks, False: no check", metavar="PROXYCHECKFLAG")
        parser.add_option("-q", "--dq2url", dest="dq2url",
                          help="DQ2 URL TO BE RETIRED", metavar="DQ2URL")
        parser.add_option("-x", "--stageinretries", dest="stageinretry",
                          help="The number of stage-in retries", metavar="STAGEINRETRY")
        #parser.add_option("-B", "--filecatalogregistration", dest="fileCatalogRegistration",
        #                  help="True (default): perform file catalog registration, False: no catalog registration", metavar="FILECATALOGREGISTRATION")
        parser.add_option("-E", "--stageoutretries", dest="stageoutretry",
                          help="The number of stage-out retries", metavar="STAGEOUTRETRY")
        parser.add_option("-F", "--experiment", dest="experiment",
                          help="Current experiment (default: ATLAS)", metavar="EXPERIMENT")
        parser.add_option("-H", "--cache", dest="cache",
                          help="Cache URL", metavar="CACHE")

        # options = {'experiment': 'ATLAS'}
        try:
            (options, args) = parser.parse_args()
        except Exception,e:
            tolog("!!WARNING!!3333!! Exception caught:" % (e))
            print options.experiment
        else:

            if options.appdir:
#                self.__appdir = options.appdir
                appdir = options.appdir
            if options.dq2url:
#                self.__dq2url = options.dq2url
                dq2url = options.dq2url
            if options.experiment:
                self.__experiment = options.experiment
            if options.logguid:
                self.__logguid = options.logguid
            if options.inputDir:
                self.__inputDir = options.inputDir
            if options.pilot_initdir:
                self.__pilot_initdir = options.pilot_initdir
            if options.pilotlogfilename:
                self.__pilotlogfilename = options.pilotlogfilename
            if options.pilotserver:
                self.__pilotserver = options.pilotserver
            if options.proxycheckFlag:
                if options.proxycheckFlag.lower() == "false":
                    self.__proxycheckFlag = False
                else:
                    self.__proxycheckFlag = True
            else:
                self.__proxycheckFlag = True
            if options.pworkdir:
                self.__pworkdir = options.pworkdir
            if options.outputDir:
                self.__outputDir = options.outputDir
            if options.pilotport:
                try:
                    self.__pilotport = int(options.pilotport)
                except Exception, e:
                    tolog("!!WARNING!!3232!! Exception caught: %s" % (e))
# self.__queuename is not needed
            if options.queuename:
                queuename = options.queuename
            if options.sitename:
                sitename = options.sitename
            if options.stageinretry:
                try:
                    self.__stageinretry = int(options.stageinretry)
                except Exception, e:
                    tolog("!!WARNING!!3232!! Exception caught: %s" % (e))
            if options.stageoutretry:
                try:
                    self.__stageoutretry = int(options.stageoutretry)
                except Exception, e:
                    tolog("!!WARNING!!3232!! Exception caught: %s" % (e))
            if options.workdir:
                workdir = options.workdir
            if options.cache:
                self.__cache = options.cache

        return sitename, appdir, workdir, dq2url, queuename

    def getRunJobFileName(self):
        """ Return the filename of the module """

        fullpath = sys.modules[self.__module__].__file__

        # Note: the filename above will contain both full path, and might end with .pyc, fix this
        filename = os.path.basename(fullpath)
        if filename.endswith(".pyc"):
            filename = filename[:-1] # remove the trailing 'c'

        return filename

    def allowLoopingJobKiller(self):
        """ Should the pilot search for looping jobs? """

        # The pilot has the ability to monitor the payload work directory. If there are no updated files within a certain
        # time limit, the pilot will consider the as stuck (looping) and will kill it. The looping time limits are set
        # in environment.py (see e.g. loopingLimitDefaultProd)

        return True

    def cleanup(self, job, rf=None):
        """ Cleanup function """
        # 'rf' is a list that will contain the names of the files that could be transferred
        # In case of transfer problems, all remaining files will be found and moved
        # to the data directory for later recovery.

        tolog("********************************************************")
        tolog(" This job ended with (trf,pilot) exit code of (%d,%d)" % (job.result[1], job.result[2]))
        tolog("********************************************************")

        # clean up the pilot wrapper modules
        pUtil.removePyModules(job.workdir)

        if os.path.isdir(job.workdir):
            os.chdir(job.workdir)

            # remove input files from the job workdir
            remFiles = job.inFiles
            for inf in remFiles:
                if inf and inf != 'NULL' and os.path.isfile("%s/%s" % (job.workdir, inf)): # non-empty string and not NULL
                    try:
                        os.remove("%s/%s" % (job.workdir, inf))
                    except Exception,e:
                        tolog("!!WARNING!!3000!! Ignore this Exception when deleting file %s: %s" % (inf, str(e)))
                        pass

            # only remove output files if status is not 'holding'
            # in which case the files should be saved for the job recovery.
            # the job itself must also have finished with a zero trf error code
            # (data will be moved to another directory to keep it out of the log file)

            # always copy the metadata-<jobId>.xml to the site work dir
            # WARNING: this metadata file might contain info about files that were not successfully moved to the SE
            # it will be regenerated by the job recovery for the cases where there are output files in the datadir

            try:
                tolog('job.workdir is %s pworkdir is %s ' % (job.workdir, self.__pworkdir)) # Eddie
                copy2("%s/metadata-%s.xml" % (job.workdir, job.jobId), "%s/metadata-%s.xml" % (self.__pworkdir, job.jobId))
            except Exception, e:
                tolog("Warning: Could not copy metadata-%s.xml to site work dir - ddm Adder problems will occure in case of job recovery" % (job.jobId))
                tolog('job.workdir is %s pworkdir is %s ' % (job.workdir, self.__pworkdir)) # Eddie
            if job.result[0] == 'holding' and job.result[1] == 0:
                try:
                    # create the data directory
                    os.makedirs(job.datadir)
                except OSError, e:
                    tolog("!!WARNING!!3000!! Could not create data directory: %s, %s" % (job.datadir, str(e)))
                else:
                    # find all remaining files in case 'rf' is not empty
                    remaining_files = []
                    moved_files_list = []
                    try:
                        if rf != None:
                            moved_files_list = RunJobUtilities.getFileNamesFromString(rf[1])
                            remaining_files = RunJobUtilities.getRemainingFiles(moved_files_list, job.outFiles)
                    except Exception, e:
                        tolog("!!WARNING!!3000!! Illegal return value from Mover: %s, %s" % (str(rf), str(e)))
                        remaining_files = job.outFiles

                    # move all remaining output files to the data directory
                    nr_moved = 0
                    for _file in remaining_files:
                        try:
                            os.system("mv %s %s" % (_file, job.datadir))
                        except OSError, e:
                            tolog("!!WARNING!!3000!! Failed to move file %s (abort all)" % (_file))
                            break
                        else:
                            nr_moved += 1

                    tolog("Moved %d/%d output file(s) to: %s" % (nr_moved, len(remaining_files), job.datadir))

                    # remove all successfully copied files from the local directory
                    nr_removed = 0
                    for _file in moved_files_list:
                        try:
                            os.system("rm %s" % (_file))
                        except OSError, e:
                            tolog("!!WARNING!!3000!! Failed to remove output file: %s, %s" % (_file, e))
                        else:
                            nr_removed += 1

                    tolog("Removed %d output file(s) from local dir" % (nr_removed))

                    # copy the PoolFileCatalog.xml for non build jobs
                    if not pUtil.isBuildJob(remaining_files):
                        _fname = os.path.join(job.workdir, "PoolFileCatalog.xml")
                        tolog("Copying %s to %s" % (_fname, job.datadir))
                        try:
                            copy2(_fname, job.datadir)
                        except Exception, e:
                            tolog("!!WARNING!!3000!! Could not copy PoolFileCatalog.xml to data dir - expect ddm Adder problems during job recovery")

            # remove all remaining output files from the work directory
            # (a successfully copied file should already have been removed by the Mover)
            rem = False
            for inf in job.outFiles:
                if inf and inf != 'NULL' and os.path.isfile("%s/%s" % (job.workdir, inf)): # non-empty string and not NULL
                    try:
                        os.remove("%s/%s" % (job.workdir, inf))
                    except Exception,e:
                        tolog("!!WARNING!!3000!! Ignore this Exception when deleting file %s: %s" % (inf, str(e)))
                        pass
                    else:
                        tolog("Lingering output file removed: %s" % (inf))
                        rem = True
            if not rem:
                tolog("All output files already removed from local dir")

        tolog("Payload cleanup has finished")

    def sysExit(self, job, rf=None):
        '''
        wrapper around sys.exit
        rs is the return string from Mover::put containing a list of files that were not transferred
        '''

        self.cleanup(job, rf=rf)
        sys.stderr.close()
        tolog("RunJob (payload wrapper) has finished")
        # change to sys.exit?
        os._exit(job.result[2]) # pilotExitCode, don't confuse this with the overall pilot exit code,
                                # which doesn't get reported back to panda server anyway

    def failJob(self, transExitCode, pilotExitCode, job, ins=None, pilotErrorDiag=None, docleanup=True):
        """ set the fail code and exit """

        if pilotExitCode and job.attemptNr < 4 and job.eventServiceMerge:
            pilotExitCode = PilotErrors.ERR_ESRECOVERABLE
        job.setState(["failed", transExitCode, pilotExitCode])
        if pilotErrorDiag:
            job.pilotErrorDiag = pilotErrorDiag
        tolog("Will now update local pilot TCP server")
        rt = RunJobUtilities.updatePilotServer(job, self.__pilotserver, self.__pilotport, final=True)
        if ins:
            ec = pUtil.removeFiles(job.workdir, ins)
        if docleanup:
            self.sysExit(job)

    def isMultiTrf(self, parameterList):
        """ Will we execute multiple jobs? """

        if len(parameterList) > 1:
            multi_trf = True
        else:
            multi_trf = False

        return multi_trf

    def setup(self, job, jobSite, thisExperiment):
        """ prepare the setup and get the run command list """

        # start setup time counter
        t0 = time.time()
        ec = 0
        runCommandList = []

        # split up the job parameters to be able to loop over the tasks
        jobParameterList = job.jobPars.split("\n")
        jobHomePackageList = job.homePackage.split("\n")
        jobTrfList = job.trf.split("\n")
        job.release = thisExperiment.formatReleaseString(job.release)
        releaseList = thisExperiment.getRelease(job.release)

        tolog("Number of transformations to process: %s" % len(jobParameterList))
        multi_trf = self.isMultiTrf(jobParameterList)

        # verify that the multi-trf job is setup properly
        ec, job.pilotErrorDiag, releaseList = RunJobUtilities.verifyMultiTrf(jobParameterList, jobHomePackageList, jobTrfList, releaseList)
        if ec > 0:
            return ec, runCommandList, job, multi_trf

        os.chdir(jobSite.workdir)
        tolog("Current job workdir is %s" % os.getcwd())

        # setup the trf(s)
        _i = 0
        _stdout = job.stdout
        _stderr = job.stderr
        _first = True
        for (_jobPars, _homepackage, _trf, _swRelease) in map(None, jobParameterList, jobHomePackageList, jobTrfList, releaseList):
            tolog("Preparing setup %d/%d" % (_i + 1, len(jobParameterList)))

            # reset variables
            job.jobPars = _jobPars
            job.homePackage = _homepackage
            job.trf = _trf
            job.release = _swRelease
            if multi_trf:
                job.stdout = _stdout.replace(".txt", "_%d.txt" % (_i + 1))
                job.stderr = _stderr.replace(".txt", "_%d.txt" % (_i + 1))

            # post process copysetup variable in case of directIn/useFileStager
            _copysetup = readpar('copysetup')
            _copysetupin = readpar('copysetupin')
            if "--directIn" in job.jobPars or "--useFileStager" in job.jobPars or _copysetup.count('^') == 5 or _copysetupin.count('^') == 5:
                # only need to update the queuedata file once
                if _first:
                    RunJobUtilities.updateCopysetups(job.jobPars)
                    _first = False

            # setup the trf
            ec, job.pilotErrorDiag, cmd, job.spsetup, job.JEM, job.cmtconfig = thisExperiment.getJobExecutionCommand(job, jobSite, self.__pilot_initdir)
            if ec > 0:
                # setup failed
                break

            # add the setup command to the command list
            runCommandList.append(cmd)
            _i += 1

        job.stdout = _stdout
        job.stderr = _stderr
        job.timeSetup = int(time.time() - t0)
        tolog("Total setup time: %d s" % (job.timeSetup))

        return ec, runCommandList, job, multi_trf

    def stageIn(self, job, jobSite, analysisJob, pfc_name="PoolFileCatalog.xml"):
        """ Perform the stage-in """

        ec = 0
        statusPFCTurl = None
        usedFAXandDirectIO = False

        # Prepare the input files (remove non-valid names) if there are any
        ins, job.filesizeIn, job.checksumIn = RunJobUtilities.prepareInFiles(job.inFiles, job.filesizeIn, job.checksumIn)
        if ins:
            tolog("Preparing for get command")

            # Get the file access info (only useCT is needed here)
            useCT, oldPrefix, newPrefix, useFileStager, directIn = getFileAccessInfo()

            # Transfer input files
            tin_0 = os.times()
            ec, job.pilotErrorDiag, statusPFCTurl, FAX_dictionary = \
                mover.get_data(job, jobSite, ins, self.__stageinretry, analysisJob=analysisJob, usect=useCT,\
                               pinitdir=self.__pilot_initdir, proxycheck=False, inputDir=self.__inputDir, workDir=self.__pworkdir, pfc_name=pfc_name)
            if ec != 0:
                job.result[2] = ec
            tin_1 = os.times()
            job.timeStageIn = int(round(tin_1[4] - tin_0[4]))

            # Extract any FAX info from the dictionary
            if FAX_dictionary.has_key('N_filesWithoutFAX'):
                job.filesWithoutFAX = FAX_dictionary['N_filesWithoutFAX']
            if FAX_dictionary.has_key('N_filesWithFAX'):
                job.filesWithFAX = FAX_dictionary['N_filesWithFAX']
            if FAX_dictionary.has_key('bytesWithoutFAX'):
                job.bytesWithoutFAX = FAX_dictionary['bytesWithoutFAX']
            if FAX_dictionary.has_key('bytesWithFAX'):
                job.bytesWithFAX = FAX_dictionary['bytesWithFAX']
            if FAX_dictionary.has_key('usedFAXandDirectIO'):
                usedFAXandDirectIO = FAX_dictionary['usedFAXandDirectIO']

        return job, ins, statusPFCTurl, usedFAXandDirectIO

    def getTrfExitInfo(self, exitCode, workdir):
        """ Get the trf exit code and info from job report if possible """

        exitAcronym = ""
        exitMsg = ""

        # does the job report exist?
        extension = getExtension(alternative='pickle')
        if extension.lower() == "json":
            _filename = "jobReport.%s" % (extension)
        else:
            _filename = "jobReportExtract.%s" % (extension)
        filename = os.path.join(workdir, _filename)

        if os.path.exists(filename):
            tolog("Found job report: %s" % (filename))

            # wait a few seconds to make sure the job report is finished
            tolog("Taking a 5s nap to make sure the job report is finished")
            time.sleep(5)

            # first backup the jobReport to the job workdir since it will be needed later
            # (the current location will disappear since it will be tarred up in the jobs' log file)
            d = os.path.join(workdir, '..')
            try:
                copy2(filename, os.path.join(d, _filename))
            except Exception, e:
                tolog("Warning: Could not backup %s to %s: %s" % (_filename, d, e))
            else:
                tolog("Backed up %s to %s" % (_filename, d))

            # search for the exit code
            try:
                f = open(filename, "r")
            except Exception, e:
                tolog("!!WARNING!!1112!! Failed to open job report: %s" % (e))
            else:
                if extension.lower() == "json":
                    from json import load
                else:
                    from pickle import load
                data = load(f)

                # extract the exit code and info
                _exitCode = self.extractDictionaryObject("exitCode", data)
                if _exitCode:
                    if _exitCode == 0 and exitCode != 0:
                        tolog("!!WARNING!!1111!! Detected inconsistency in %s: exitcode listed as 0 but original trf exit code was %d (using original error code)" %\
                              (filename, exitCode))
                    else:
                        exitCode = _exitCode
                _exitAcronym = self.extractDictionaryObject("exitAcronym", data)
                if _exitAcronym:
                    exitAcronym = _exitAcronym
                _exitMsg = self.extractDictionaryObject("exitMsg", data)
                if _exitMsg:
                    exitMsg = _exitMsg

                f.close()

                tolog("Trf exited with:")
                tolog("...exitCode=%d" % (exitCode))
                tolog("...exitAcronym=%s" % (exitAcronym))
                tolog("...exitMsg=%s" % (exitMsg))

        else:
            tolog("Job report not found: %s" % (filename))

        return exitCode, exitAcronym, exitMsg

    def extractDictionaryObject(self, obj, dictionary):
        """ Extract an object from a dictionary """

        _obj = None

        try:
            _obj = dictionary[obj]
        except Exception, e:
            tolog("Object %s not found in dictionary" % (obj))
        else:
            tolog('Extracted \"%s\"=%s from dictionary' % (obj, _obj))

        return _obj

    def getUtilitySubprocess(self, thisExperiment, cmd, pid, job):
        """ Return the utility subprocess if required """

        utility_subprocess = None
        if thisExperiment.shouldExecuteUtility():
            try:
                mem_cmd = thisExperiment.getUtilityCommand(job_command=cmd, pid=pid, release=job.release, homePackage=job.homePackage, cmtconfig=job.cmtconfig, trf=job.trf)
                if mem_cmd != "":
                    utility_subprocess = self.getSubprocess(thisExperiment, mem_cmd)
                    if utility_subprocess:
                        try:
                            tolog("Process id of utility: %d" % (utility_subprocess.pid))
                        except Exception, e:
                            tolog("!!WARNING!!3436!! Exception caught: %s" % (e))
                else:
                    tolog("Could not launch utility since the command path does not exist")
            except Exception, e:
                tolog("!!WARNING!!5454!! Exception caught: %s" % (e))
                utility_subprocess = None
        else:
            tolog("Not required to run utility")

        return utility_subprocess

    def executePayload(self, thisExperiment, runCommandList, job):
        """ execute the payload """

        # do not hide the proxy for PandaMover since it needs it or for sites that has sc.proxy = donothide
        # if 'DDM' not in jobSite.sitename and readpar('proxy') != 'donothide':
        #    # create the proxy guard object (must be created here before the sig2exc())
        #    proxyguard = ProxyGuard()
        #
        #    # hide the proxy
        #    hP_ret = proxyguard.hideProxy()
        #    if not hP_ret:
        #        tolog("Warning: Proxy exposed to payload")

        # If clone job, make sure that the events should be processed
        if job.cloneJob == "runonce":
            # If the event is still available, the go ahead and run the payload
            message = downloadEventRanges(job.jobId, job.jobsetID)

            # Create a list of event ranges from the downloaded message
            event_ranges = self.extractEventRanges(message)

            # Are there any event ranges?
            if event_ranges == []:
                tolog("!!WARNING!!2424!! This clone job was already executed")
                exitMsg = "Already executed clone job"
                res_tuple = (1, exitMsg)
                res = (res_tuple[0], res_tuple[1], exitMsg)
                job.result[0] = exitMsg
                job.result[1] = 0 # transExitCode
                job.result[2] = self.__error.ERR_EXECUTEDCLONEJOB # Pilot error code
                return res, job, False, 0
            else:
                tolog("Ok to execute clone job")

        # Run the payload process, which could take days to finish
        t0 = os.times()
        tolog("t0 = %s" % str(t0))
        res_tuple = (0, 'Undefined')

        multi_trf = self.isMultiTrf(runCommandList)
        _stdout = job.stdout
        _stderr = job.stderr

        # Loop over all run commands (only >1 for multi-trfs)
        current_job_number = 0
        getstatusoutput_was_interrupted = False
        number_of_jobs = len(runCommandList)
        for cmd in runCommandList:
            current_job_number += 1

            # Create the stdout/err files
            if multi_trf:
                job.stdout = _stdout.replace(".txt", "_%d.txt" % (current_job_number))
                job.stderr = _stderr.replace(".txt", "_%d.txt" % (current_job_number))
            file_stdout, file_stderr = self.getStdoutStderrFileObjects(stdoutName=job.stdout, stderrName=job.stderr)
            if not (file_stdout and file_stderr):
                res_tuple = (1, "Could not open stdout/stderr files, piping not possible")
                tolog("!!WARNING!!2222!! %s" % (res_tuple[1]))
                break

            try:
                # Add the full job command to the job_setup.sh file
                to_script = cmd.replace(";", ";\n")
                thisExperiment.updateJobSetupScript(job.workdir, to_script=to_script)

                tolog("Executing job command %d/%d" % (current_job_number, number_of_jobs))

                # Start the subprocess
                main_subprocess = self.getSubprocess(thisExperiment, cmd, stdout=file_stdout, stderr=file_stderr)

                if main_subprocess:
                    time.sleep(2)

                    # Start the utility if required
                    utility_subprocess = self.getUtilitySubprocess(thisExperiment, cmd, main_subprocess.pid, job)

                    # Loop until the main subprocess has finished
                    while main_subprocess.poll() is None:
                        # Take a short nap
                        time.sleep(5)

                        # Make sure that the utility subprocess is still running
                        if utility_subprocess:
                            # Take another short nap
                            time.sleep(5)
                            if not utility_subprocess.poll() is None:
                                # If poll() returns anything but None it means that the subprocess has ended - which it should not have done by itself
                                tolog("!!WARNING!!4343!! Dectected crashed utility subprocess - will restart it")
                                utility_subprocess = self.getUtilitySubprocess(thisExperiment, cmd, main_subprocess.pid, job)

                    # Stop the utility
                    if utility_subprocess:
                        utility_subprocess.send_signal(signal.SIGUSR1)
                        tolog("Terminated the utility subprocess")

                        _nap = 10
                        tolog("Taking a short nap (%d s) to allow the utility to finish writing to the summary file" % (_nap))
                        time.sleep(_nap)

                        # Copy the output JSON to the pilots init dir
                        _path = "%s/%s" % (job.workdir, thisExperiment.getUtilityJSONFilename())
                        if os.path.exists(_path):
                            try:
                                copy2(_path, self.__pilot_initdir)
                            except Exception, e:
                                tolog("!!WARNING!!2222!! Caught exception while trying to copy JSON files: %s" % (e))
                            else:
                                tolog("Copied %s to pilot init dir" % (_path))
                        else:
                            tolog("File %s was not created" % (_path))

                    # Handle main subprocess errors
                    try:
                        stdout = open(job.stdout, 'r')
                        res_tuple = (main_subprocess.returncode, tail(stdout))
                    except Exception, e:
                        tolog("!!WARNING!!3002!! Failed during tail operation: %s" % (e))
                    else:
                        tolog("Tail:\n%s" % (res_tuple[1]))
                        stdout.close()

                else:
                    res_tuple = (1, "Popen ended prematurely (payload command failed to execute, see stdout/err)")
                    tolog("!!WARNING!!3001!! %s" % (res_tuple[1]))

            except Exception, e:
                tolog("!!FAILED!!3000!! Failed to run command: %s" % str(e))
                getstatusoutput_was_interrupted = True
                if self.__failureCode:
                    job.result[2] = self.__failureCode
                    tolog("!!FAILED!!3000!! Failure code: %d" % (self.__failureCode))
                    break
            else:
                if res_tuple[0] == 0:
                    tolog("Job command %d/%d finished" % (current_job_number, number_of_jobs))
                else:
                    tolog("Job command %d/%d failed: res = %s" % (current_job_number, number_of_jobs, str(res_tuple)))
                    break

        t1 = os.times()
        tolog("t1 = %s" % str(t1))
        t = map(lambda x, y:x-y, t1, t0) # get the time consumed
        job.cpuConsumptionUnit, job.cpuConsumptionTime, job.cpuConversionFactor = pUtil.setTimeConsumed(t)
        tolog("Job CPU usage: %s %s" % (job.cpuConsumptionTime, job.cpuConsumptionUnit))
        tolog("Job CPU conversion factor: %1.10f" % (job.cpuConversionFactor))
        job.timeExe = int(round(t1[4] - t0[4]))

        tolog("Original exit code: %d" % (res_tuple[0]))
        tolog("Exit code: %d (returned from OS)" % (res_tuple[0]%255))

        # check the job report for any exit code that should replace the res_tuple[0]
        res0, exitAcronym, exitMsg = self.getTrfExitInfo(res_tuple[0], job.workdir)
        res = (res0, res_tuple[1], exitMsg)

        # dump an extract of the payload output
        if number_of_jobs > 1:
            _stdout = job.stdout
            _stderr = job.stderr
            _stdout = _stdout.replace(".txt", "_N.txt")
            _stderr = _stderr.replace(".txt", "_N.txt")
            tolog("NOTE: For %s output, see files %s, %s (N = [1, %d])" % (job.payload, _stdout, _stderr, number_of_jobs))
        else:
            tolog("NOTE: For %s output, see files %s, %s" % (job.payload, job.stdout, job.stderr))

        # JEM job-end callback
        try:
            from JEMstub import notifyJobEnd2JEM
            notifyJobEnd2JEM(job, tolog)
        except:
            pass # don't care

        # restore the proxy
        #if hP_ret:
        #    rP_ret = proxyguard.restoreProxy()
        #    if not rP_ret:
        #        tolog("Warning: Problems with storage can occur since proxy could not be restored")
        #    else:
        #        hP_ret = False
        #        tolog("ProxyGuard has finished successfully")

        return res, job, getstatusoutput_was_interrupted, current_job_number

    def moveTrfMetadata(self, workdir, jobId):
        """ rename and copy the trf metadata """

        oldMDName = "%s/metadata.xml" % (workdir)
        _filename = "metadata-%s.xml.PAYLOAD" % (jobId)
        newMDName = "%s/%s" % (workdir, _filename)
        try:
            os.rename(oldMDName, newMDName)
        except:
            tolog("Warning: Could not open the original %s file, but harmless, pass it" % (oldMDName))
            pass
        else:
            tolog("Renamed %s to %s" % (oldMDName, newMDName))
            # now move it to the pilot work dir
            try:
                copy2(newMDName, "%s/%s" % (self.__pworkdir, _filename))
            except Exception, e:
                tolog("Warning: Could not copy %s to site work dir: %s" % (_filename, str(e)))
            else:
                tolog("Metadata was transferred to site work dir: %s/%s" % (self.__pworkdir, _filename))

    def discoverAdditionalOutputFiles(self, output_file_list, workdir, datasets_list, scope_list):
        """ Have any additional output files been produced by the trf? If so, add them to the output file list """

        # In case an output file has reached the max output size, the payload can spill over the remaining events to
        # a new file following the naming scheme: original_output_filename.extension_N, where N >= 1
        # Any additional output file will have the same dataset as the original file

        from glob import glob
        from re import compile, findall
        new_output_file_list = []
        new_datasets_list = []
        new_scope_list = []
        found_new_files = False

        # Create a lookup dictionaries
        dataset_dict = dict(zip(output_file_list, datasets_list))
        scope_dict = dict(zip(output_file_list, scope_list))

        # Loop over all output files
        for output_file in output_file_list:

            # Add the original file and dataset
            new_output_file_list.append(output_file)
            new_datasets_list.append(dataset_dict[output_file])
            new_scope_list.append(scope_dict[output_file])

            # Get a list of all files whose names begin with <output_file>
            files = glob(os.path.join(workdir, "%s*" % (output_file)))
            for _file in files:

                # Exclude the original file
                output_file_full_path = os.path.join(workdir, output_file)
                if _file != output_file_full_path:

                    # Create the search pattern
                    pattern = compile(r'(%s\_\d+)' % (output_file_full_path))
                    found = findall(pattern, _file)

                    # Add the file name (not full path) of the found file, if found
                    if found:
                        found_new_files = True
                        new_file = os.path.basename(found[0])
                        new_output_file_list.append(new_file)
                        dataset = dataset_dict[output_file]
                        new_datasets_list.append(dataset)
                        scope = scope_dict[output_file]
                        new_scope_list.append(scope)
                        tolog("Discovered additional output file: %s (dataset = %s, scope = %s)" % (new_file, dataset, scope))

        if not found_new_files:
            tolog("Did not discover any additional output files")

        return new_output_file_list, new_datasets_list, new_scope_list

    def createFileMetadata(self, outFiles, job, outsDict, dsname, datasetDict, sitename, analysisJob=False):
        """ create the metadata for the output + log files """

        ec = 0

        # get/assign guids to the output files
        if outFiles:
            if not pUtil.isBuildJob(outFiles):
                ec, job.pilotErrorDiag, job.outFilesGuids = RunJobUtilities.getOutFilesGuids(job.outFiles, job.workdir)
                if ec:
                    # missing PoolFileCatalog (only error code from getOutFilesGuids)
                    return ec, job, None
            else:
                tolog("Build job - do not use PoolFileCatalog to get guid (generated)")
        else:
            tolog("This job has no output files")

        # get the file sizes and checksums for the local output files
        # WARNING: any errors are lost if occur in getOutputFileInfo()
        ec, pilotErrorDiag, fsize, checksum = pUtil.getOutputFileInfo(list(outFiles), getChecksumCommand(), skiplog=True, logFile=job.logFile)
        if ec != 0:
            tolog("!!FAILED!!2999!! %s" % (pilotErrorDiag))
            self.failJob(job.result[1], ec, job, pilotErrorDiag=pilotErrorDiag)

        if self.__logguid:
            guid = self.__logguid
        else:
            guid = job.tarFileGuid

        # create preliminary metadata (no metadata yet about log file - added later in pilot.py)
        _fname = "%s/metadata-%s.xml" % (job.workdir, job.jobId)
        try:
            _status = pUtil.PFCxml(job.experiment, _fname, list(job.outFiles), fguids=job.outFilesGuids, fntag="lfn", alog=job.logFile, alogguid=guid,\
                                   fsize=fsize, checksum=checksum, analJob=analysisJob)
        except Exception, e:
            pilotErrorDiag = "PFCxml failed due to problematic XML: %s" % (e)
            tolog("!!WARNING!!1113!! %s" % (pilotErrorDiag))
            self.failJob(job.result[1], error.ERR_MISSINGGUID, job, pilotErrorDiag=pilotErrorDiag)
        else:
            if not _status:
                pilotErrorDiag = "Missing guid(s) for output file(s) in metadata"
                tolog("!!FAILED!!2999!! %s" % (pilotErrorDiag))
                self.failJob(job.result[1], error.ERR_MISSINGGUID, job, pilotErrorDiag=pilotErrorDiag)

        tolog("..............................................................................................................")
        tolog("Created %s with:" % (_fname))
        tolog(".. log            : %s (to be transferred)" % (job.logFile))
        tolog(".. log guid       : %s" % (guid))
        tolog(".. out files      : %s" % str(job.outFiles))
        tolog(".. out file guids : %s" % str(job.outFilesGuids))
        tolog(".. fsize          : %s" % str(fsize))
        tolog(".. checksum       : %s" % str(checksum))
        tolog("..............................................................................................................")

        # convert the preliminary metadata-<jobId>.xml file to OutputFiles-<jobId>.xml for NG and for CERNVM
        # note: for CERNVM this is only really needed when CoPilot is used
        if os.environ.has_key('Nordugrid_pilot') or sitename == 'CERNVM':
            if RunJobUtilities.convertMetadata4NG(os.path.join(job.workdir, job.outputFilesXML), _fname, outsDict, dsname, datasetDict):
                tolog("Metadata has been converted to NG/CERNVM format")
            else:
                job.pilotErrorDiag = "Could not convert metadata to NG/CERNVM format"
                tolog("!!WARNING!!1999!! %s" % (job.pilotErrorDiag))

        # try to build a file size and checksum dictionary for the output files
        # outputFileInfo: {'a.dat': (fsize, checksum), ...}
        # e.g.: file size for file a.dat: outputFileInfo['a.dat'][0]
        # checksum for file a.dat: outputFileInfo['a.dat'][1]
        try:
            # remove the log entries
            _fsize = fsize[1:]
            _checksum = checksum[1:]
            outputFileInfo = dict(zip(job.outFiles, zip(_fsize, _checksum)))
        except Exception, e:
            tolog("!!WARNING!!2993!! Could not create output file info dictionary: %s" % str(e))
            outputFileInfo = {}
        else:
            tolog("Output file info dictionary created: %s" % str(outputFileInfo))

        return ec, job, outputFileInfo

    def getDatasets(self, job):
        """ get the datasets for the output files """

        # get the default dataset
        if job.destinationDblock and job.destinationDblock[0] != 'NULL' and job.destinationDblock[0] != ' ':
            dsname = job.destinationDblock[0]
        else:
            dsname = "%s-%s-%s" % (time.localtime()[0:3]) # pass it a random name

        # create the dataset dictionary
        # (if None, the dsname above will be used for all output files)
        datasetDict = getDatasetDict(job.outFiles, job.destinationDblock, job.logFile, job.logDblock)
        if datasetDict:
            tolog("Dataset dictionary has been verified")
        else:
            tolog("Dataset dictionary could not be verified, output files will go to: %s" % (dsname))

        return dsname, datasetDict

    def stageOut(self, job, jobSite, outs, analysisJob, dsname, datasetDict, outputFileInfo):
        """ perform the stage-out """

        error = PilotErrors()
        pilotErrorDiag = ""
        rc = 0
        latereg = False
        rf = None

        # generate the xml for the output files and the site mover
        pfnFile = "OutPutFileCatalog.xml"
        try:
            _status = pUtil.PFCxml(job.experiment, pfnFile, outs, fguids=job.outFilesGuids, fntag="pfn")
        except Exception, e:
            job.pilotErrorDiag = "PFCxml failed due to problematic XML: %s" % (e)
            tolog("!!WARNING!!1113!! %s" % (job.pilotErrorDiag))
            return error.ERR_MISSINGGUID, job, rf, latereg
        else:
            if not _status:
                job.pilotErrorDiag = "Metadata contains missing guid(s) for output file(s)"
                tolog("!!WARNING!!2999!! %s" % (job.pilotErrorDiag))
                return error.ERR_MISSINGGUID, job, rf, latereg

        tolog("Using the newly-generated %s/%s for put operation" % (job.workdir, pfnFile))

        # the cmtconfig is needed by at least the xrdcp site mover
        cmtconfig = getCmtconfig(job.cmtconfig)

        rs = "" # return string from put_data with filename in case of transfer error
        tin_0 = os.times()
        try:
            rc, job.pilotErrorDiag, rf, rs, job.filesNormalStageOut, job.filesAltStageOut = mover.mover_put_data("xmlcatalog_file:%s" % (pfnFile), dsname, jobSite.sitename,\
                                             jobSite.computingElement, ub=jobSite.dq2url, analysisJob=analysisJob, pinitdir=self.__pilot_initdir, scopeOut=job.scopeOut,\
                                             proxycheck=self.__proxycheckFlag, spsetup=job.spsetup, token=job.destinationDBlockToken,\
                                             userid=job.prodUserID, datasetDict=datasetDict, prodSourceLabel=job.prodSourceLabel,\
                                             outputDir=self.__outputDir, jobId=job.jobId, jobWorkDir=job.workdir, DN=job.prodUserID,\
                                             dispatchDBlockTokenForOut=job.dispatchDBlockTokenForOut, outputFileInfo=outputFileInfo,\
                                             jobDefId=job.jobDefinitionID, jobCloud=job.cloud, logFile=job.logFile,\
                                             stageoutTries=self.__stageoutretry, cmtconfig=cmtconfig, experiment=self.__experiment, fileDestinationSE=job.fileDestinationSE, job=job)
            tin_1 = os.times()
            job.timeStageOut = int(round(tin_1[4] - tin_0[4]))
        except Exception, e:
            tin_1 = os.times()
            job.timeStageOut = int(round(tin_1[4] - tin_0[4]))

            if 'format_exc' in traceback.__all__:
                trace = traceback.format_exc()
                pilotErrorDiag = "Put function can not be called for staging out: %s, %s" % (str(e), trace)
            else:
                tolog("traceback.format_exc() not available in this python version")
                pilotErrorDiag = "Put function can not be called for staging out: %s" % (str(e))
            tolog("!!WARNING!!3000!! %s" % (pilotErrorDiag))

            rc = error.ERR_PUTFUNCNOCALL
            job.setState(["holding", job.result[1], rc])
        else:
            if job.pilotErrorDiag != "":
                if job.pilotErrorDiag.startswith("Put error:"):
                    pre = ""
                else:
                    pre = "Put error: "
                job.pilotErrorDiag = pre + tailPilotErrorDiag(job.pilotErrorDiag, size=256-len("pilot: Put error: "))

            tolog("Put function returned code: %d" % (rc))
            if rc != 0:
                # remove any trailing "\r" or "\n" (there can be two of them)
                if rs != None:
                    rs = rs.rstrip()
                    tolog("Error string: %s" % (rs))

                # is the job recoverable?
                if error.isRecoverableErrorCode(rc):
                    _state = "holding"
                    _msg = "WARNING"
                else:
                    _state = "failed"
                    _msg = "FAILED"

                # look for special error in the error string
                if rs == "Error: string Limit exceeded 250":
                    tolog("!!%s!!3000!! Put error: file name string limit exceeded 250" % (_msg))
                    job.setState([_state, job.result[1], error.ERR_LRCREGSTRSIZE])
                else:
                    job.setState([_state, job.result[1], rc])

                tolog("!!%s!!1212!! %s" % (_msg, error.getErrorStr(rc)))
            else:
                # set preliminary finished (may be overwritten below)
                job.setState(["finished", 0, 0])

                # create a weak lockfile meaning that file transfer worked
                # (useful for job recovery if activated) in the job workdir
                createLockFile(True, jobSite.workdir, lockfile="ALLFILESTRANSFERRED")
                # create another lockfile in the site workdir since a transfer failure can still occur during the log transfer
                # and a later recovery attempt will fail (job workdir will not exist at that time)
                createLockFile(True, self.__pworkdir, lockfile="ALLFILESTRANSFERRED")

            if job.result[0] == "holding" and '(unrecoverable)' in job.pilotErrorDiag:
                job.result[0] = "failed"
                tolog("!!WARNING!!2999!! HOLDING state changed to FAILED since error is unrecoverable")

        return rc, job, rf, latereg

    def copyInputForFiles(self, workdir):
        """ """

        try:
            cmd = "cp %s/inputFor_* %s" % (self.__pilot_initdir, workdir)
            tolog("Executing command: %s" % (cmd))
            out = commands.getoutput(cmd)
        except IOError, e:
            pass
        tolog(out)

    def getStdoutStderrFileObjects(self, stdoutName="stdout.txt", stderrName="stderr.txt"):
        """ Create stdout/err file objects """

        try:
            stdout = open(os.path.join(os.getcwd(), stdoutName), "w")
            stderr = open(os.path.join(os.getcwd(), stderrName), "w")
        except Exception, e:
            tolog("!!WARNING!!3330!! Failed to open stdout/err files: %s" % (e))
            stdout = None
            stderr = None

        return stdout, stderr

    def getSubprocess(self, thisExperiment, runCommand, stdout=None, stderr=None):
        """ Execute a command as a subprocess """

        # Execute and return the subprocess object
        return thisExperiment.getSubprocess(runCommand, stdout=stdout, stderr=stderr)

    # Methods used by event service RunJob* modules ..............................................................

    def stripSetupCommand(self, cmd, trfName):
        """ Remove the trf part of the setup command """

        location = cmd.find(trfName)
        return cmd[:location]

    def executeMakeRunEventCollectionScript(self, cmd, eventcollection_filename):
        """ Define and execute the event collection script """

        cmd += "get_files -jo %s" % (eventcollection_filename)
        tolog("Execute command: %s" % (cmd))

        # WARNING: PUT A TIMER AROUND THIS COMMAND
        rc, rs = commands.getstatusoutput(cmd)

        return rc, rs

    def prependMakeRunEventCollectionScript(self, input_file, output_file, eventcollection_filename):
        """ Prepend the event collection script """

        status = False
        eventcollection_filename_mod = ""

        with open(eventcollection_filename) as f1:
            eventcollection_filename_mod = eventcollection_filename.replace(".py",".2.py")
            with open(eventcollection_filename_mod, "w") as f2:
                f2.write("EvtMax = -1\n")
                f2.write("In = [ \'%s\' ]\n" % (input_file))
                f2.write("Out = \'%s\'\n" % (output_file))
                for line in f1:
                    f2.write(line)
                f2.close()
                f1.close()
                status = True

        return status, eventcollection_filename_mod

    def executeTAGFileCommand(self, cmd, eventcollection_filename_mod):
        """ Execute the TAG file creation script using athena """

        cmd += "athena.py %s >MakeRunEventCollection-stdout.txt" % (eventcollection_filename_mod)
        tolog("Executing command: %s" % (cmd))

        # WARNING: PUT A TIMER AROUND THIS COMMAND
        rc, rs = commands.getstatusoutput(cmd)

        return rc, rs

    def swapAthenaProcNumber(self, swap_value):
        """ Swap the current ATHENA_PROC_NUMBER so that it does not upset the job """
        # Note: only needed during TAG file creation

        athena_proc_number = 0
        try:
            athena_proc_number = int(os.environ['ATHENA_PROC_NUMBER'])
        except Exception, e:
            tolog("ATHENA_PROC_NUMBER not defined, setting it to: %s" % (swap_value))
            os.environ['ATHENA_PROC_NUMBER'] = str(swap_value)
        else:
            if swap_value == 0:
                del os.environ['ATHENA_PROC_NUMBER']
                tolog("Unset ATHENA_PROC_NUMBER")
            else:
                os.environ['ATHENA_PROC_NUMBER'] = str(swap_value)
                tolog("ATHENA_PROC_NUMBER swapped from \'%d\' to \'%d\'" % (athena_proc_number, swap_value))

        return athena_proc_number

    def createTAGFile(self, jobExecutionCommand, trfName, inFiles, eventcollection_filename):
        """ Create a TAG file """

        tag_file = ""
        tag_file_guid = getGUID()

        # We cannot have ATHENA_PROC_NUMBER set to a value larger than 1, since that will
        # activate AthenaMP. Reset it for now, and swap it back at the end of this method
        athena_proc_number = self.swapAthenaProcNumber(0)

        # Remove everything after the trf command from the job execution command
        cmd = self.stripSetupCommand(jobExecutionCommand, trfName)
        tolog("Stripped command: %s" % (cmd))

        # Define and execute the event collection script
        if cmd != "":
            rc, rs = self.executeMakeRunEventCollectionScript(cmd, eventcollection_filename)
            # Prepend the event collection script
            if rc == 0:
                input_file = inFiles[0]
                tag_file = input_file + ".TAG"
                status, eventcollection_filename_mod = self.prependMakeRunEventCollectionScript(input_file, tag_file, eventcollection_filename)

                # Finally create the TAG file
                if status:
                    rc, rs = self.executeTAGFileCommand(cmd, eventcollection_filename_mod)
                    if rc != 0:
                        tolog("!!WARNING!!3337!! Failed to create TAG file: rc=%d, rs=%s" % (rc, rs))
                        tag_file = ""
            else:
                tolog("!!WARNING!!3339!! Failed to download %s: rc=%d, rs=%s " % (eventcollection_filename, rc, rs))
        else:
            tolog("!!WARNING!!3330!! Failed to strip the job execution command, cannot create TAG file")

        # Now swap the ATHENA_PROC_NUMBER since it is needed for activating AthenaMP
        dummy = self.swapAthenaProcNumber(athena_proc_number)

        return tag_file, tag_file_guid

    # (end event service methods) ................................................................................

    def extractEventRanges(self, message):
        """ Extract all event ranges from the server message """

        # This function will return a list of event range dictionaries

        event_ranges = []

        try:
            event_ranges = loads(message)
        except Exception, e:
            tolog("Could not extract any event ranges: %s" % (e))

        return event_ranges

    def shouldCleanupOS(self, job):
        """ Should the OS be cleaned up? """

        status = False

        # Only clean up the OS if the merge job finished correctly and if it an event service merge job
        if job.eventServiceMerge and job.result[1] == 0 and job.result[2] == 0:
            status = True

        return status

    def cleanupOS(self, inFiles, si):
        """ Removed merged files from the object store """

        status = False

        # Generate a proper file list
        for filename in inFiles:
            # Is this a log file or a pre-merged event service file? Determine the bucket accordingly
            if ".log." in filename:
                mode = "logs"
            else:
                mode = "eventservice"

            # Generate a proper bucket endpoint
            path = si.getObjectstorePath(mode)
            from FileHandling import getHashedBucketEndpoint
            hashed_endpoint = getHashedBucketEndpoint(path, file_name)

        return status

# main process starts here
if __name__ == "__main__":

    # Get error handler
    error = PilotErrors()

    # Get runJob object
    runJob = RunJob()

    # Define a new parent group
    os.setpgrp()

    # Protect the runJob code with exception handling
    hP_ret = False
    try:
        # always use this filename as the new jobDef module name
        import newJobDef

        jobSite = Site.Site()

        return_tuple = runJob.argumentParser()
        tolog("argumentParser returned: %s" % str(return_tuple))
        jobSite.setSiteInfo(return_tuple)

#            jobSite.setSiteInfo(argParser(sys.argv[1:]))

        # reassign workdir for this job
        jobSite.workdir = jobSite.wntmpdir

        if runJob.getPilotLogFilename() != "":
            pUtil.setPilotlogFilename(runJob.getPilotLogFilename())

        # set node info
        node = Node.Node()
        node.setNodeName(os.uname()[1])
        node.collectWNInfo(jobSite.workdir)

        # redirect stder
        sys.stderr = open("%s/runjob.stderr" % (jobSite.workdir), "w")

        tolog("Current job workdir is: %s" % os.getcwd())
        tolog("Site workdir is: %s" % jobSite.workdir)
        # get the experiment object
        thisExperiment = getExperiment(runJob.getExperiment())
        tolog("RunJob will serve experiment: %s" % (thisExperiment.getExperiment()))

        # set the cache (used e.g. by LSST)
        if runJob.getCache():
            thisExperiment.setCache(runJob.getCache())

        JR = JobRecovery()
        try:
            job = Job.Job()
            job.workdir = jobSite.workdir
            job.setJobDef(newJobDef.job)
            job.workdir = jobSite.workdir
            job.experiment = runJob.getExperiment()
            # figure out and set payload file names
            job.setPayloadName(thisExperiment.getPayloadName(job))
        except Exception, e:
            pilotErrorDiag = "Failed to process job info: %s" % str(e)
            tolog("!!WARNING!!3000!! %s" % (pilotErrorDiag))
            runJob.failJob(0, error.ERR_UNKNOWN, job, pilotErrorDiag=pilotErrorDiag)

        # prepare for the output file data directory
        # (will only created for jobs that end up in a 'holding' state)
        job.datadir = runJob.getParentWorkDir() + "/PandaJob_%s_data" % (job.jobId)

        # register cleanup function
        atexit.register(runJob.cleanup, job)

        # to trigger an exception so that the SIGTERM signal can trigger cleanup function to run
        # because by default signal terminates process without cleanup.
        def sig2exc(sig, frm):
            """ signal handler """

            error = PilotErrors()
            runJob.setGlobalPilotErrorDiag("!!FAILED!!3000!! SIGTERM Signal %s is caught in child pid=%d!\n" % (sig, os.getpid()))
            tolog(runJob.getGlobalPilotErrorDiag())
            if sig == signal.SIGTERM:
                runJob.setGlobalErrorCode(error.ERR_SIGTERM)
            elif sig == signal.SIGQUIT:
                runJob.setGlobalErrorCode(error.ERR_SIGQUIT)
            elif sig == signal.SIGSEGV:
                runJob.setGlobalErrorCode(error.ERR_SIGSEGV)
            elif sig == signal.SIGXCPU:
                runJob.setGlobalErrorCode(error.ERR_SIGXCPU)
            elif sig == signal.SIGBUS:
                runJob.setGlobalErrorCode(error.ERR_SIGBUS)
            elif sig == signal.SIGUSR1:
                runJob.setGlobalErrorCode(error.ERR_SIGUSR1)
            else:
                runJob.setGlobalErrorCode(error.ERR_KILLSIGNAL)
            runJob.setFailureCode(runJob.getGlobalErrorCode())
            # print to stderr
            print >> sys.stderr, runJob.getGlobalPilotErrorDiag()
            raise SystemError(sig)

        signal.signal(signal.SIGTERM, sig2exc)
        signal.signal(signal.SIGQUIT, sig2exc)
        signal.signal(signal.SIGSEGV, sig2exc)
        signal.signal(signal.SIGXCPU, sig2exc)
        signal.signal(signal.SIGUSR1, sig2exc)
        signal.signal(signal.SIGBUS, sig2exc)

        # see if it's an analysis job or not
        analysisJob = isAnalysisJob(job.trf.split(",")[0])
        if analysisJob:
            tolog("User analysis job")
        else:
            tolog("Production job")
        tolog("runJob received a job with prodSourceLabel=%s" % (job.prodSourceLabel))

        # setup starts here ................................................................................

        # update the job state file
        job.jobState = "setup"
        _retjs = JR.updateJobStateTest(job, jobSite, node, mode="test")

        # send [especially] the process group back to the pilot
        job.setState([job.jobState, 0, 0])
        rt = RunJobUtilities.updatePilotServer(job, runJob.getPilotServer(), runJob.getPilotPort())

        # prepare the setup and get the run command list
        ec, runCommandList, job, multi_trf = runJob.setup(job, jobSite, thisExperiment)
        if ec != 0:
            tolog("!!WARNING!!2999!! runJob setup failed: %s" % (job.pilotErrorDiag))
            runJob.failJob(0, ec, job, pilotErrorDiag=job.pilotErrorDiag)
        tolog("Setup has finished successfully")

        # job has been updated, display it again
        job.displayJob()

        # (setup ends here) ................................................................................

        tolog("Setting stage-in state until all input files have been copied")
        job.setState(["stagein", 0, 0])
        # send the special setup string back to the pilot (needed for the log transfer on xrdcp systems)
        rt = RunJobUtilities.updatePilotServer(job, runJob.getPilotServer(), runJob.getPilotPort())

        # stage-in .........................................................................................

        # update the job state file
        job.jobState = "stagein"
        _retjs = JR.updateJobStateTest(job, jobSite, node, mode="test")

        # update copysetup[in] for production jobs if brokerage has decided that remote I/O should be used
        if job.transferType == 'direct':
            tolog('Brokerage has set transfer type to \"%s\" (remote I/O will be attempted for input files, any special access mode will be ignored)' %\
                  (job.transferType))
            RunJobUtilities.updateCopysetups('', transferType=job.transferType)

        # stage-in all input files (if necessary)
        job, ins, statusPFCTurl, usedFAXandDirectIO = runJob.stageIn(job, jobSite, analysisJob)
        if job.result[2] != 0:
            tolog("Failing job with ec: %d" % (ec))
            runJob.failJob(0, job.result[2], job, ins=ins, pilotErrorDiag=job.pilotErrorDiag)

        # after stageIn, all file transfer modes are known (copy_to_scratch, file_stager, remote_io)
        # consult the FileState file dictionary if cmd3 should be updated (--directIn should not be set if all
        # remote_io modes have been changed to copy_to_scratch as can happen with ByteStream files)
        # and update the run command list if necessary.
        # in addition to the above, if FAX is used as a primary site mover and direct access is enabled, then
        # the run command should not contain the --oldPrefix, --newPrefix, --lfcHost options but use --usePFCTurl
        if job.inFiles != ['']:
            runCommandList = RunJobUtilities.updateRunCommandList(runCommandList, runJob.getParentWorkDir(), job.jobId, statusPFCTurl, analysisJob, usedFAXandDirectIO)

        # copy any present @inputFor_* files from the pilot init dir to the rundirectory (used for ES merge jobs)
        #runJob.copyInputForFiles(job.workdir)

        # (stage-in ends here) .............................................................................

        # change to running state since all input files have been staged
        tolog("Changing to running state since all input files have been staged")
        job.setState(["running", 0, 0])
        rt = RunJobUtilities.updatePilotServer(job, runJob.getPilotServer(), runJob.getPilotPort())

        # update the job state file
        job.jobState = "running"
        _retjs = JR.updateJobStateTest(job, jobSite, node, mode="test")

        # run the job(s) ...................................................................................

        # Set ATLAS_CONDDB if necessary, and other env vars
        RunJobUtilities.setEnvVars(jobSite.sitename)

        # execute the payload
        res, job, getstatusoutput_was_interrupted, current_job_number = runJob.executePayload(thisExperiment, runCommandList, job)

        # if payload leaves the input files, delete them explicitly
        if ins:
            ec = pUtil.removeFiles(job.workdir, ins)

        # payload error handling
        ed = ErrorDiagnosis()
        job = ed.interpretPayload(job, res, getstatusoutput_was_interrupted, current_job_number, runCommandList, runJob.getFailureCode())
        if job.result[1] != 0 or job.result[2] != 0:
            runJob.failJob(job.result[1], job.result[2], job, pilotErrorDiag=job.pilotErrorDiag)

        # stage-out ........................................................................................

        # update the job state file
        job.jobState = "stageout"
        _retjs = JR.updateJobStateTest(job, jobSite, node, mode="test")

        #filename = job.outFiles[0]
        #copy2("%s/%s" % (job.workdir, filename), "%s/%s_1" % (job.workdir, filename))

        # are there any additional output files created by the trf/payload?
        job.outFiles, job.destinationDblock, job.scopeOut = runJob.discoverAdditionalOutputFiles(job.outFiles, job.workdir, job.destinationDblock, job.scopeOut)
        tolog("outFiles = %s" % str(job.outFiles))

        # verify and prepare and the output files for transfer
        ec, pilotErrorDiag, outs, outsDict = RunJobUtilities.prepareOutFiles(job.outFiles, job.logFile, job.workdir)
        if ec:
            # missing output file (only error code from prepareOutFiles)
            runJob.failJob(job.result[1], ec, job, pilotErrorDiag=pilotErrorDiag)
        tolog("outsDict: %s" % str(outsDict))

        # update the current file states
        updateFileStates(outs, runJob.getParentWorkDir(), job.jobId, mode="file_state", state="created")
        dumpFileStates(runJob.getParentWorkDir(), job.jobId)

        # create xml string to pass to dispatcher for atlas jobs
        outputFileInfo = {}
        if outs or (job.logFile and job.logFile != ''):
            # get the datasets for the output files
            dsname, datasetDict = runJob.getDatasets(job)

            # re-create the metadata.xml file, putting guids of ALL output files into it.
            # output files that miss guids from the job itself will get guids in PFCxml function

            # first rename and copy the trf metadata file for non-build jobs
            if not pUtil.isBuildJob(outs):
                runJob.moveTrfMetadata(job.workdir, job.jobId)

            # create the metadata for the output + log files
            ec, job, outputFileInfo = runJob.createFileMetadata(list(outs), job, outsDict, dsname, datasetDict, jobSite.sitename, analysisJob=analysisJob)
            if ec:
                runJob.failJob(0, ec, job, pilotErrorDiag=job.pilotErrorDiag)

        # move output files from workdir to local DDM area
        finalUpdateDone = False
        if outs:
<<<<<<< HEAD

            # If clone job, make sure that stage-out should be performed
            if job.cloneJob == "storeonce":
                # If the event is still available, the go ahead and run the payload
                message = downloadEventRanges(job.jobId, job.jobsetID)

                # Create a list of event ranges from the downloaded message
                event_ranges = runJob.extractEventRanges(message)

                # Are there any event ranges?
                if event_ranges == []:
                    tolog("!!WARNING!!2424!! This clone job was already executed")
                    exitMsg = "Already executed clone job"
                    res_tuple = (1, exitMsg)
                    res = (res_tuple[0], res_tuple[1], exitMsg)
                    job.result[0] = exitMsg
                    job.result[1] = 0 # transExitCode
                    job.result[2] = self.__error.ERR_EXECUTEDCLONEJOB # Pilot error code
                    job.pilotErrorDiag = exitMsg
                    runJob.failJob(0, ec, job, pilotErrorDiag=job.pilotErrorDiag)
=======
            tolog("Setting stage-out state until all output files have been copied")
            job.setState(["stageout", 0, 0])
            rt = RunJobUtilities.updatePilotServer(job, runJob.getPilotServer(), runJob.getPilotPort())

            # stage-out output files
            ec, job, rf, latereg = runJob.stageOut(job, jobSite, outs, analysisJob, dsname, datasetDict, outputFileInfo)

            # error handling
            if job.result[0] == "finished" or ec == error.ERR_PUTFUNCNOCALL:
                rt = RunJobUtilities.updatePilotServer(job, runJob.getPilotServer(), runJob.getPilotPort(), final=True)
>>>>>>> 015b4af6
            else:
                tolog("Ok to stage out clone job")

                tolog("Setting stage-out state until all output files have been copied")
                job.setState(["stageout", 0, 0])
                rt = RunJobUtilities.updatePilotServer(job, runJob.getPilotServer(), runJob.getPilotPort())

                # Stage-out output files
                ec, job, rf, latereg = runJob.stageOut(job, jobSite, outs, analysisJob, dsname, datasetDict, outputFileInfo)
                # Error handling
                if job.result[0] == "finished" or ec == error.ERR_PUTFUNCNOCALL:
                    rt = RunJobUtilities.updatePilotServer(job, runJob.getPilotServer(), runJob.getPilotPort(), final=True)
                else:
                    rt = RunJobUtilities.updatePilotServer(job, runJob.getPilotServer(), runJob.getPilotPort(), final=True, latereg=latereg)
                if ec == error.ERR_NOSTORAGE:
                    # Update the current file states for all files since nothing could be transferred
                    updateFileStates(outs, runJob.getParentWorkDir(), job.jobId, mode="file_state", state="not_transferred")
                    dumpFileStates(runJob.getParentWorkDir(), job.jobId)

                finalUpdateDone = True
                if ec != 0:
                    runJob.sysExit(job, rf)

        # (Stage-out ends here) .......................................................................

        # Object store cleanups .......................................................................

        # Only execute this step for merge jobs and if the order is given
        if runJob.shouldCleanupOS(job):

            # Go ahead and clean up the OS
            # status = runJob.cleanupOS(job.inFiles, si)
            pass

        # (Object store cleanups end here) ............................................................

        job.setState(["finished", 0, 0])
        if not finalUpdateDone:
            rt = RunJobUtilities.updatePilotServer(job, runJob.getPilotServer(), runJob.getPilotPort(), final=True)
        runJob.sysExit(job)

    except Exception, errorMsg:

        error = PilotErrors()

        if runJob.getGlobalPilotErrorDiag() != "":
            pilotErrorDiag = "Exception caught in runJob: %s" % (runJob.getGlobalPilotErrorDiag())
        else:
            pilotErrorDiag = "Exception caught in runJob: %s" % str(errorMsg)

        if 'format_exc' in traceback.__all__:
            pilotErrorDiag += ", " + traceback.format_exc()

        try:
            tolog("!!FAILED!!3001!! %s" % (pilotErrorDiag))
        except Exception, e:
            if len(pilotErrorDiag) > 10000:
                pilotErrorDiag = pilotErrorDiag[:10000]
                tolog("!!FAILED!!3001!! Truncated (%s): %s" % (e, pilotErrorDiag))
            else:
                pilotErrorDiag = "Exception caught in runJob: %s" % (e)
                tolog("!!FAILED!!3001!! %s" % (pilotErrorDiag))

#        # restore the proxy if necessary
#        if hP_ret:
#            rP_ret = proxyguard.restoreProxy()
#            if not rP_ret:
#                tolog("Warning: Problems with storage can occur since proxy could not be restored")
#            else:
#                hP_ret = False
#                tolog("ProxyGuard has finished successfully")

        tolog("sys.path=%s" % str(sys.path))
        cmd = "pwd;ls -lF %s;ls -lF;ls -lF .." % (runJob.getPilotInitDir())
        tolog("Executing command: %s" % (cmd))
        out = commands.getoutput(cmd)
        tolog("%s" % (out))

        job = Job.Job()
        job.setJobDef(newJobDef.job)
        job.pilotErrorDiag = pilotErrorDiag
        job.result[0] = "failed"
        if runJob.getGlobalErrorCode() != 0:
            job.result[2] = runJob.getGlobalErrorCode()
        else:
            job.result[2] = error.ERR_RUNJOBEXC
        tolog("Failing job with error code: %d" % (job.result[2]))
        # fail the job without calling sysExit/cleanup (will be called anyway)
        runJob.failJob(0, job.result[2], job, pilotErrorDiag=pilotErrorDiag, docleanup=False)

    # end of runJob<|MERGE_RESOLUTION|>--- conflicted
+++ resolved
@@ -1569,7 +1569,6 @@
         # move output files from workdir to local DDM area
         finalUpdateDone = False
         if outs:
-<<<<<<< HEAD
 
             # If clone job, make sure that stage-out should be performed
             if job.cloneJob == "storeonce":
@@ -1590,18 +1589,6 @@
                     job.result[2] = self.__error.ERR_EXECUTEDCLONEJOB # Pilot error code
                     job.pilotErrorDiag = exitMsg
                     runJob.failJob(0, ec, job, pilotErrorDiag=job.pilotErrorDiag)
-=======
-            tolog("Setting stage-out state until all output files have been copied")
-            job.setState(["stageout", 0, 0])
-            rt = RunJobUtilities.updatePilotServer(job, runJob.getPilotServer(), runJob.getPilotPort())
-
-            # stage-out output files
-            ec, job, rf, latereg = runJob.stageOut(job, jobSite, outs, analysisJob, dsname, datasetDict, outputFileInfo)
-
-            # error handling
-            if job.result[0] == "finished" or ec == error.ERR_PUTFUNCNOCALL:
-                rt = RunJobUtilities.updatePilotServer(job, runJob.getPilotServer(), runJob.getPilotPort(), final=True)
->>>>>>> 015b4af6
             else:
                 tolog("Ok to stage out clone job")
 
