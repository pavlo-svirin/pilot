# Class definition:
#   RunJob
#   This is the main RunJob class; RunJobEvent etc will inherit from this class
#   Note: at the moment, this class is essentially the old runJob module turned object oriented.
#         The class will later become RunJobNormal, ie responible for running normal PanDA jobs.
#         At that point a new RunJob top class will be created containing methods that have been
#         identified as common between the various sub classes.
#   Instances are generated with RunJobFactory
#   Subclasses should implement all needed methods prototyped in this class
#   Note: not compatible with Singleton Design Pattern due to the subclassing

# Standard python modules
import os, sys, commands, time
import traceback
import atexit, signal
import stat
from optparse import OptionParser
from json import loads

# Pilot modules
import Site, pUtil, Job, Node, RunJobUtilities
import Mover as mover
from pUtil import tolog, readpar, createLockFile, getDatasetDict, getSiteInformation,\
     tailPilotErrorDiag, getCmtconfig, getExperiment, getGUID
from JobRecovery import JobRecovery
from FileStateClient import updateFileStates, dumpFileStates
from ErrorDiagnosis import ErrorDiagnosis # import here to avoid issues seen at BU with missing module
from PilotErrors import PilotErrors
from shutil import copy2
from FileHandling import tail, getExtension, extractOutputFiles, getDestinationDBlockItems, getDirectAccess
from EventRanges import downloadEventRanges

# remove logguid, debuglevel - not needed
# relabelled -h, queuename to -b (debuglevel not used)


class RunJob(object):

    # private data members
    __runjob = "RunJob"                  # String defining the RunJob class
    __instance = None                    # Boolean used by subclasses to become a Singleton
    __error = PilotErrors()              # PilotErrors object

#    __appdir = "/usatlas/projects/OSG"   # Default software installation directory
#    __debugLevel = 0                     # 0: debug info off, 1: display function name when called, 2: full debug info
    __failureCode = None                 # set by signal handler when user/batch system kills the job
    __globalPilotErrorDiag = ""          # global pilotErrorDiag used with signal handler (only)
    __globalErrorCode = 0                # global error code used with signal handler (only)
    __inputDir = ""                      # location of input files (source for mv site mover)
    __logguid = None                     # guid for the log file
    __outputDir = ""                     # location of output files (destination for mv site mover)
    __pilot_initdir = ""                 # location of where the pilot is untarred and started
    __pilotlogfilename = "pilotlog.txt"  # default pilotlog filename
    __pilotserver = "localhost"          # default server
    __pilotport = 88888                  # default port
    __proxycheckFlag = True              # True (default): perform proxy validity checks, False: no check
    __pworkdir = "/tmp"                  # site work dir used by the parent
#    __queuename = ""                     # PanDA queue  NOT NEEDED
#    __sitename = "testsite"              # PanDA site  NOT NEEDED
    __stageinretry = 1                   # number of stage-in tries
    __stageoutretry = 1                  # number of stage-out tries
#    __testLevel = 0                      # test suite control variable (0: no test, 1: put error, 2: ...)  NOT USED
#    __workdir = "/tmp" # NOT USED
    __cache = ""                         # Cache URL, e.g. used by LSST
    __pandaserver = ""                   # Full PanDA server url incl. port and sub dirs

    __recovery = False
    __jobStateFile = None
    __yodaNodes = None
    __yodaQueue = None

    # Getter and setter methods

    def getExperiment(self):
        """ Getter for __experiment """

        return self.__experiment

    def getFailureCode(self):
        """ Getter for __failureCode """

        return self.__failureCode

    def setFailureCode(self, code):
        """ Setter for __failureCode """

        self.__failureCode = code

    def getGlobalPilotErrorDiag(self):
        """ Getter for __globalPilotErrorDiag """

        return self.__globalPilotErrorDiag

    def setGlobalPilotErrorDiag(self, pilotErrorDiag):
        """ Setter for __globalPilotErrorDiag """

        self.__globalPilotErrorDiag = pilotErrorDiag

    def getGlobalErrorCode(self):
        """ Getter for __globalErrorCode """

        return self.__globalErrorCode

    def setGlobalErrorCode(self, code):
        """ Setter for __globalErrorCode """

        self.__globalErrorCode = code

    def setCache(self, cache):
        """ Setter for __cache """

        self.__cache = cache

    def getInputDir(self):
        """ Getter for __inputDir """

        return self.__inputDir

    def setInputDir(self, inputDir):
        """ Setter for __inputDir """

        self.__inputDir = inputDir

    def getLogGUID(self):
        """ Getter for __logguid """

        return self.__logguid

    def getOutputDir(self):
        """ Getter for __outputDir """

        return self.__outputDir

    def getPilotInitDir(self):
        """ Getter for __pilot_initdir """

        return self.__pilot_initdir

    def setPilotInitDir(self, pilot_initdir):
        """ Setter for __pilot_initdir """

        self.__pilot_initdir = pilot_initdir

    def getPilotLogFilename(self):
        """ Getter for __pilotlogfilename """

        return self.__pilotlogfilename

    def getPilotServer(self):
        """ Getter for __pilotserver """

        return self.__pilotserver

    def getPilotPort(self):
        """ Getter for __pilotport """

        return self.__pilotport

    def getProxyCheckFlag(self):
        """ Getter for __proxycheckFlag """

        return self.__proxycheckFlag

    def getParentWorkDir(self):
        """ Getter for __pworkdir """

        return self.__pworkdir

    def setParentWorkDir(self, pworkdir):
        """ Setter for __pworkdir """

        self.__pworkdir = pworkdir

    def getStageInRetry(self):
        """ Getter for __stageinretry """

        return self.__stageinretry

    def getStageOutRetry(self):
        """ Getter for __stageoutretry """

        return self.__stageoutretry

    def setStageInRetry(self, stageinretry):
        """ Setter for __stageinretry """

        self.__stageinretry = stageinretry

    def getCache(self):
        """ Getter for __cache """

        return self.__cache

    def getRecovery(self):

        return self.__recovery

    def getJobStateFile(self):

        return self.__jobStateFile

    def  setLogGUID(self, logguid):
        """ Setter for __logguid """

        self.__logguid = logguid

    def getYodaNodes(self):
        try:
            if self.__yodaNodes is None:
                return None
            nodes = int(self.__yodaNodes)
            return nodes
        except:
            tolog(traceback.format_exc())
            return None

    def getYodaQueue(self):
        try:
            if self.__yodaQueue is None:
                return None
            return self.__yodaQueue
        except:
            tolog(traceback.format_exc())
            return None

    def getPanDAServer(self):
        """ Getter for __pandaserver """

        return self.__pandaserver

    def setPanDAServer(self, pandaserver):
        """ Setter for __pandaserver """

        self.__pandaserver = pandaserver

    # Required methods

    def __init__(self):
        """ Default initialization """

        # e.g. self.__errorLabel = errorLabel
        pass

    def getRunJob(self):
        """ Return a string with the module name """

        return self.__runjob

    def argumentParser(self):
        """ Argument parser for the RunJob module """

        # Return variables
        appdir = None
        queuename = None
        sitename = None
        workdir = None

        parser = OptionParser()
        parser.add_option("-a", "--appdir", dest="appdir",
                          help="The local path to the applications directory", metavar="APPDIR")
        parser.add_option("-b", "--queuename", dest="queuename",
                          help="Queue name", metavar="QUEUENAME")
        parser.add_option("-d", "--workdir", dest="workdir",
                          help="The local path to the working directory of the payload", metavar="WORKDIR")
        parser.add_option("-g", "--inputdir", dest="inputDir",
                          help="Location of input files to be transferred by the mv site mover", metavar="INPUTDIR")
        parser.add_option("-i", "--logfileguid", dest="logguid",
                          help="Log file guid", metavar="GUID")
        parser.add_option("-k", "--pilotlogfilename", dest="pilotlogfilename",
                          help="The name of the pilot log file", metavar="PILOTLOGFILENAME")
        parser.add_option("-l", "--pilotinitdir", dest="pilot_initdir",
                          help="The local path to the directory where the pilot was launched", metavar="PILOT_INITDIR")
        parser.add_option("-m", "--outputdir", dest="outputDir",
                          help="Destination of output files to be transferred by the mv site mover", metavar="OUTPUTDIR")
        parser.add_option("-o", "--parentworkdir", dest="pworkdir",
                          help="Path to the work directory of the parent process (i.e. the pilot)", metavar="PWORKDIR")
        parser.add_option("-s", "--sitename", dest="sitename",
                          help="The name of the site where the job is to be run", metavar="SITENAME")
        parser.add_option("-w", "--pilotserver", dest="pilotserver",
                          help="The URL of the pilot TCP server (localhost) WILL BE RETIRED", metavar="PILOTSERVER")
        parser.add_option("-p", "--pilotport", dest="pilotport",
                          help="Pilot TCP server port (default: 88888)", metavar="PORT")
        parser.add_option("-t", "--proxycheckflag", dest="proxycheckFlag",
                          help="True (default): perform proxy validity checks, False: no check", metavar="PROXYCHECKFLAG")
        parser.add_option("-x", "--stageinretries", dest="stageinretry",
                          help="The number of stage-in retries", metavar="STAGEINRETRY")
        #parser.add_option("-B", "--filecatalogregistration", dest="fileCatalogRegistration",
        #                  help="True (default): perform file catalog registration, False: no catalog registration", metavar="FILECATALOGREGISTRATION")
        parser.add_option("-E", "--stageoutretries", dest="stageoutretry",
                          help="The number of stage-out retries", metavar="STAGEOUTRETRY")
        parser.add_option("-F", "--experiment", dest="experiment",
                          help="Current experiment (default: ATLAS)", metavar="EXPERIMENT")
        parser.add_option("-R", "--recovery", dest="recovery",
                          help="Run in recovery mode", metavar="RECOVERY")
        parser.add_option("-S", "--jobStateFile", dest="jobStateFile",
                          help="Job State File", metavar="JOBSTATEFILE")
        parser.add_option("-N", "--yodaNodes", dest="yodaNodes",
                          help="Maximum nodes Yoda starts with", metavar="YODANODES")
        parser.add_option("-Q", "--yodaQueue", dest="yodaQueue",
                          help="The queue yoda will be send to", metavar="YODAQUEUE")
        parser.add_option("-H", "--cache", dest="cache",
                          help="Cache URL", metavar="CACHE")
        parser.add_option("-W", "--pandaserver", dest="pandaserver",
                          help="The full URL of the PanDA server (incl. port)", metavar="PANDASERVER")

        # options = {'experiment': 'ATLAS'}
        try:
            (options, args) = parser.parse_args()
        except Exception,e:
            tolog("!!WARNING!!3333!! Exception caught:" % (e))
            print options.experiment
        else:

            if options.appdir:
#                self.__appdir = options.appdir
                appdir = options.appdir
            if options.experiment:
                self.__experiment = options.experiment
            if options.logguid:
                self.__logguid = options.logguid
            if options.inputDir:
                self.__inputDir = options.inputDir
            if options.pilot_initdir:
                self.__pilot_initdir = options.pilot_initdir
            if options.pilotlogfilename:
                self.__pilotlogfilename = options.pilotlogfilename
            if options.pilotserver:
                self.__pilotserver = options.pilotserver
            if options.pandaserver:
                self.__pandaserver = options.pandaserver
            if options.proxycheckFlag:
                if options.proxycheckFlag.lower() == "false":
                    self.__proxycheckFlag = False
                else:
                    self.__proxycheckFlag = True
            else:
                self.__proxycheckFlag = True
            if options.pworkdir:
                self.__pworkdir = options.pworkdir
            if options.outputDir:
                self.__outputDir = options.outputDir
            if options.pilotport:
                try:
                    self.__pilotport = int(options.pilotport)
                except Exception, e:
                    tolog("!!WARNING!!3232!! Exception caught: %s" % (e))
# self.__queuename is not needed
            if options.queuename:
                queuename = options.queuename
            if options.sitename:
                sitename = options.sitename
            if options.stageinretry:
                try:
                    self.__stageinretry = int(options.stageinretry)
                except Exception, e:
                    tolog("!!WARNING!!3232!! Exception caught: %s" % (e))
            if options.stageoutretry:
                try:
                    self.__stageoutretry = int(options.stageoutretry)
                except Exception, e:
                    tolog("!!WARNING!!3232!! Exception caught: %s" % (e))
            if options.workdir:
                workdir = options.workdir
            if options.cache:
                self.__cache = options.cache

            self.__recovery = options.recovery
            self.__jobStateFile = options.jobStateFile
            if options.yodaNodes:
                self.__yodaNodes = options.yodaNodes
            if options.yodaQueue:
                self.__yodaQueue = options.yodaQueue

        return sitename, appdir, workdir, queuename

    def getRunJobFileName(self):
        """ Return the filename of the module """

        fullpath = sys.modules[self.__module__].__file__

        # Note: the filename above will contain both full path, and might end with .pyc, fix this
        filename = os.path.basename(fullpath)
        if filename.endswith(".pyc"):
            filename = filename[:-1] # remove the trailing 'c'

        return filename

    def allowLoopingJobKiller(self):
        """ Should the pilot search for looping jobs? """

        # The pilot has the ability to monitor the payload work directory. If there are no updated files within a certain
        # time limit, the pilot will consider the as stuck (looping) and will kill it. The looping time limits are set
        # in environment.py (see e.g. loopingLimitDefaultProd)

        return True

    def cleanup(self, job, rf=None):
        """ Cleanup function """
        # 'rf' is a list that will contain the names of the files that could be transferred
        # In case of transfer problems, all remaining files will be found and moved
        # to the data directory for later recovery.

        try:
            if int(job.result[1]) > 0 and (job.result[2] is None or job.result[2] == '' or int(job.result[2]) == 0):
                job.result[2] = PilotErrors.ERR_RUNJOBEXC
        except:
            tolog(traceback.format_exc())

        tolog("********************************************************")
        tolog(" This job ended with (trf,pilot) exit code of (%d,%d)" % (job.result[1], job.result[2]))
        tolog("********************************************************")

        # clean up the pilot wrapper modules
        pUtil.removePyModules(job.workdir)

        if os.path.isdir(job.workdir):
            os.chdir(job.workdir)

            # remove input files from the job workdir
            remFiles = job.inFiles
            for inf in remFiles:
                if inf and inf != 'NULL' and os.path.isfile("%s/%s" % (job.workdir, inf)): # non-empty string and not NULL
                    try:
                        os.remove("%s/%s" % (job.workdir, inf))
                    except Exception,e:
                        tolog("!!WARNING!!3000!! Ignore this Exception when deleting file %s: %s" % (inf, str(e)))
                        pass

            # only remove output files if status is not 'holding'
            # in which case the files should be saved for the job recovery.
            # the job itself must also have finished with a zero trf error code
            # (data will be moved to another directory to keep it out of the log file)

            # always copy the metadata-<jobId>.xml to the site work dir
            # WARNING: this metadata file might contain info about files that were not successfully moved to the SE
            # it will be regenerated by the job recovery for the cases where there are output files in the datadir

            try:
                tolog('job.workdir is %s pworkdir is %s ' % (job.workdir, self.__pworkdir))
                copy2("%s/metadata-%s.xml" % (job.workdir, job.jobId), "%s/metadata-%s.xml" % (self.__pworkdir, job.jobId))
            except Exception, e:
                tolog("Warning: Could not copy metadata-%s.xml to site work dir - ddm Adder problems will occure in case of job recovery" % (job.jobId))
                tolog('job.workdir is %s pworkdir is %s ' % (job.workdir, self.__pworkdir))
            if job.result[0] == 'holding' and job.result[1] == 0:
                try:
                    # create the data directory
                    os.makedirs(job.datadir)
                except OSError, e:
                    tolog("!!WARNING!!3000!! Could not create data directory: %s, %s" % (job.datadir, str(e)))
                else:
                    # find all remaining files in case 'rf' is not empty
                    remaining_files = []
                    moved_files_list = []
                    try:
                        if rf != None:
                            moved_files_list = RunJobUtilities.getFileNamesFromString(rf[1])
                            remaining_files = RunJobUtilities.getRemainingFiles(moved_files_list, job.outFiles)
                    except Exception, e:
                        tolog("!!WARNING!!3000!! Illegal return value from Mover: %s, %s" % (str(rf), str(e)))
                        remaining_files = job.outFiles

                    # move all remaining output files to the data directory
                    nr_moved = 0
                    for _file in remaining_files:
                        try:
                            os.system("mv %s %s" % (_file, job.datadir))
                        except OSError, e:
                            tolog("!!WARNING!!3000!! Failed to move file %s (abort all)" % (_file))
                            break
                        else:
                            nr_moved += 1

                    tolog("Moved %d/%d output file(s) to: %s" % (nr_moved, len(remaining_files), job.datadir))

                    # remove all successfully copied files from the local directory
                    nr_removed = 0
                    for _file in moved_files_list:
                        try:
                            os.system("rm %s" % (_file))
                        except OSError, e:
                            tolog("!!WARNING!!3000!! Failed to remove output file: %s, %s" % (_file, e))
                        else:
                            nr_removed += 1

                    tolog("Removed %d output file(s) from local dir" % (nr_removed))

                    # copy the PoolFileCatalog.xml for non build jobs
                    if not pUtil.isBuildJob(remaining_files):
                        _fname = os.path.join(job.workdir, "PoolFileCatalog.xml")
                        tolog("Copying %s to %s" % (_fname, job.datadir))
                        try:
                            copy2(_fname, job.datadir)
                        except Exception, e:
                            tolog("!!WARNING!!3000!! Could not copy PoolFileCatalog.xml to data dir - expect ddm Adder problems during job recovery")

            # remove all remaining output files from the work directory
            # (a successfully copied file should already have been removed by the Mover)
            rem = False
            for inf in job.outFiles:
                if inf and inf != 'NULL' and os.path.isfile("%s/%s" % (job.workdir, inf)): # non-empty string and not NULL
                    try:
                        os.remove("%s/%s" % (job.workdir, inf))
                    except Exception,e:
                        tolog("!!WARNING!!3000!! Ignore this Exception when deleting file %s: %s" % (inf, str(e)))
                        pass
                    else:
                        tolog("Lingering output file removed: %s" % (inf))
                        rem = True
            if not rem:
                tolog("All output files already removed from local dir")

        tolog("Payload cleanup has finished")

    def sysExit(self, job, rf=None):
        '''
        wrapper around sys.exit
        rs is the return string from Mover::put containing a list of files that were not transferred
        '''

        self.cleanup(job, rf=rf)
        sys.stderr.close()
        tolog("RunJob (payload wrapper) has finished")
        # change to sys.exit?
        os._exit(job.result[2]) # pilotExitCode, don't confuse this with the overall pilot exit code,
                                # which doesn't get reported back to panda server anyway

    def failJob(self, transExitCode, pilotExitCode, job, ins=None, pilotErrorDiag=None, docleanup=True):
        """ set the fail code and exit """

        if docleanup:
<<<<<<< HEAD
            self.cleanup(job)
=======
            self.cleanup(job, rf=None)
>>>>>>> f582f873

        if job.eventServiceMerge:
            pilotExitCode = PilotErrors.ERR_ESRECOVERABLE
        job.setState(["failed", transExitCode, pilotExitCode])
        if pilotErrorDiag:
            job.pilotErrorDiag = pilotErrorDiag
        tolog("Will now update local pilot TCP server")
        rt = RunJobUtilities.updatePilotServer(job, self.__pilotserver, self.__pilotport, final=True)
        if ins:
            ec = pUtil.removeFiles(job.workdir, ins)

        if docleanup:
            self.sysExit(job)

    def isMultiTrf(self, parameterList):
        """ Will we execute multiple jobs? """

        if len(parameterList) > 1:
            multi_trf = True
        else:
            multi_trf = False

        return multi_trf

    def setup(self, job, jobSite, thisExperiment):
        """ prepare the setup and get the run command list """

        # start setup time counter
        t0 = time.time()
        ec = 0
        runCommandList = []

        # split up the job parameters to be able to loop over the tasks
        jobParameterList = job.jobPars.split("\n")
        jobHomePackageList = job.homePackage.split("\n")
        jobTrfList = job.trf.split("\n")
        job.release = thisExperiment.formatReleaseString(job.release)
        releaseList = thisExperiment.getRelease(job.release)

        tolog("Number of transformations to process: %s" % len(jobParameterList))
        multi_trf = self.isMultiTrf(jobParameterList)

        # verify that the multi-trf job is setup properly
        ec, job.pilotErrorDiag, releaseList = RunJobUtilities.verifyMultiTrf(jobParameterList, jobHomePackageList, jobTrfList, releaseList)
        if ec > 0:
            return ec, runCommandList, job, multi_trf

        os.chdir(jobSite.workdir)
        tolog("Current job workdir is %s" % os.getcwd())

        # setup the trf(s)
        _i = 0
        _stdout = job.stdout
        _stderr = job.stderr
        _first = True
        for (_jobPars, _homepackage, _trf, _swRelease) in map(None, jobParameterList, jobHomePackageList, jobTrfList, releaseList):
            tolog("Preparing setup %d/%d" % (_i + 1, len(jobParameterList)))

            # reset variables
            job.jobPars = _jobPars
            job.homePackage = _homepackage
            job.trf = _trf
            job.release = _swRelease
            if multi_trf:
                job.stdout = _stdout.replace(".txt", "_%d.txt" % (_i + 1))
                job.stderr = _stderr.replace(".txt", "_%d.txt" % (_i + 1))

            # post process copysetup variable in case of directIn/useFileStager
            _copysetup = readpar('copysetup')
            _copysetupin = readpar('copysetupin')
            if "--directIn" in job.jobPars or "--useFileStager" in job.jobPars or _copysetup.count('^') == 5 or _copysetupin.count('^') == 5:
                # only need to update the queuedata file once
                if _first:
                    RunJobUtilities.updateCopysetups(job.jobPars)
                    _first = False

            # setup the trf
            ec, job.pilotErrorDiag, cmd, job.spsetup, job.JEM, job.cmtconfig = thisExperiment.getJobExecutionCommand(job, jobSite, self.__pilot_initdir)
            if ec > 0:
                # setup failed
                break

            # add the setup command to the command list
            runCommandList.append(cmd)
            _i += 1

        job.stdout = _stdout
        job.stderr = _stderr
        job.timeSetup = int(time.time() - t0)
        tolog("Total setup time: %d s" % (job.timeSetup))

        return ec, runCommandList, job, multi_trf


    def stageIn_new(self,
                    job,
                    jobSite,
                    analysisJob=None,  # not used: job.isAnalysisJob() should be used instead
                    files=None,
                    pfc_name="PoolFileCatalog.xml"):
        """
            Perform the stage-in
            Do transfer input files
            new site movers based implementation workflow
        """

        tolog("Preparing for get command [stageIn_new]")

        infiles = [e.lfn for e in job.inData]

        tolog("Input file(s): (%s in total)" % len(infiles))
        for ind, lfn in enumerate(infiles, 1):
            tolog("%s. %s" % (ind, lfn))

        if not infiles:
            tolog("No input files for this job .. skip stage-in")
            return job, infiles, None, False

        t0 = os.times()

        job.result[2], job.pilotErrorDiag, _dummy, FAX_dictionary = mover.get_data_new(job, jobSite, stageinTries=self.__stageinretry, proxycheck=False, workDir=self.__pworkdir, pfc_name=pfc_name, files=files)

        t1 = os.times()

        job.timeStageIn = int(round(t1[4] - t0[4]))

        usedFAXandDirectIO = FAX_dictionary.get('usedFAXandDirectIO', False)

        statusPFCTurl = None

        return job, infiles, statusPFCTurl, usedFAXandDirectIO


    @mover.use_newmover(stageIn_new)
    def stageIn(self, job, jobSite, analysisJob, pfc_name="PoolFileCatalog.xml", prefetcher=False):
        """ Perform the stage-in """

        ec = 0
        statusPFCTurl = None
        usedFAXandDirectIO = False

        # Prepare the input files (remove non-valid names) if there are any
        ins, job.filesizeIn, job.checksumIn = RunJobUtilities.prepareInFiles(job.inFiles, job.filesizeIn, job.checksumIn)
        if ins and not prefetcher:
            tolog("Preparing for get command")

            # Get the file access info (only useCT is needed here)
            si = getSiteInformation(self.getExperiment())
            useCT, oldPrefix, newPrefix = si.getFileAccessInfo(job.transferType)

            # Transfer input files
            tin_0 = os.times()
            ec, job.pilotErrorDiag, statusPFCTurl, FAX_dictionary = \
                mover.get_data(job, jobSite, ins, self.__stageinretry, analysisJob=analysisJob, usect=useCT,\
                               pinitdir=self.__pilot_initdir, proxycheck=False, inputDir=self.__inputDir, workDir=self.__pworkdir, pfc_name=pfc_name)
            if ec != 0:
                job.result[2] = ec
            tin_1 = os.times()
            job.timeStageIn = int(round(tin_1[4] - tin_0[4]))

            # Extract any FAX info from the dictionary
            job.filesWithoutFAX = FAX_dictionary.get('N_filesWithoutFAX', 0)
            job.filesWithFAX = FAX_dictionary.get('N_filesWithFAX', 0)
            job.bytesWithoutFAX = FAX_dictionary.get('bytesWithoutFAX', 0)
            job.bytesWithFAX = FAX_dictionary.get('bytesWithFAX', 0)
            usedFAXandDirectIO = FAX_dictionary.get('usedFAXandDirectIO', False)
        elif prefetcher:
            tolog("No need to stage in files since prefetcher will be used")
        return job, ins, statusPFCTurl, usedFAXandDirectIO

    def getTrfExitInfo(self, exitCode, workdir):
        """ Get the trf exit code and info from job report if possible """

        exitAcronym = ""
        exitMsg = ""

        # does the job report exist?
        extension = getExtension(alternative='pickle')
        if extension.lower() == "json":
            _filename = "jobReport.%s" % (extension)
        else:
            _filename = "jobReportExtract.%s" % (extension)
        filename = os.path.join(workdir, _filename)

        if os.path.exists(filename):
            tolog("Found job report: %s" % (filename))

            # wait a few seconds to make sure the job report is finished
            tolog("Taking a 5s nap to make sure the job report is finished")
            time.sleep(5)

            # first backup the jobReport to the job workdir since it will be needed later
            # (the current location will disappear since it will be tarred up in the jobs' log file)
            d = os.path.join(workdir, '..')
            try:
                copy2(filename, os.path.join(d, _filename))
            except Exception, e:
                tolog("Warning: Could not backup %s to %s: %s" % (_filename, d, e))
            else:
                tolog("Backed up %s to %s" % (_filename, d))

            # search for the exit code
            try:
                f = open(filename, "r")
            except Exception, e:
                tolog("!!WARNING!!1112!! Failed to open job report: %s" % (e))
            else:
                if extension.lower() == "json":
                    from json import load
                else:
                    from pickle import load
                data = load(f)

                # extract the exit code and info
                _exitCode = self.extractDictionaryObject("exitCode", data)
                if _exitCode:
                    if _exitCode == 0 and exitCode != 0:
                        tolog("!!WARNING!!1111!! Detected inconsistency in %s: exitcode listed as 0 but original trf exit code was %d (using original error code)" %\
                              (filename, exitCode))
                    else:
                        exitCode = _exitCode
                _exitAcronym = self.extractDictionaryObject("exitAcronym", data)
                if _exitAcronym:
                    exitAcronym = _exitAcronym
                _exitMsg = self.extractDictionaryObject("exitMsg", data)
                if _exitMsg:
                    exitMsg = _exitMsg

                f.close()

                tolog("Trf exited with:")
                tolog("...exitCode=%d" % (exitCode))
                tolog("...exitAcronym=%s" % (exitAcronym))
                tolog("...exitMsg=%s" % (exitMsg))

        else:
            tolog("Job report not found: %s" % (filename))

        return exitCode, exitAcronym, exitMsg

    def extractDictionaryObject(self, obj, dictionary):
        """ Extract an object from a dictionary """

        _obj = None

        try:
            _obj = dictionary[obj]
        except Exception, e:
            tolog("Object %s not found in dictionary" % (obj))
        else:
            tolog('Extracted \"%s\"=%s from dictionary' % (obj, _obj))

        return _obj

    def getUtilitySubprocess(self, thisExperiment, cmd, pid, job):
        """ Return/execute the utility subprocess if required """

        utility_subprocess = None
        if thisExperiment.shouldExecuteUtility():
            try:
                mem_cmd = thisExperiment.getUtilityCommand(job_command=cmd, pid=pid, release=job.release, homePackage=job.homePackage, cmtconfig=job.cmtconfig, trf=job.trf, workdir=job.workdir)
                if mem_cmd != "":
                    utility_subprocess = self.getSubprocess(thisExperiment, mem_cmd)
                    if utility_subprocess:
                        try:
                            tolog("Process id of utility: %d" % (utility_subprocess.pid))
                        except Exception, e:
                            tolog("!!WARNING!!3436!! Exception caught: %s" % (e))
                else:
                    tolog("Could not launch utility since the command path does not exist")
            except Exception, e:
                tolog("!!WARNING!!5454!! Exception caught: %s" % (e))
                utility_subprocess = None
        else:
            tolog("Not required to run utility")

        return utility_subprocess

    def getBenchmarkSubprocess(self, node, coreCount, workdir, sitename):
        """ Return/execute the benchmark subprocess if required """
        # Output json: /tmp/cern-benchmark_$USER/bmk_tmp/result_profile.json

        benchmark_subprocess = None

        # run benchmark test if required by experiment site information object

        si = getSiteInformation(self.getExperiment())
        if si.shouldExecuteBenchmark():
            thisExperiment = getExperiment(self.getExperiment())
            cmd = si.getBenchmarkCommand(cloud=readpar('cloud'), cores=coreCount, workdir=workdir)
            benchmark_subprocess = self.getSubprocess(thisExperiment, cmd)

            if benchmark_subprocess:
                try:
                    tolog("Process id of benchmark suite: %d" % (benchmark_subprocess.pid))
                except Exception, e:
                    tolog("!!WARNING!!3436!! Exception caught: %s" % (e))
        else:
            tolog("Not required to run the benchmark suite")

        return benchmark_subprocess

    def isDirectAccess(self, analysisJob, transferType=None):
        """ determine if direct access should be used """

        directIn, directInType = getDirectAccess()
        if not analysisJob and transferType and transferType != "direct":
            directIn = False

        return directIn

    def replaceLFNsWithTURLs(self, cmd, fname, inFiles):
        """
        Replace all LFNs with full TURLs.
        This function is used with direct access. Athena requires a full TURL instead of LFN.
        """

        if os.path.exists(fname):
            file_info_dictionary = mover.getFileInfoDictionaryFromXML(fname)
            for inputFile in inFiles:
                if inputFile in cmd:
                    turl = file_info_dictionary[inputFile][0]
                    if turl.startswith('root://') and turl not in cmd:
                        cmd = cmd.replace(inputFile, turl)
                        tolog("Replaced '%s' with '%s' in the run command" % (inputFile, turl))
        else:
            tolog("!!WARNING!!4545!! Could not find file: %s (cannot locate TURLs for direct access)" % fname)

        return cmd

    def executePayload(self, thisExperiment, runCommandList, job):
        """ execute the payload """

        # do not hide the proxy for PandaMover since it needs it or for sites that has sc.proxy = donothide
        # if 'DDM' not in jobSite.sitename and readpar('proxy') != 'donothide':
        #    # create the proxy guard object (must be created here before the sig2exc())
        #    proxyguard = ProxyGuard()
        #
        #    # hide the proxy
        #    hP_ret = proxyguard.hideProxy()
        #    if not hP_ret:
        #        tolog("Warning: Proxy exposed to payload")

        # If clone job, make sure that the events should be processed
        if job.cloneJob == "runonce":
            try:
                # If the event is still available, the go ahead and run the payload
                message = downloadEventRanges(job.jobId, job.jobsetID, job.taskID, url=self.__pandaserver)

                # Create a list of event ranges from the downloaded message
                event_ranges = self.extractEventRanges(message)

                # Are there any event ranges?
                if event_ranges == []:
                    tolog("!!WARNING!!2424!! This clone job was already executed")
                    exitMsg = "Already executed clone job"
                    res_tuple = (1, exitMsg)
                    res = (res_tuple[0], res_tuple[1], exitMsg)
                    job.result[0] = exitMsg
                    job.result[1] = 0 # transExitCode
                    job.result[2] = self.__error.ERR_EXECUTEDCLONEJOB # Pilot error code
                    return res, job, False, 0
                else:
                    tolog("Ok to execute clone job")
            except Exception, e:
                tolog("!1WARNING!!2323!! Exception caught: %s" % (e))

        # Run the payload process, which could take days to finish
        t0 = os.times()
        tolog("t0 = %s" % str(t0))
        res_tuple = (0, 'Undefined')

        multi_trf = self.isMultiTrf(runCommandList)
        _stdout = job.stdout
        _stderr = job.stderr

        # Loop over all run commands (only >1 for multi-trfs)
        current_job_number = 0
        getstatusoutput_was_interrupted = False
        number_of_jobs = len(runCommandList)
        for cmd in runCommandList:
            current_job_number += 1

            # Create the stdout/err files
            if multi_trf:
                job.stdout = _stdout.replace(".txt", "_%d.txt" % (current_job_number))
                job.stderr = _stderr.replace(".txt", "_%d.txt" % (current_job_number))
            file_stdout, file_stderr = self.getStdoutStderrFileObjects(stdoutName=job.stdout, stderrName=job.stderr)
            if not (file_stdout and file_stderr):
                res_tuple = (1, "Could not open stdout/stderr files, piping not possible")
                tolog("!!WARNING!!2222!! %s" % (res_tuple[1]))
                break

            try:
                # Add the full job command to the job_setup.sh file
                to_script = cmd.replace(";", ";\n")
                thisExperiment.updateJobSetupScript(job.workdir, to_script=to_script)

                # For direct access in prod jobs, we need to substitute the input file names with the corresponding TURLs
                try:
                    analysisJob = job.isAnalysisJob()
                    directIn = self.isDirectAccess(analysisJob, transferType=job.transferType)
                    if not analysisJob and directIn:
                        _fname = os.path.join(job.workdir, "PoolFileCatalog.xml")
                        cmd = self.replaceLFNsWithTURLs(cmd, _fname, job.inFiles)
                except Exception, e:
                    tolog("Caught exception: %s" % e)

                tolog("Executing job command %d/%d" % (current_job_number, number_of_jobs))


                # Start the subprocess
                main_subprocess = self.getSubprocess(thisExperiment, cmd, stdout=file_stdout, stderr=file_stderr)

                if main_subprocess:
                    time.sleep(2)

                    # Start the utility if required
                    utility_subprocess = self.getUtilitySubprocess(thisExperiment, cmd, main_subprocess.pid, job)
                    utility_subprocess_launches = 1

                    # Loop until the main subprocess has finished
                    while main_subprocess.poll() is None:
                        # Take a short nap
                        time.sleep(5)

                        # Make sure that the utility subprocess is still running
                        if utility_subprocess:
                            # Take another short nap
                            time.sleep(5)
                            if not utility_subprocess.poll() is None:
                                # If poll() returns anything but None it means that the subprocess has ended - which it should not have done by itself
                                # Unless it was killed by the Monitor along with all other subprocesses
                                if not os.path.exists(os.path.join(job.workdir, "MEMORYEXCEEDED")) and not os.path.exists(os.path.join(job.workdir, "JOBWILLBEKILLED")):
                                    if utility_subprocess_launches <= 5:
                                        tolog("!!WARNING!!4343!! Dectected crashed utility subprocess - will restart it")
                                        utility_subprocess = self.getUtilitySubprocess(thisExperiment, cmd, main_subprocess.pid, job)
                                        utility_subprocess_launches += 1
                                    elif utility_subprocess_launches <= 6:
                                        tolog("!!WARNING!!4343!! Dectected crashed utility subprocess - too many restarts, will not restart again")
                                        utility_subprocess_launches += 1
                                        utility_subprocess = None
                                    else:
                                        pass
                                else:
                                    tolog("Detected lockfile MEMORYEXCEEDED: will not restart utility")
                                    utility_subprocess = None

                    # Stop the utility
                    if utility_subprocess:
                        utility_subprocess.send_signal(signal.SIGUSR1)
                        tolog("Terminated the utility subprocess")

                        _nap = 10
                        tolog("Taking a short nap (%d s) to allow the utility to finish writing to the summary file" % (_nap))
                        time.sleep(_nap)

                        # Copy the output JSON to the pilots init dir
                        _path = "%s/%s" % (job.workdir, thisExperiment.getUtilityJSONFilename())
                        if os.path.exists(_path):
                            try:
                                copy2(_path, self.__pilot_initdir)
                            except Exception, e:
                                tolog("!!WARNING!!2222!! Caught exception while trying to copy JSON files: %s" % (e))
                            else:
                                tolog("Copied %s to pilot init dir" % (_path))
                        else:
                            tolog("File %s was not created" % (_path))

                    # Handle main subprocess errors
                    try:
                        stdout = open(job.stdout, 'r')
                        if main_subprocess:
                            res_tuple = (main_subprocess.returncode, tail(stdout))
                        else:
                            res_tuple = (1, "Popen process does not exist (see stdout/err)")
                    except Exception, e:
                        tolog("!!WARNING!!3002!! Failed during tail operation: %s" % (e))
                    else:
                        tolog("Tail:\n%s" % (res_tuple[1]))
                        stdout.close()

                else:
                    res_tuple = (1, "Popen ended prematurely (payload command failed to execute, see stdout/err)")
                    tolog("!!WARNING!!3001!! %s" % (res_tuple[1]))

            except Exception, e:
                tolog("!!WARNING!!3000!! Failed to run command: %s" % (e))
                getstatusoutput_was_interrupted = True
                if self.__failureCode:
                    job.result[2] = self.__failureCode
                    tolog("!!FAILED!!3000!! Failure code: %d" % (self.__failureCode))
                    break
            else:
                if res_tuple[0] == 0:
                    tolog("Job command %d/%d finished" % (current_job_number, number_of_jobs))
                else:
                    tolog("Job command %d/%d failed: res = %s" % (current_job_number, number_of_jobs, str(res_tuple)))
                    break

        t1 = os.times()
        tolog("t1 = %s" % str(t1))
        t = map(lambda x, y:x-y, t1, t0) # get the time consumed
        job.cpuConsumptionUnit, job.cpuConsumptionTime, job.cpuConversionFactor = pUtil.setTimeConsumed(t)
        tolog("Job CPU usage: %s %s" % (job.cpuConsumptionTime, job.cpuConsumptionUnit))
        tolog("Job CPU conversion factor: %1.10f" % (job.cpuConversionFactor))
        job.timeExe = int(round(t1[4] - t0[4]))

        tolog("Original exit code: %d" % (res_tuple[0]))
        tolog("Exit code: %d (returned from OS)" % (res_tuple[0]%255))

        # check the job report for any exit code that should replace the res_tuple[0]
        res0, exitAcronym, exitMsg = self.getTrfExitInfo(res_tuple[0], job.workdir)
        res = (res0, res_tuple[1], exitMsg)

        # dump an extract of the payload output
        if number_of_jobs > 1:
            _stdout = job.stdout
            _stderr = job.stderr
            _stdout = _stdout.replace(".txt", "_N.txt")
            _stderr = _stderr.replace(".txt", "_N.txt")
            tolog("NOTE: For %s output, see files %s, %s (N = [1, %d])" % (job.payload, _stdout, _stderr, number_of_jobs))
        else:
            tolog("NOTE: For %s output, see files %s, %s" % (job.payload, job.stdout, job.stderr))

        # JEM job-end callback
        try:
            from JEMstub import notifyJobEnd2JEM
            notifyJobEnd2JEM(job, tolog)
        except:
            pass # don't care

        # restore the proxy
        #if hP_ret:
        #    rP_ret = proxyguard.restoreProxy()
        #    if not rP_ret:
        #        tolog("Warning: Problems with storage can occur since proxy could not be restored")
        #    else:
        #        hP_ret = False
        #        tolog("ProxyGuard has finished successfully")

        return res, job, getstatusoutput_was_interrupted, current_job_number

    def moveTrfMetadata(self, workdir, jobId):
        """ rename and copy the trf metadata """

        oldMDName = "%s/metadata.xml" % (workdir)
        _filename = "metadata-%s.xml.PAYLOAD" % (jobId)
        newMDName = "%s/%s" % (workdir, _filename)
        try:
            os.rename(oldMDName, newMDName)
        except:
            tolog("Warning: Could not open the original %s file, but harmless, pass it" % (oldMDName))
            pass
        else:
            tolog("Renamed %s to %s" % (oldMDName, newMDName))
            # now move it to the pilot work dir
            try:
                copy2(newMDName, "%s/%s" % (self.__pworkdir, _filename))
            except Exception, e:
                tolog("Warning: Could not copy %s to site work dir: %s" % (_filename, str(e)))
            else:
                tolog("Metadata was transferred to site work dir: %s/%s" % (self.__pworkdir, _filename))

    def createFileMetadata(self, outFiles, job, outsDict, dsname, datasetDict, sitename, analysisJob=False, fromJSON=False):
        """ create the metadata for the output + log files """
        # Note: if file names and guids were extracted from the jobReport.json file, then the getOutFilesGuids() should not be called

        ec = 0

        # get/assign guids to the output files
        if outFiles:
            if not pUtil.isBuildJob(outFiles) and not fromJSON:
                ec, job.pilotErrorDiag, job.outFilesGuids = RunJobUtilities.getOutFilesGuids(job.outFiles, job.workdir, self.__experiment)
                if ec:
                    # missing PoolFileCatalog (only error code from getOutFilesGuids)
                    return ec, job, None
            else:
                tolog("Will not use PoolFileCatalog to get guid")
        else:
            tolog("This job has no output files")

        # get the file sizes and checksums for the local output files
        # WARNING: any errors are lost if occur in getOutputFileInfo()
        ec, pilotErrorDiag, fsize, checksum = pUtil.getOutputFileInfo(list(outFiles), "adler32", skiplog=True, logFile=job.logFile)
        if ec != 0:
            tolog("!!FAILED!!2999!! %s" % (pilotErrorDiag))
            self.failJob(job.result[1], ec, job, pilotErrorDiag=pilotErrorDiag)

        if job.tarFileGuid and len(job.tarFileGuid.strip()):
             guid = job.tarFileGuid
        elif self.__logguid:
            guid = self.__logguid
        else:
            guid = job.tarFileGuid

        # create preliminary metadata (no metadata yet about log file - added later in pilot.py)
        _fname = "%s/metadata-%s.xml" % (job.workdir, job.jobId)
        try:
            _status = pUtil.PFCxml(job.experiment, _fname, list(job.outFiles), fguids=job.outFilesGuids, fntag="lfn", alog=job.logFile, alogguid=guid,\
                                   fsize=fsize, checksum=checksum, analJob=analysisJob, logToOS=job.putLogToOS)
        except Exception, e:
            pilotErrorDiag = "PFCxml failed due to problematic XML: %s" % (e)
            tolog("!!WARNING!!1113!! %s" % (pilotErrorDiag))
            self.failJob(job.result[1], error.ERR_MISSINGGUID, job, pilotErrorDiag=pilotErrorDiag)
        else:
            if not _status:
                pilotErrorDiag = "Missing guid(s) for output file(s) in metadata"
                tolog("!!FAILED!!2999!! %s" % (pilotErrorDiag))
                self.failJob(job.result[1], error.ERR_MISSINGGUID, job, pilotErrorDiag=pilotErrorDiag)

        tolog("..............................................................................................................")
        tolog("Created %s with:" % (_fname))
        tolog(".. log            : %s (to be transferred)" % (job.logFile))
        tolog(".. log guid       : %s" % (guid))
        tolog(".. out files      : %s" % str(job.outFiles))
        tolog(".. out file guids : %s" % str(job.outFilesGuids))
        tolog(".. fsize          : %s" % str(fsize))
        tolog(".. checksum       : %s" % str(checksum))
        tolog("..............................................................................................................")

        # convert the preliminary metadata-<jobId>.xml file to OutputFiles-<jobId>.xml for NG and for CERNVM
        # note: for CERNVM this is only really needed when CoPilot is used
        if os.environ.has_key('Nordugrid_pilot') or sitename == 'CERNVM':
            if RunJobUtilities.convertMetadata4NG(os.path.join(job.workdir, job.outputFilesXML), _fname, outsDict, dsname, datasetDict):
                tolog("Metadata has been converted to NG/CERNVM format")
            else:
                job.pilotErrorDiag = "Could not convert metadata to NG/CERNVM format"
                tolog("!!WARNING!!1999!! %s" % (job.pilotErrorDiag))

        # try to build a file size and checksum dictionary for the output files
        # outputFileInfo: {'a.dat': (fsize, checksum), ...}
        # e.g.: file size for file a.dat: outputFileInfo['a.dat'][0]
        # checksum for file a.dat: outputFileInfo['a.dat'][1]
        try:
            # remove the log entries
            _fsize = fsize[1:]
            _checksum = checksum[1:]
            outputFileInfo = dict(zip(job.outFiles, zip(_fsize, _checksum)))
        except Exception, e:
            tolog("!!WARNING!!2993!! Could not create output file info dictionary: %s" % str(e))
            outputFileInfo = {}
        else:
            tolog("Output file info dictionary created: %s" % str(outputFileInfo))

        return ec, job, outputFileInfo

    def getDatasets(self, job):
        """ get the datasets for the output files """

        # get the default dataset
        if job.destinationDblock and job.destinationDblock[0] != 'NULL' and job.destinationDblock[0] != ' ':
            dsname = job.destinationDblock[0]
        else:
            dsname = "%s-%s-%s" % (time.localtime()[0:3]) # pass it a random name

        # create the dataset dictionary
        # (if None, the dsname above will be used for all output files)
        datasetDict = getDatasetDict(job.outFiles, job.destinationDblock, job.logFile, job.logDblock)
        if datasetDict:
            tolog("Dataset dictionary has been verified")
        else:
            tolog("Dataset dictionary could not be verified, output files will go to: %s" % (dsname))

        return dsname, datasetDict


    def stageOut_new(self,
                     job,
                     jobSite,
                     outs,            # somehow prepared validated output files list (logfiles not included)
                     analysisJob,     # not used, --> job.isAnalysisJob() should be used instead
                     dsname,          # default dataset name to be used if file.destinationDblock is not set
                     datasetDict,     # validated dict to resolve dataset name: datasetDict = dict(zip(outputFiles, destinationDblock)) + (logFile, logFileDblock)
                     outputFileInfo   # validated dict: outputFileInfo = dict(zip(job.outFiles, zip(_fsize, _checksum)))
                                      # can be calculated in Mover directly while transferring??
                     ):
        """
            perform the stage-out
            :return: (rcode, job, rf, latereg=False) # latereg is always False
            note: returning `job` is useless since reference passing
        """

        # warning: in main workflow if jobReport is used as source for output file it completely overwtites job.outFiles ==> suppose it's wrong behaviour .. do extend outFiles instead.
        # extend job.outData from job.outFiles (consider extra files extractOutputFilesFromJSON in the main workflow)

        #  populate guid and dataset values for job.outData
        # copy all extra files from job.outFiles into structured job.outData

        job._sync_outdata() # temporary work-around, reuse old workflow that populates job.outFilesGuids

        try:
            t0 = os.times()
            rc, job.pilotErrorDiag, rf, _dummy, job.filesNormalStageOut, job.filesAltStageOut = mover.put_data_new(job, jobSite, stageoutTries=self.__stageoutretry, log_transfer=False)
            t1 = os.times()

            job.timeStageOut = int(round(t1[4] - t0[4]))

        except Exception, e:
            t1 = os.times()
            job.timeStageOut = int(round(t1[4] - t0[4]))

            error = "Put function can not be called for staging out: %s, trace=%s" % (e, traceback.format_exc())
            tolog(error)

            rc = PilotErrors.ERR_PUTFUNCNOCALL
            job.setState(["holding", job.result[1], rc])

            return rc, job, None, False

        tolog("Put function returned code: %s" % rc)

        if rc:

            if job.pilotErrorDiag:
                job.pilotErrorDiag = job.pilotErrorDiag[-256:]

            # check if the job is recoverable?
            _state, _msg = "failed", "FAILED"
            if PilotErrors.isRecoverableErrorCode(rc) and '(unrecoverable)' not in job.pilotErrorDiag:
                _state, _msg = "holding", "WARNING"

            job.setState([_state, job.result[1], rc])

            tolog(" -- %s: %s" % (_msg, PilotErrors.getErrorStr(rc)))
        else:

            job.setState(["finished", 0, 0])

            # create a weak lockfile meaning that file transfer worked
            # (useful for job recovery if activated) in the job workdir
            createLockFile(True, jobSite.workdir, lockfile="ALLFILESTRANSFERRED")
            # create another lockfile in the site workdir since a transfer failure can still occur during the log transfer
            # and a later recovery attempt will fail (job workdir will not exist at that time)
            createLockFile(True, self.__pworkdir, lockfile="ALLFILESTRANSFERRED")

        return rc, job, rf, False


    @mover.use_newmover(stageOut_new)
    def stageOut(self, job, jobSite, outs, analysisJob, dsname, datasetDict, outputFileInfo):
        """ perform the stage-out """

        error = PilotErrors()
        pilotErrorDiag = ""
        rc = 0
        latereg = False
        rf = None

        # generate the xml for the output files and the site mover
        pfnFile = "OutPutFileCatalog.xml"
        try:
            _status = pUtil.PFCxml(job.experiment, pfnFile, outs, fguids=job.outFilesGuids, fntag="pfn")
        except Exception, e:
            job.pilotErrorDiag = "PFCxml failed due to problematic XML: %s" % (e)
            tolog("!!WARNING!!1113!! %s" % (job.pilotErrorDiag))
            return error.ERR_MISSINGGUID, job, rf, latereg
        else:
            if not _status:
                job.pilotErrorDiag = "Metadata contains missing guid(s) for output file(s)"
                tolog("!!WARNING!!2999!! %s" % (job.pilotErrorDiag))
                return error.ERR_MISSINGGUID, job, rf, latereg

        tolog("Using the newly-generated %s/%s for put operation" % (job.workdir, pfnFile))

        # the cmtconfig is needed by at least the xrdcp site mover
        cmtconfig = getCmtconfig(job.cmtconfig)

        rs = "" # return string from put_data with filename in case of transfer error
        tin_0 = os.times()
        try:
            rc, job.pilotErrorDiag, rf, rs, job.filesNormalStageOut, job.filesAltStageOut, os_bucket_id = mover.mover_put_data("xmlcatalog_file:%s" % (pfnFile), dsname, jobSite.sitename,\
                                             jobSite.computingElement, analysisJob=analysisJob, pinitdir=self.__pilot_initdir, proxycheck=self.__proxycheckFlag, datasetDict=datasetDict,\
                                             outputDir=self.__outputDir, outputFileInfo=outputFileInfo, stageoutTries=self.__stageoutretry, cmtconfig=cmtconfig, job=job)
            tin_1 = os.times()
            job.timeStageOut = int(round(tin_1[4] - tin_0[4]))
        except Exception, e:
            tin_1 = os.times()
            job.timeStageOut = int(round(tin_1[4] - tin_0[4]))

            if 'format_exc' in traceback.__all__:
                trace = traceback.format_exc()
                pilotErrorDiag = "Put function can not be called for staging out: %s, %s" % (str(e), trace)
            else:
                tolog("traceback.format_exc() not available in this python version")
                pilotErrorDiag = "Put function can not be called for staging out: %s" % (str(e))
            tolog("!!WARNING!!3000!! %s" % (pilotErrorDiag))

            rc = error.ERR_PUTFUNCNOCALL
            job.setState(["holding", job.result[1], rc])
        else:
            if job.pilotErrorDiag != "":
                if job.pilotErrorDiag.startswith("Put error:"):
                    pre = ""
                else:
                    pre = "Put error: "
                job.pilotErrorDiag = pre + tailPilotErrorDiag(job.pilotErrorDiag, size=256-len("pilot: Put error: "))

            tolog("Put function returned code: %d" % (rc))
            if rc != 0:
                # remove any trailing "\r" or "\n" (there can be two of them)
                if rs != None:
                    rs = rs.rstrip()
                    tolog("Error string: %s" % (rs))

                # is the job recoverable?
                if error.isRecoverableErrorCode(rc):
                    _state = "holding"
                    _msg = "WARNING"
                else:
                    _state = "failed"
                    _msg = "FAILED"

                # look for special error in the error string
                if rs == "Error: string Limit exceeded 250":
                    tolog("!!%s!!3000!! Put error: file name string limit exceeded 250" % (_msg))
                    job.setState([_state, job.result[1], error.ERR_LRCREGSTRSIZE])
                else:
                    job.setState([_state, job.result[1], rc])

                tolog("!!%s!!1212!! %s" % (_msg, error.getErrorStr(rc)))
            else:
                # set preliminary finished (may be overwritten below)
                job.setState(["finished", 0, 0])

                # create a weak lockfile meaning that file transfer worked
                # (useful for job recovery if activated) in the job workdir
                createLockFile(True, jobSite.workdir, lockfile="ALLFILESTRANSFERRED")
                # create another lockfile in the site workdir since a transfer failure can still occur during the log transfer
                # and a later recovery attempt will fail (job workdir will not exist at that time)
                createLockFile(True, self.__pworkdir, lockfile="ALLFILESTRANSFERRED")

            if job.result[0] == "holding" and '(unrecoverable)' in job.pilotErrorDiag:
                job.result[0] = "failed"
                tolog("!!WARNING!!2999!! HOLDING state changed to FAILED since error is unrecoverable")

        return rc, job, rf, latereg

    def copyInputForFiles(self, workdir):
        """ """

        try:
            cmd = "cp %s/inputFor_* %s" % (self.__pilot_initdir, workdir)
            tolog("Executing command: %s" % (cmd))
            out = commands.getoutput(cmd)
        except IOError, e:
            pass
        tolog(out)

    def getStdoutStderrFileObjects(self, stdoutName="stdout.txt", stderrName="stderr.txt"):
        """ Create stdout/err file objects """

        try:
            stdout = open(os.path.join(os.getcwd(), stdoutName), "w")
            stderr = open(os.path.join(os.getcwd(), stderrName), "w")
        except Exception, e:
            tolog("!!WARNING!!3330!! Failed to open stdout/err files: %s" % (e))
            stdout = None
            stderr = None

        return stdout, stderr

    def getSubprocess(self, thisExperiment, runCommand, stdout=None, stderr=None):
        """ Execute a command as a subprocess """

        # Execute and return the subprocess object
        return thisExperiment.getSubprocess(runCommand, stdout=stdout, stderr=stderr)

    # Methods used by event service RunJob* modules ..............................................................

    def stripSetupCommand(self, cmd, trfName):
        """ Remove the trf part of the setup command """

        location = cmd.find(trfName)
        return cmd[:location]

    def executeMakeRunEventCollectionScript(self, cmd, eventcollection_filename):
        """ Define and execute the event collection script """

        cmd += "get_files -jo %s" % (eventcollection_filename)
        tolog("Execute command: %s" % (cmd))

        # WARNING: PUT A TIMER AROUND THIS COMMAND
        rc, rs = commands.getstatusoutput(cmd)

        return rc, rs

    def prependMakeRunEventCollectionScript(self, input_file, output_file, eventcollection_filename):
        """ Prepend the event collection script """

        status = False
        eventcollection_filename_mod = ""

        with open(eventcollection_filename) as f1:
            eventcollection_filename_mod = eventcollection_filename.replace(".py",".2.py")
            with open(eventcollection_filename_mod, "w") as f2:
                f2.write("EvtMax = -1\n")
                f2.write("In = [ \'%s\' ]\n" % (input_file))
                f2.write("Out = \'%s\'\n" % (output_file))
                for line in f1:
                    f2.write(line)
                f2.close()
                f1.close()
                status = True

        return status, eventcollection_filename_mod

    def executeTAGFileCommand(self, cmd, eventcollection_filename_mod):
        """ Execute the TAG file creation script using athena """

        cmd += "athena.py %s >MakeRunEventCollection-stdout.txt" % (eventcollection_filename_mod)
        tolog("Executing command: %s" % (cmd))

        # WARNING: PUT A TIMER AROUND THIS COMMAND
        rc, rs = commands.getstatusoutput(cmd)

        return rc, rs

    def swapAthenaProcNumber(self, swap_value):
        """ Swap the current ATHENA_PROC_NUMBER so that it does not upset the job """
        # Note: only needed during TAG file creation

        athena_proc_number = 0
        try:
            athena_proc_number = int(os.environ['ATHENA_PROC_NUMBER'])
        except Exception, e:
            tolog("ATHENA_PROC_NUMBER not defined, setting it to: %s" % (swap_value))
            os.environ['ATHENA_PROC_NUMBER'] = str(swap_value)
        else:
            if swap_value == 0:
                del os.environ['ATHENA_PROC_NUMBER']
                tolog("Unset ATHENA_PROC_NUMBER")
            else:
                os.environ['ATHENA_PROC_NUMBER'] = str(swap_value)
                tolog("ATHENA_PROC_NUMBER swapped from \'%d\' to \'%d\'" % (athena_proc_number, swap_value))

        return athena_proc_number

    def createTAGFile(self, jobExecutionCommand, trfName, inFiles, eventcollection_filename):
        """ Create a TAG file """

        tag_file = ""
        tag_file_guid = getGUID()

        # We cannot have ATHENA_PROC_NUMBER set to a value larger than 1, since that will
        # activate AthenaMP. Reset it for now, and swap it back at the end of this method
        athena_proc_number = self.swapAthenaProcNumber(0)

        # Remove everything after the trf command from the job execution command
        cmd = self.stripSetupCommand(jobExecutionCommand, trfName)
        tolog("Stripped command: %s" % (cmd))

        # Define and execute the event collection script
        if cmd != "":
            rc, rs = self.executeMakeRunEventCollectionScript(cmd, eventcollection_filename)
            # Prepend the event collection script
            if rc == 0:
                input_file = inFiles[0]
                tag_file = input_file + ".TAG"
                status, eventcollection_filename_mod = self.prependMakeRunEventCollectionScript(input_file, tag_file, eventcollection_filename)

                # Finally create the TAG file
                if status:
                    rc, rs = self.executeTAGFileCommand(cmd, eventcollection_filename_mod)
                    if rc != 0:
                        tolog("!!WARNING!!3337!! Failed to create TAG file: rc=%d, rs=%s" % (rc, rs))
                        tag_file = ""
            else:
                tolog("!!WARNING!!3339!! Failed to download %s: rc=%d, rs=%s " % (eventcollection_filename, rc, rs))
        else:
            tolog("!!WARNING!!3330!! Failed to strip the job execution command, cannot create TAG file")

        # Now swap the ATHENA_PROC_NUMBER since it is needed for activating AthenaMP
        dummy = self.swapAthenaProcNumber(athena_proc_number)

        return tag_file, tag_file_guid

    def extractEventRanges(self, message):
        """ Extract all event ranges from the server message """

        # This function will return a list of event range dictionaries

        event_ranges = []

        try:
            event_ranges = loads(message)
        except Exception, e:
            tolog("Could not extract any event ranges: %s" % (e))

        return event_ranges

    def unzipStagedFiles(self, job):
        for inputZipFile in job.inputZipFiles:
            inputZipFile = os.path.join(job.workdir, inputZipFile)
            command = "tar -xf %s -C %s" % (inputZipFile, job.workdir)
            tolog("Unzip file: %s" % command)
            status, output = commands.getstatusoutput(command)
            tolog("status: %s, output: %s\n" % (status, output))

    # (end event service methods) ................................................................................

    def handleAdditionalOutFiles(self, job, analysisJob):
        """ Update output file lists in case there are additional output files in the jobReport """
        # Note: only for production jobs

        fromJSON = False
        extracted_output_files, extracted_guids = extractOutputFiles(analysisJob, job.workdir, job.allowNoOutput, job.outFiles, job.outFilesGuids)
        if extracted_output_files != []:
            tolog("Will update the output file lists since files were discovered in the job report (production job) or listed in allowNoOutput and do not exist (user job)")

            new_destinationDBlockToken = []
            new_destinationDblock = []
            new_scopeOut = []
            try:
                for f in extracted_output_files:
                    _destinationDBlockToken, _destinationDblock, _scopeOut = getDestinationDBlockItems(f, job.outFiles, job.destinationDBlockToken, job.destinationDblock, job.scopeOut)
                    new_destinationDBlockToken.append(_destinationDBlockToken)
                    new_destinationDblock.append(_destinationDblock)
                    new_scopeOut.append(_scopeOut)
            except Exception, e:
                tolog("!!WARNING!!3434!! Exception caught: %s" % (e))
            else:
                # Finally replace the output file lists
                job.outFiles = extracted_output_files
                job.destinationDblock = new_destinationDblock
                job.destinationDBlockToken = new_destinationDBlockToken
                job.scopeOut = new_scopeOut
                tolog("Updated: job.outFiles=%s" % str(extracted_output_files))
                tolog("Updated: job.destinationDblock=%s" % str(job.destinationDblock))
                tolog("Updated: job.destinationDBlockToken=%s" % str(job.destinationDBlockToken))
                tolog("Updated: job.scopeOut=%s" % str(job.scopeOut))
                if extracted_guids != []:
                    fromJSON = True
                    job.outFilesGuids = extracted_guids
                    tolog("Updated: job.outFilesGuids=%s" % str(job.outFilesGuids))
                else:
                    tolog("Empty extracted guids list")

        return job, fromJSON

    def createArchives(self, output_files, zipmapString, workdir):
        """ Create archives for the files in the zip map """
        # The zip_map dictionary itself is also created and returned by this function
        # Note that the files are not to be further compressed (already assumed to be compressed)

        zip_map = None
        archive_names = None

        if zipmapString != "":
            zip_map = job.populateZipMap(output_files, zipmapString)

            # Zip the output files according to the zip map
            import zipfile
            cwd = os.getcwd()
            os.chdir(job.workdir)
            for archive in zip_map.keys():
                tolog("Creating zip archive %s for files %s" % (archive, zip_map[archive]))
                fname = os.path.join(workdir, archive)
                zf = zipfile.ZipFile(fname, mode='w', compression=zipfile.ZIP_STORED) # zero compression
                for content_file in zip_map[archive]:
                    try:
                        tolog("Adding %s to archive .." % (content_file))
                        zf.write(content_file)
                    except Exception, e:
                        tolog("!!WARNING!!3333!! Failed to add file %s to archive - aborting: %s" % (content_file, e))
                        zip_map = None
                        break
                if zf:
                    zf.close()
            os.chdir(cwd)
            archive_names = zip_map.keys()

        return zip_map, archive_names

    def cleanupForZip(self, zip_map, archive_names, job, outs, outputFileInfo, datasetDict):
        """ Remove redundant output files and update file lists """

        for archive in archive_names:
            # remove zipped output files from disk
            file_indices = []
            for filename in zip_map[archive]:
                fname = os.path.join(job.workdir, filename)
                try:
                    os.remove("%s" % (fname))
                except Exception,e:
                    tolog("!!WARNING!!3000!! Failed to delete file %s: %s" % (fname, str(e)))
                    pass

                # find the list index for the file (we need to remove the related file info from several lists)
                if filename in job.outFiles:
                    # store the file index and remove the file from the outs list
                    file_indices.append(job.outFiles.index(filename))
                    outs.remove(filename)
                else:
                    tolog("!!WARNING!!3454!! Failed to locate file %s in outFiles list" % (filename))

                # remove 'filename' key from dictionaries if it exists
                dummy = outputFileInfo.pop(filename, None)
                dummy = datasetDict.pop(filename, None)

            # now remove the file from the related lists (in reverse order)
            for index in reversed(file_indices):
                del job.outFiles[index]
                del job.outFilesGuids[index]
                del job.destinationDblock[index]
                del job.destinationDBlockToken[index]
                del job.scopeOut[index]

        return job, outs, outputFileInfo

# main process starts here
if __name__ == "__main__":

    # Get error handler
    error = PilotErrors()

    # Get runJob object
    runJob = RunJob()

    # Define a new parent group
    os.setpgrp()

    # Protect the runJob code with exception handling
    hP_ret = False
    try:
        # always use this filename as the new jobDef module name
        import newJobDef

        jobSite = Site.Site()

        return_tuple = runJob.argumentParser()
        tolog("argumentParser returned: %s" % str(return_tuple))
        jobSite.setSiteInfo(return_tuple)

#            jobSite.setSiteInfo(argParser(sys.argv[1:]))

        # reassign workdir for this job
        jobSite.workdir = jobSite.wntmpdir

        if runJob.getPilotLogFilename() != "":
            pUtil.setPilotlogFilename(runJob.getPilotLogFilename())

        # set node info
        node = Node.Node()
        node.setNodeName(os.uname()[1])
        node.collectWNInfo(jobSite.workdir)

        # redirect stder
        sys.stderr = open("%s/runjob.stderr" % (jobSite.workdir), "w")

        tolog("Current job workdir is: %s" % os.getcwd())
        tolog("Site workdir is: %s" % jobSite.workdir)

        # get the experiment object
        thisExperiment = getExperiment(runJob.getExperiment())
        tolog("RunJob will serve experiment: %s" % (thisExperiment.getExperiment()))

        # set the cache (used e.g. by LSST)
        if runJob.getCache():
            thisExperiment.setCache(runJob.getCache())

        JR = JobRecovery()
        try:
            job = Job.Job()
            job.workdir = jobSite.workdir
            job.setJobDef(newJobDef.job)
            job.workdir = jobSite.workdir
            job.experiment = runJob.getExperiment()
            # figure out and set payload file names
            job.setPayloadName(thisExperiment.getPayloadName(job))
            logGUID = newJobDef.job.get('logGUID', "")
            if logGUID != "NULL" and logGUID != "":
                job.tarFileGuid = logGUID
        except Exception, e:
            pilotErrorDiag = "Failed to process job info: %s" % str(e)
            tolog("!!WARNING!!3000!! %s" % (pilotErrorDiag))
            runJob.failJob(0, error.ERR_UNKNOWN, job, pilotErrorDiag=pilotErrorDiag)

        # prepare for the output file data directory
        # (will only created for jobs that end up in a 'holding' state)
        job.datadir = runJob.getParentWorkDir() + "/PandaJob_%s_data" % (job.jobId)

        # register cleanup function
        atexit.register(runJob.cleanup, job)

        # to trigger an exception so that the SIGTERM signal can trigger cleanup function to run
        # because by default signal terminates process without cleanup.
        def sig2exc(sig, frm):
            """ signal handler """

            error = PilotErrors()
            runJob.setGlobalPilotErrorDiag("!!FAILED!!3000!! SIGTERM Signal %s is caught in child pid=%d!\n" % (sig, os.getpid()))
            tolog(runJob.getGlobalPilotErrorDiag())
            if sig == signal.SIGTERM:
                runJob.setGlobalErrorCode(error.ERR_SIGTERM)
            elif sig == signal.SIGQUIT:
                runJob.setGlobalErrorCode(error.ERR_SIGQUIT)
            elif sig == signal.SIGSEGV:
                runJob.setGlobalErrorCode(error.ERR_SIGSEGV)
            elif sig == signal.SIGXCPU:
                runJob.setGlobalErrorCode(error.ERR_SIGXCPU)
            elif sig == signal.SIGBUS:
                runJob.setGlobalErrorCode(error.ERR_SIGBUS)
            elif sig == signal.SIGUSR1:
                runJob.setGlobalErrorCode(error.ERR_SIGUSR1)
            else:
                runJob.setGlobalErrorCode(error.ERR_KILLSIGNAL)
            runJob.setFailureCode(runJob.getGlobalErrorCode())
            # print to stderr
            print >> sys.stderr, runJob.getGlobalPilotErrorDiag()
            raise SystemError(sig)

        signal.signal(signal.SIGTERM, sig2exc)
        signal.signal(signal.SIGQUIT, sig2exc)
        signal.signal(signal.SIGSEGV, sig2exc)
        signal.signal(signal.SIGXCPU, sig2exc)
        signal.signal(signal.SIGUSR1, sig2exc)
        signal.signal(signal.SIGBUS, sig2exc)

        # see if it's an analysis job or not
        analysisJob = job.isAnalysisJob()
        if analysisJob:
            tolog("User analysis job")
        else:
            tolog("Production job")
        tolog("runJob received a job with prodSourceLabel=%s" % (job.prodSourceLabel))

        # setup starts here ................................................................................

        # update the job state file
        job.jobState = "setup"
        _retjs = JR.updateJobStateTest(job, jobSite, node, mode="test")

        # send [especially] the process group back to the pilot
        job.setState([job.jobState, 0, 0])
        rt = RunJobUtilities.updatePilotServer(job, runJob.getPilotServer(), runJob.getPilotPort())

        # in case zipmaps will be used for the output files, save the zipmap string for later use and remove it from the jobPars
        if "ZIP_MAP" in job.jobPars:
            job.jobPars, zipmapString = job.removeZipMapString(job.jobPars)
            tolog("Extracted zipmap string from jobPars: %s (removed from jobPars)" % (zipmapString))
        else:
            zipmapString = ""

        # prepare the setup and get the run command list
        ec, runCommandList, job, multi_trf = runJob.setup(job, jobSite, thisExperiment)
        if ec != 0:
            tolog("!!WARNING!!2999!! runJob setup failed: %s" % (job.pilotErrorDiag))
            runJob.failJob(0, ec, job, pilotErrorDiag=job.pilotErrorDiag)
        tolog("Setup has finished successfully")

        # job has been updated, display it again
        job.displayJob()

        # (setup ends here) ................................................................................

        tolog("Setting stage-in state until all input files have been copied")
        job.setState(["stagein", 0, 0])
        # send the special setup string back to the pilot (needed for the log transfer on xrdcp systems)
        rt = RunJobUtilities.updatePilotServer(job, runJob.getPilotServer(), runJob.getPilotPort())

        # stage-in .........................................................................................

        # benchmark ........................................................................................

        # Launch the benchmark, let it execute during setup + stage-in
        benchmark_subprocess = runJob.getBenchmarkSubprocess(node, job.coreCount, job.workdir, jobSite.sitename)

        # update the job state file
        job.jobState = "stagein"
        _retjs = JR.updateJobStateTest(job, jobSite, node, mode="test")

        # update copysetup[in] for production jobs if brokerage has decided that remote I/O should be used
        if job.transferType == 'direct' or job.transferType == 'fax':
            tolog('Brokerage has set transfer type to \"%s\" (remote I/O will be attempted for input files)' %\
                  (job.transferType))
            RunJobUtilities.updateCopysetups('', transferType=job.transferType)
            si = getSiteInformation(runJob.getExperiment())
            si.updateDirectAccess(job.transferType)

        # stage-in all input files (if necessary)
        job, ins, statusPFCTurl, usedFAXandDirectIO = runJob.stageIn(job, jobSite, analysisJob)
        if job.result[2] != 0:
            tolog("Failing job with ec: %d" % (ec))
            runJob.failJob(0, job.result[2], job, ins=ins, pilotErrorDiag=job.pilotErrorDiag)

        # after stageIn, all file transfer modes are known (copy_to_scratch, file_stager, remote_io)
        # consult the FileState file dictionary if cmd3 should be updated (--directIn should not be set if all
        # remote_io modes have been changed to copy_to_scratch as can happen with ByteStream files)
        # and update the run command list if necessary.
        # in addition to the above, if FAX is used as a primary site mover and direct access is enabled, then
        # the run command should not contain the --oldPrefix, --newPrefix options but use --usePFCTurl
        hasInput = job.inFiles != ['']
        runCommandList = RunJobUtilities.updateRunCommandList(runCommandList, runJob.getParentWorkDir(), job.jobId, statusPFCTurl, analysisJob, usedFAXandDirectIO, hasInput, job.prodDBlockToken)

        # copy any present @inputFor_* files from the pilot init dir to the rundirectory (used for ES merge jobs)
        #runJob.copyInputForFiles(job.workdir)

        # unzip the staged in file if necessary
        runJob.unzipStagedFiles(job)

        # (stage-in ends here) .............................................................................

        # Loop until the benchmark subprocess has finished
        if benchmark_subprocess:
            max_count = 6
            _sleep = 15
            count = 0
            while benchmark_subprocess.poll() is None:
                if count >= max_count:
                    benchmark_subprocess.send_signal(signal.SIGUSR1)
                    tolog("Terminated the benchmark since it ran for longer than %d s" % (max_count*_sleep))
                else:
                    count += 1

                    # Take a short nap
                    tolog("Benchmark suite has not finished yet, taking a %d s nap (iteration #%d/%d)" % (_sleep, count, max_count))
                    time.sleep(_sleep)

        # (benchmark ends here) ............................................................................

        # change to running state since all input files have been staged
        tolog("Changing to running state since all input files have been staged")
        job.setState(["running", 0, 0])
        rt = RunJobUtilities.updatePilotServer(job, runJob.getPilotServer(), runJob.getPilotPort())

        # update the job state file
        job.jobState = "running"
        _retjs = JR.updateJobStateTest(job, jobSite, node, mode="test")

        # run the job(s) ...................................................................................

        # set ATLAS_CONDDB if necessary, and other env vars
        RunJobUtilities.setEnvVars(jobSite.sitename)

        # execute the payload
        res, job, getstatusoutput_was_interrupted, current_job_number = runJob.executePayload(thisExperiment, runCommandList, job)

        # if payload leaves the input files, delete them explicitly
        if ins:
            ec = pUtil.removeFiles(job.workdir, ins)

        # payload error handling
        ed = ErrorDiagnosis()
        job = ed.interpretPayload(job, res, getstatusoutput_was_interrupted, current_job_number, runCommandList, runJob.getFailureCode())
        if job.result[1] != 0 or job.result[2] != 0:
            if job.eventServiceMerge:
                job.result[2] = PilotErrors.ERR_ESRECOVERABLE
            runJob.failJob(job.result[1], job.result[2], job, pilotErrorDiag=job.pilotErrorDiag)

        # stage-out ........................................................................................

        # update the job state file
        job.jobState = "stageout"
        _retjs = JR.updateJobStateTest(job, jobSite, node, mode="test")

        # are there any additional output files created by the trf/payload? if so, the outut file list must be updated
        job, fromJSON = runJob.handleAdditionalOutFiles(job, analysisJob)

        # should any output be zipped? if so, the zipmapString was previously set (otherwise the returned variables are set to None)
        zip_map, archive_names = runJob.createArchives(job.outFiles, zipmapString, job.workdir)
        if zip_map:
            # Add the zip archives to the output file lists
            job.outFiles, job.destinationDblock, job.destinationDBlockToken, job.scopeOut = job.addArchivesToOutput(zip_map, job.outFiles, job.destinationDblock, job.destinationDBlockToken, job.scopeOut)

        # verify and prepare and the output files for transfer
        ec, pilotErrorDiag, outs, outsDict = RunJobUtilities.prepareOutFiles(job.outFiles, job.logFile, job.workdir)
        if ec:
            # missing output file (only error code from prepareOutFiles)
            runJob.failJob(job.result[1], ec, job, pilotErrorDiag=pilotErrorDiag)
        tolog("outs=%s"%str(outs))
        tolog("outsDict=%s"%str(outsDict))

        # update the current file states
        updateFileStates(outs, runJob.getParentWorkDir(), job.jobId, mode="file_state", state="created")
        dumpFileStates(runJob.getParentWorkDir(), job.jobId)
            
        # create xml string to pass to server
        outputFileInfo = {}
        if outs or (job.logFile and job.logFile != ''):
            # get the datasets for the output files
            dsname, datasetDict = runJob.getDatasets(job)

            tolog("datasetDict=%s"%str(datasetDict))

            # re-create the metadata.xml file, putting guids of ALL output files into it.
            # output files that miss guids from the job itself will get guids in PFCxml function

            # first rename and copy the trf metadata file for non-build jobs
            if not pUtil.isBuildJob(outs):
                runJob.moveTrfMetadata(job.workdir, job.jobId)

            # create the metadata for the output + log files
            ec, job, outputFileInfo = runJob.createFileMetadata(list(outs), job, outsDict, dsname, datasetDict, jobSite.sitename, analysisJob=analysisJob, fromJSON=fromJSON)
            if ec:
                runJob.failJob(0, ec, job, pilotErrorDiag=job.pilotErrorDiag)

            tolog("outputFileInfo=%s"%str(outputFileInfo))

            # in case the output files have been zipped, it is now safe to remove them and update the outFiles list
            if zip_map:
                job, outs, outputFileInfo = runJob.cleanupForZip(zip_map, archive_names, job, outs, outputFileInfo, datasetDict)

        # move output files from workdir to local DDM area
        finalUpdateDone = False
        if outs:

            # If clone job, make sure that stage-out should be performed
            if job.cloneJob == "storeonce":
                try:
                    message = downloadEventRanges(job.jobId, job.jobsetID, job.taskID, url=runJob.getPanDAServer())

                    # Create a list of event ranges from the downloaded message
                    event_ranges = runJob.extractEventRanges(message)

                    # Are there any event ranges?
                    if event_ranges == []:
                        tolog("!!WARNING!!2424!! This clone job was already executed and stored")
                        exitMsg = "Already executed/stored clone job"
                        res_tuple = (1, exitMsg)
                        res = (res_tuple[0], res_tuple[1], exitMsg)
                        job.result[0] = exitMsg
                        job.result[1] = 0 # transExitCode
                        job.result[2] = runJob.__error.ERR_EXECUTEDCLONEJOB # Pilot error code
                        job.pilotErrorDiag = exitMsg
                        runJob.failJob(0, ec, job, pilotErrorDiag=job.pilotErrorDiag)
                    else:
                        tolog("Ok to stage out clone job")
                except Exception, e:
                    tolog("!1WARNING!!2324!! Exception caught: %s" % (e))

            tolog("Setting stage-out state until all output files have been copied")
            job.setState(["stageout", 0, 0])
            rt = RunJobUtilities.updatePilotServer(job, runJob.getPilotServer(), runJob.getPilotPort())

            # Stage-out output files
            ec, job, rf, latereg = runJob.stageOut(job, jobSite, outs, analysisJob, dsname, datasetDict, outputFileInfo)
            # Error handling
            if job.result[0] == "finished" or ec == error.ERR_PUTFUNCNOCALL:
                rt = RunJobUtilities.updatePilotServer(job, runJob.getPilotServer(), runJob.getPilotPort(), final=True)
            else:
                rt = RunJobUtilities.updatePilotServer(job, runJob.getPilotServer(), runJob.getPilotPort(), final=True, latereg=latereg)
            if ec == error.ERR_NOSTORAGE:
                # Update the current file states for all files since nothing could be transferred
                updateFileStates(outs, runJob.getParentWorkDir(), job.jobId, mode="file_state", state="not_transferred")
                dumpFileStates(runJob.getParentWorkDir(), job.jobId)

            finalUpdateDone = True
            if ec != 0:
                runJob.sysExit(job, rf)

        # (Stage-out ends here) .......................................................................

        job.setState(["finished", 0, 0])
        if not finalUpdateDone:
            rt = RunJobUtilities.updatePilotServer(job, runJob.getPilotServer(), runJob.getPilotPort(), final=True)
        runJob.sysExit(job)

    except Exception, errorMsg:

        error = PilotErrors()

        if runJob.getGlobalPilotErrorDiag() != "":
            pilotErrorDiag = "Exception caught in RunJob: %s" % (runJob.getGlobalPilotErrorDiag())
        else:
            pilotErrorDiag = "Exception caught in RunJob: %s" % str(errorMsg)

        if 'format_exc' in traceback.__all__:
            pilotErrorDiag += ", " + traceback.format_exc()

        try:
            tolog("!!FAILED!!3001!! %s" % (pilotErrorDiag))
        except Exception, e:
            if len(pilotErrorDiag) > 10000:
                pilotErrorDiag = pilotErrorDiag[:10000]
                tolog("!!FAILED!!3001!! Truncated (%s): %s" % (e, pilotErrorDiag))
            else:
                pilotErrorDiag = "Exception caught in runJob: %s" % (e)
                tolog("!!FAILED!!3001!! %s" % (pilotErrorDiag))

#        # restore the proxy if necessary
#        if hP_ret:
#            rP_ret = proxyguard.restoreProxy()
#            if not rP_ret:
#                tolog("Warning: Problems with storage can occur since proxy could not be restored")
#            else:
#                hP_ret = False
#                tolog("ProxyGuard has finished successfully")

        tolog("sys.path=%s" % str(sys.path))
        cmd = "pwd;ls -lF %s;ls -lF;ls -lF .." % (runJob.getPilotInitDir())
        tolog("Executing command: %s" % (cmd))
        out = commands.getoutput(cmd)
        tolog("%s" % (out))

        job = Job.Job()
        job.setJobDef(newJobDef.job)
        job.pilotErrorDiag = pilotErrorDiag
        job.result[0] = "failed"
        if runJob.getGlobalErrorCode() != 0:
            job.result[2] = runJob.getGlobalErrorCode()
        else:
            job.result[2] = error.ERR_RUNJOBEXC
        tolog("Failing job with error code: %d" % (job.result[2]))
        # fail the job without calling sysExit/cleanup (will be called anyway)
        runJob.failJob(0, job.result[2], job, pilotErrorDiag=pilotErrorDiag, docleanup=False)

    # end of runJob<|MERGE_RESOLUTION|>--- conflicted
+++ resolved
@@ -528,11 +528,7 @@
         """ set the fail code and exit """
 
         if docleanup:
-<<<<<<< HEAD
-            self.cleanup(job)
-=======
             self.cleanup(job, rf=None)
->>>>>>> f582f873
 
         if job.eventServiceMerge:
             pilotExitCode = PilotErrors.ERR_ESRECOVERABLE
