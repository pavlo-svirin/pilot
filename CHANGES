Complete change log for PanDA Pilot version PICARD
--------------------------------------------------


65.0

General changes
- Added taskId argument to addEnvVars2Cmd() (ATLASExperiment)
- Now sending job.taskID to addEnvVars2Cmd() from getJobExecutionCommand() and getJobExecutionCommandOld() (ATLASExperiment, NordugridATLASExperiment)
- Added taskId to FRONTIER_ID (taskId_jobId) in addEnvVars2Cmd(), getEnvVars2Cmd() requested by Rodney Walker (ATLASExperiment)
- Simplified call to mover_put_data() from stageOut() (RunJob, RunJobEvent)
- Simplified call to mover_put_data() from transferActualLogFile(), transferAdditionalFile() (JobLog)
- Simplified call to mover_put_data() from TransferFiles() (DeferredStageout)
- Simplified call to mover_put_data() from moveLostOutputFiles() (pilot)
- Created removeNoOutputFiles() (FileHandling)
- Now removing files from output file list if they are listed in allowNoOutput and do not exist, in __main__(). Requested by Tadashi Maeno (RunJob)
- Renamed output_files_json to extracted_output_files in __main__() (RunJob)
- Now explicitly removing 'madevent' in removeRedundantFiles(), requested by Rodney Walker (ATLASExperiment)
- Removed unnecessary functions, getProdCmd3() and getProdCmd3Old() and updated usages from getJobExecutionCommandOld() (ATLASExperiment)
- Simplified the implementation of getAnalysisRunCommand() in Experiment and moved the actual implementation to ATLASExperiment (Experiment, ATLASExperiment)
- Removed LFC_HOME variable and single usage in class declaration and to_native_lfn() (SiteMover)
- Added --makeflags=$MAKEFLAGS option to asetup in getJobExecutionCommand() and getProperASetup(), requested by Asoka De Silva (ATLASExperiment)
- Added exception for log file in __checkPayloadStdout() (Monitor)
- Created extractOutputFiles() used by __main__ in RunJob instead of extractOutputFilesJSON() (FileHandling, RunJob)
- Removed some debug messages that caused too much stdout leading to large log sizes, e.g. in getSURLDictionary() (SiteMover)
- Removed some debug messages that caused too much stdout leading to large log sizes, e.g. in getDatasetDict() (pUtil)
- Using os.getcwd() as default for wntmpdir instead of /tmp, in set_environment(). Requested by Andrej Filipcic (environment)
- Out-commented call to deprecated getNewQueuedata() in handleQueuedata() (pUtil)

Send DB info in jobMetrics, requested by Rodney Walker
- Created getDBInfo() (FileHandling)
- Added dbTime, dbData job object strings (Job)
- Added call to getDBInfo() from extractJobInformation() (ErrorDiagnosis)
- Now adding dbTime and dbData to jobMetrics in getJobMetrics() (PandaServerClient)
- Added dbTime and dbData to updateJobInfo() (RunJobUtilities)
- Added dbTime and dbData to handle() (UpdateHandler)

Limit number of MemoryMonitor restarts, requested by Rodney Walker
- Added utility_subprocess_launches variables + handling to __main__() (RunJob, RunJobEvent)

Memory monitoring
- Fix for dangling utility_subprocess (RunJob, RunJobEvent)

Same user multi-job request by Emmanouil Vamvakopoulos
- Added allowSameUser boolean and taskID (environment)
- Enabled pilot option -B <allowSameUser> (pilot)
- Sending prodUserID with job request in case allowSameUser is set, in getDispatcherDictionary() (pilot)
- Setting prodUserID in getNewJob() (pilot)

Bug fixes
- Removed tmp return from handleDBRelease() which caused skipping of DBRelease file to fail (Mover)
- Removed duplicated getFileInfoFromRucio() (SiteMover)
- Corrected _output to output in _getRemoteFileSizeLCGLS() (SiteMover)
- Removed -ALL suffix from agis_schedconf.json which seems to prevent the caching of the file to work properly, in getNewQueuedata() (SiteInformation)
- Sending job.prodDBlockToken to RunJobUtilities.updateRunCommandList() from __main__() (RunJob)
- Added prodDBlockToken argument to updateRunCommandList() (RunJobUtilities)
- Now removing --directIn payload option if 'local' is present in prodDBlockToken list, updateRunCommandList() (RunJobUtilities)
- Updated call to updateRunCommandList() in RunJob modules (RunJob, RunJobEvent, RunJobAnselm, RunJobEdison, RunJobHopper, RunJobTitan)
- Changed jobDic argument to job object in storeWorkDirSize() and removed unnecessary loop over job objects which caused problems with big Yoda jobs (FileHandling)
- Sending self.__env['jobDic'][k][1] (job object) instead self.__env['jobDic'] (job dictionary) to storeWorkDirSize() from __checkWorkDir() (Monitor)
- Sending job instead jobDic to storeWorkDirSize() from createLogFile() (JobLog)
- Renamed config to configSiteMover to prevent problems seen on ND with late releases due to presence of a config module from TDAQ in the PYTHONPATH
- Updated config to configSiteMover import (S3ObjectstoreHttpSiteMover, S3ObjectstoreSiteMover, S3SiteMover, SiteMover, mvSiteMover, objectstoreSiteMover, xrootdObjectstoreSiteMover, xrootdSiteMover)
- Removed unused config import (pUtil)
- Now recognizing copytool=fax in mover_get_data() when counting FAX statistics (Mover)

Server update for ND true pilots (pre-placed job def but with server updates) after out of local disk space, requested by Andrej Filipcic
- (i.e. updateServerFlag == True and jobRequestFlag == False)
- Avoiding checking local disk space in runMain(), before the getJob() (pilot)

Alt stage-out
- Added altStageOut data member plus handling (Job)
- Setting altStageOut in mover_put_data() (Mover)
- Changed argument flag to **pdict in allowAlternativeStageOut(), forceAlternativeStageOut() (SiteInformation)
- Using altStageOut in allowAlternativeStageOut() and forceAlternativeStageOut() (ATLASSiteInformation)
- Sending job.altStageOut to forceAlternativeStageOut() and allowAlternativeStageOut() from mover_put_data() and mover_put_data_new() (Mover)
- Turning off any forced alt stage-out for objectstore transfers in forceAlternativeStageOut() (ATLASSiteInformation)
- Created new functions for stage-in/out optimization: getObjectstoreBucketID(), getObjectstorePath(), getObjectstoreDDMEndpoint(),
  getAlternativeObjectstoreDDMEndpoint(), getObjectstoreEndpointID(), getObjectstoreKeyInfo() (SiteInformation)
- Updated getLogPath() to use getObjectstoreDDMEndpoint(), getObjectstorePath(), getObjectstoreBucketID() (JobLog)
- Updated getFileInfo() to use getObjectstoreDDMEndpoint(), getObjectstoreBucketID() and shortened logic (no special case for log files) (Mover)
- Updated getNewOSStoragePath() to use getObjectstoreDDMEndpoint(), getAlternativeObjectstoreDDMEndpoint(), getObjectstorePath()
  and getObjectstoreBucketID() (Mover)
- Removed unused variables from getDDMStorage() (os_bucket_id, queuename, jobId, ub) (Mover)
- Updated getDDMStorage() to use getObjectstoreDDMEndpoint(), getObjectstorePath(), getObjectstoreBucketID() (Mover)
- Removed unnecessary OS functions in transferToObjectStore() (RunJobEvent)
- Created getObjectstoreDDMEndpointFromBucketID() (SiteInformation)
- Now using getObjectstoreDDMEndpointFromBucketID() in transferLogFile() (JobLog)
- Now using getObjectstoreDDMEndpointFromBucketID() in transferToObjectStore() (RunJobEvent)
- Now using os_ddmendpoint instead of os_bucket_endpoint in addToOSTransferDictionary() (FileHandling)
- Removed unwanted methods getObjectstoreBucketEndpoint(), getObjectstoreName() (SiteInformation)
- Changed os_name to os_ddmendpoint (S3ObjectstoreHttpSiteMover)
- Updated setup() to use getObjectstoreDDMEndpointFromBucketID(), getObjectstoreEndpointID(), getObjectstoreKeyInfo() (S3ObjectstoreSiteMover)
- Added argument label to setup() and its calls (S3ObjectstoreSiteMover)
- Removed deprecated methods getAlternativeOS(), convertBucketIDsToOSIDs(), getOSInfoFromBucketID(), getBucketID(),
  findObjectStore(), getOSIDFromName(), getQueuenameFromOSID(), findAllObjectStores(),
  findOSEnabledQueuesInFullQueuedata(), getObjectstoresList() (SiteInformation)
- Added getObjectstoreFilename() (ATLASSiteInformation)

Event service
- Setting PILOT_EVENTRANGECHANNEL env variable instead of manipulating jobPars, in __main__() (RunJobEvent)
- Wen Guan: Fix in init function which prevented the S3 site mover from being used (S3ObjectstoreSiteMover)
- Sending os_bucket_id to getQueuedataFileName() from getObjectstoresList(), getNewQueuedata(), getField() (SiteInformation)
- Added os_bucket_id argument to getQueuedataFileName() (SiteInformation)
- Using os_bucket_id in queuedata filename in getQueuedataFileName() (SiteInformation)
- Will abandon getNewQueuedata() if file already exists (filename should now be unique to the bucket id) (SiteInformation)
- Added os_bucket_id argument to getNewQueuedata() (SiteInformation)
- Sending os_bucket_id to getField() from getObjectstoresList() (SiteInformation)
- Added os_bucket_id argument to getField() (SiteInformation)
- Extracting os_bucket_id in get_data(), put_data() (S3ObjectstoreSiteMover, S3SiteMover)
- Sending os_bucket_id to stageOut() from put_data() (S3ObjectstoreSiteMover, S3SiteMover)
- Sending os_bucket_id to stageIn() from get_data() (S3ObjectstoreSiteMover, S3SiteMover)
- Added os_bucket_id argument to setup(), stageIn(), stageOut() (S3ObjectstoreSiteMover)
- Sending os_bucket_id to setup() from stageIn(), stageOut() (S3ObjectstoreSiteMover)
- Sending os_bucket_id to getObjectstoresField() from setup() (S3ObjectstoreSiteMover)
- Sending os_bucket_id to sitemover_get_data() from mover_get_data(), _mover_get_data_new() (Mover)
- Added os_bucket_id argument to sitemover_get_data() (Mover)
- Sending os_bucket_id to get_data() from sitemover_get_data() (Mover)
- Sending os_bucket_id to sitemover_put_data() from mover_put_data(), mover_put_data_new() (Mover)
- Added os_bucket_id argument to sitemover_put_data() (Mover)
- Sending os_bucket_id to put_data() from sitemover_put_data() (Mover)
-- Changes below affects the changes above --
- Created getObjectstoreInfoFile(), getObjectstorePath(), getObjectstoreFilename(), getObjectstoreBucketID() (SiteInformation)
- Renamed old getObjectstorePath() to getObjectstorePathOld() - to be removed shortly (SiteInformation)
- Created getObjectstoresInfo() (SiteInformation)
- Created getObjectstoresField() (SiteInformation)
- Created getObjectstorePath() (SiteInformation)
- Now using getObjectstoresField() instead of getObjectstoreName() and getObjectstoreBucketEndpoint() in transferLogFile() (JobLog)
- Now using getObjectstoresField() and new getObjectstorePath() instead of old getObjectstorePath() in transferLogFile() (JobLog)
- Updated call to getObjectstoresField() in getFileInfo() (Mover)
- Updated two calls to getObjectstorePath(), and using getObjectstoresField() in getFileInfo() (Mover)
- Using new getObjectstoresField() instead of getObjectstoreName() in getNewOSStoragePath() (Mover)
- Using new getObjectstoresField() and getObjectstorePath() instead of old getObjectstorePath() in getDDMStorage() (Mover)
- Updated calls to getObjectstoresField() (S3ObjectstoreHttpSiteMover, S3ObjectstoreSiteMover, SiteInformation)
- Avoiding None values in prodDBlockToken list, in hasOSBucketIDs() (SiteInformation)
- Created getObjectstoreDDMEndpoint() (SiteInformation)
- Created getCPUTimes(), used in RunJobEvent::__main__() (FileHandling, RunJobEvent)
- Updated interpretMessage() to handle multiple files (RunJobEvent)
- Updated listener() to handle list of files from interpretMessage() (RunJobEvent)

Logs to OS:
- Added putLogToOS to Job class (Job)
- Changed argument from eventService to **argdict in doSpecialLogtransfer() (Experiment, ATLASExperiment)
- Now sending log to OS if job.putLogToOS is set, in doSpecialLogFileTransfer() (JobLog)
- Added logToOS boolean argument to PFCxml(), used to add an endpoint tag to the xml (pUtil)
- Sending logToOS to PFCxml() from createFileMetadata() (RunJobEvent, RunJob)

Direct access updates (to enable this functionality for ES)
- Using transferType fax in shouldPFC4TURLsBeCreated()
- Sending job.transferType to getFileAccessInfo() from stageIn() (RunJob)
- Sending transferType to getFileAccessInfo() from shouldPFC4TURLsBeCreated() (Mover)
- Sending transferType to createPFC4TURLs() from PFC4TURLs() (Mover)
- Added transferType argument to createPFC4TURLs() (Mover)
- Sending transferType to getTURLs() from createPFC4TURLs() (Mover)
- Added transferType argument to getTURLs() (Mover)
- Sending transferType to getPrefices() from getTURLs() (Mover)
- Added transferType argument to getPrefices() (Mover)
- Sending transferType to getFileAccessInfo() from getPrefices() (Mover)
- Sending job.transferType to pUtil.getFileAccessInfo() (RunJobHpcEvent)
- Added transferType argument to getFileAccessInfo() (pUtil)
- Using transferType and direct_access_wan in getFileAccessInfo() (pUtil)
- Added transferType argument to getCopyFileAccessInfo() (SiteInformation)
- Sending transferType to getCopyFileAccessInfo() from getDirectInAccessMode() (SiteInformation)
- Removed useFileStager from getCopyFileAccessInfo() and getDirectInAccessMode() (SiteInformation)
- Using transferType and direct_access_wan in getCopyFileAccessInfo() (SiteInformation)
- Moved getDirectAccess(), useDirectAccessLAN(), useDirectAccessWAN() from Mover to FileHandling
- Now using getDirectAccess() in getDirectInAccessMode() (SiteInformation)
- Removed directIn from getCopyFileAccessInfo() (SiteInformation)
- Now using self.__siteInfo.getCopyFileAccessInfo() instead of pUtil.getFileAccessInfo() (RunJobHpcEvent)
- Now using si.getCopyFileAccessInfo() instead of pUtil.getFileAccessInfo() (RunJob)
- Added experiment argument to getTURLs(), createPFC4TURLs(), PFC4TURLs() (Mover)
- Sending experiment to getTURLs() from createPFC4TURLs() (Mover)
- Sending experiment to createPFC4TURLs() from PFC4TURLs() (Mover)
- Sending experiment to PFC4TURLs() from _mover_get_data_new() and mover_get_data() (Mover)
- Added experiment argument to getPrefices() (Mover)
- Sending experiment to getPrefices() from getTURLs() (Mover)
- Now using si.getCopyFileAccessInfo() instead of pUtil.getFileAccessInfo() in getPrefices(), shouldPFC4TURLsBeCreated() (Mover)
- Added experiment argument to shouldPFC4TURLsBeCreated() (Mover)
- Sending experiment to shouldPFC4TURLsBeCreated() from PFC4TURLs() (Mover)
- Removed getFileAccessInfo() which has now become a duplicate of SiteInformation.getCopyFileAccessInfo() (pUtil)
- Renamed getCopyFileAccessInfo() to getFileAccessInfo() (SiteInformation, Mover, RunJob, RunJobHpcEvent)
- Removed sending stageIn boolean to getFileAccessInfo() from getDirectInAccessMode() (SiteInformation)
- Added transferType argument to getDirectInAccessMode() (SiteInformation)
- Sending transferType to getDirectInAccessMode() from getStageInMode() (FAXSiteMover, GFAL2SiteMover, LocalSiteMover, xrdcpSiteMover, xrootdObjectstoreSiteMover)
- Sending transferType to getStageInMode() from get_data() (FAXSiteMover, GFAL2SiteMover, LocalSiteMover, xrdcpSiteMover, xrootdObjectstoreSiteMover)
- Added transferType argument to getStageInMode() (FAXSiteMover, GFAL2SiteMover, LocalSiteMover, xrdcpSiteMover, xrootdObjectstoreSiteMover)
- Extracting transferType in get_data() (FAXSiteMover, GFAL2SiteMover, LocalSiteMover, xrdcpSiteMover, xrootdObjectstoreSiteMover)
- Sending transferType to get_data() from sitemover_get_data() (Mover)
- Sending transferType to sitemover_get_data() from _mover_get_data_new(), mover_get_data() (Mover)
- Added transferType argument to sitemover_get_data() (Mover)
- For transferType direct and fax, now calling si.updateDirectAccess() from __main__() (RunJob, RunJobEvent)
- Created updateDirectAccess() (SiteInformation)

Updates from Wen Guan:
- Now using curl to get keypair (ATLASSiteInformation, pUtil)
- Add hostname check with http proxy (S3ObjectstoreSiteMover)
- Fixed hostname is None issue (S3ObjectstoreSiteMover)
- Solve the region problem with AWS OS (S3ObjectstoreSiteMover, objectstoreSiteMover)

CMS Experiment
- Removed allowAlternativeStageOut() (CMSExperiment)

AMS Experiment
- Changed argument flag to **pdict in allowAlternativeStageOut(), forceAlternativeStageOut() (AMSTaiwanSiteInformation)

////////////////////////////////////////////////////////////////////////////////////////////////////////////////////////////////////////////////////////////////////

65.1:

Bug fixes:
- Correction for unexpected values (dbData/dbTime=null) in jobReport, in getDBInfo() (FileHandling)
- Corrected for missing error code in errorToReport() masking the actual error [problem seen with older pilot version 64.5] (LocalSiteMover)

General changes:
- Added try-statement around cpu time adding in getCPUTimes() to preempt any strange values in jobReport (FileHandling)
- Now removing objectstore json files prior to log file creation, in removeRedundantFiles() (ATLASExperiment)

////////////////////////////////////////////////////////////////////////////////////////////////////////////////////////////////////////////////////////////////////

65.2:

General changes:
- Added debugging (sys.exc_info()) info when list_replicas() fails with 'empty dictionary' in getRucioReplicaDictionary() (Mover)
- Removed duplicate definition of objectstore variable in mover_put_data() (Mover)
- Added &schemes=https,http to all occurrences of ?select=geoip when the schedconfig.httpredirector is set, requested by R. Walker, V. Garonne (aria2cSiteMover)

Bug fixes:
- Removed call to getDDMStorage() which overwrote alternative bucket id (Mover)
- Adding --directIn for transferType fax and direct_access_wan = True, in getAnalysisRunCommand() (ATLASExperiment)
- Setting old/newPrefix="" in getFileAccessInfo() (SiteInformation)

OS log transfers:
- Ignoring failed OS log transfer and resetting os_bucket_id, in transferActualLogFile() (JobLog)
- Only allow alt OS stage-out if "allow_alt_os_stageout" is present in catchall field, in mover_put_data() (Mover)

Direct Access on ND:
- Relaxed the input file verification in get_data() to allow for direct access, requested by D. Cameron and A. Filipcic (mvSiteMover)

Direct access updates:
- Now accepting writeToFile directive for non-ES jobs in setJobDef() (Job)
- Sending eventservice variable to writeToInputFile() from setJobDef() (Job)
- Added eventservice argument to writeToInputFile() (pUtil)
- Selecting --inputHitsFile or --inputAODFile depending on value of eventservice variable in writeToInputFile() (pUtil)
- Updated updateDispatcherData4ES(), updateJobPars() to work not only with ES jobs (pUtil)
- Created getPooFilenameFromJobPars(), updateInputFileWithTURLs() (pUtil) [not merged with main-dev]
- Generating the LFN_to_TURL_dictionary in getTURLs() (Mover)
- Receiving LFN_to_TURL_dictionary from PFC4TURLs() from _mover_get_data_new(), mover_get_data() (Mover)
- Returning LFN_to_TURL_dictionary from getTURLs(), createPFC4TURLs(), PFC4TURLs() (Mover)
- Importing updateInputFileWithTURLs (Mover)
- Calling updateInputFileWithTURLs() from _mover_get_data_new() and mover_get_data() (Mover)
- Added dummy return value from PFC4TURLs() call in getPoolFileCatalog() (RunJobEvent)
<<<<<<< HEAD

Memory monitoring:
- Now enforcing maxPSS from memory monitor is less than 2*maxRSS from schedconfig, otherwise kill job for non-CGROUPS sites, in __check_memory_usage() (Monitor)
- Updated memory monitor from release area 20.1.5.2 to 20.7.5.8 (ATLASExperiment)

Updates from Wen Guan:
- Yoda accounting and monitoring: report cpu hour info and processed events to pilot. Pilot then reports this info to panda with jobMetrics
- ES zip: Yoda ES zip outputs; Grid job ES zip outputs(RunJobEvent), unzip ES when merging(RunJob)
- Report MPI job id to panda in jobMetrics
- Added bulk update event ranges to RunJobEvent
- Fixed os_bucket_id in Yoda
- Fixed RunJobEvent with race condition: When asynchronousOutputStager, updateEventRange and main thread getEventRange are running at the same time, the curl.config will be overwritten and asynchronousOutputStager may crash

////////////////////////////////////////////////////////////////////////////////////////////////////////////////////////////////////////////////////////////////////

65.3:

Added missing factor of 2 in maxrss (Monitor)

////////////////////////////////////////////////////////////////////////////////////////////////////////////////////////////////////////////////////////////////////

65.4:

General changes:
- Cleanup limit raised from 2 to 12 hours in purgeEmptyDirs(), purgeWorkDirs(), purgeMaxedoutDirs() (Cleaner)

OS log transfers:
[TODO: set bucket to -1 for failed log transfers in jobMetrics]

Direct access updates:
- [TODO: switch to fax endpoints if direct i/o is requested but not enough info available in copyprefix.]
[TODO: See HC test "732: RootAnalysis 2.3.14 QuickAna-00-00-60 Analy - rc test", ANALY_IFAE]
=======

Memory monitoring:
- Now enforcing maxPSS from memory monitor is less than 2*maxRSS from schedconfig, otherwise kill job for non-CGROUPS sites, in __check_memory_usage() (Monitor)
- Updated memory monitor from release area 20.1.5.2 to 20.7.5.8 (ATLASExperiment)

Updates from Wen Guan:
- Yoda accounting and monitoring: report cpu hour info and processed events to pilot. Pilot then reports this info to panda with jobMetrics
- ES zip: Yoda ES zip outputs; Grid job ES zip outputs(RunJobEvent), unzip ES when merging(RunJob)
- Report MPI job id to panda in jobMetrics
- Added bulk update event ranges to RunJobEvent
- Fixed os_bucket_id in Yoda
- Fixed RunJobEvent with race condition: When asynchronousOutputStager, updateEventRange and main thread getEventRange are running at the same time, the curl.config will be overwritten and asynchronousOutputStager may crash
>>>>>>> e1e0334d

////////////////////////////////////////////////////////////////////////////////////////////////////////////////////////////////////////////////////////////////////

65.3:

Added missing factor of 2 in maxrss (Monitor)

////////////////////////////////////////////////////////////////////////////////////////////////////////////////////////////////////////////////////////////////////

TODO:

Remove singletons:
- Change __experiment to experiment in Experiment classes
- Use super() in __init__() (ATLASExperiment)
- Same changes to SiteInformation classes

REMOVE OTHERSITEMOVER FROM DIST

todo: remove the explicit usages of schedconfig.lfchost and replace with an experiment specific method (getFileCatalog())
todo: rename pUtil.getExperiment to pUtil.getExperimentObject, correct import in SiteInformation

#### add new error codes 1217-1219 to proddb
Update prodDB for ERR_RUNJOBEXC : "Exception caught by runJob" -> "Exception caught by RunJob*" ? not necessary??
Added new error codes; 1224 (ERR_ESRECOVERABLE), 1225 (ERR_ESMERGERECOVERABLE) (PilotErrors)<|MERGE_RESOLUTION|>--- conflicted
+++ resolved
@@ -249,7 +249,6 @@
 - Importing updateInputFileWithTURLs (Mover)
 - Calling updateInputFileWithTURLs() from _mover_get_data_new() and mover_get_data() (Mover)
 - Added dummy return value from PFC4TURLs() call in getPoolFileCatalog() (RunJobEvent)
-<<<<<<< HEAD
 
 Memory monitoring:
 - Now enforcing maxPSS from memory monitor is less than 2*maxRSS from schedconfig, otherwise kill job for non-CGROUPS sites, in __check_memory_usage() (Monitor)
@@ -282,26 +281,6 @@
 Direct access updates:
 - [TODO: switch to fax endpoints if direct i/o is requested but not enough info available in copyprefix.]
 [TODO: See HC test "732: RootAnalysis 2.3.14 QuickAna-00-00-60 Analy - rc test", ANALY_IFAE]
-=======
-
-Memory monitoring:
-- Now enforcing maxPSS from memory monitor is less than 2*maxRSS from schedconfig, otherwise kill job for non-CGROUPS sites, in __check_memory_usage() (Monitor)
-- Updated memory monitor from release area 20.1.5.2 to 20.7.5.8 (ATLASExperiment)
-
-Updates from Wen Guan:
-- Yoda accounting and monitoring: report cpu hour info and processed events to pilot. Pilot then reports this info to panda with jobMetrics
-- ES zip: Yoda ES zip outputs; Grid job ES zip outputs(RunJobEvent), unzip ES when merging(RunJob)
-- Report MPI job id to panda in jobMetrics
-- Added bulk update event ranges to RunJobEvent
-- Fixed os_bucket_id in Yoda
-- Fixed RunJobEvent with race condition: When asynchronousOutputStager, updateEventRange and main thread getEventRange are running at the same time, the curl.config will be overwritten and asynchronousOutputStager may crash
->>>>>>> e1e0334d
-
-////////////////////////////////////////////////////////////////////////////////////////////////////////////////////////////////////////////////////////////////////
-
-65.3:
-
-Added missing factor of 2 in maxrss (Monitor)
 
 ////////////////////////////////////////////////////////////////////////////////////////////////////////////////////////////////////////////////////////////////////
 
