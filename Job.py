import os
import commands
import time
import pUtil

class Job:
    """ Job definition """

    def __init__(self):
        self.jobId = '0'                   # panda job id
        self.homePackage = None            # package name
        self.trf = None                    # trf name
        self.inFiles = None                # list of input files
        self.dispatchDblock = None         #
        self.prodDBlockToken = []          # used to send file info to the pilot (if input files should be directly accessed or not)
        self.prodDBlockTokenForOutput = [] # used for object store info
        self.prodDBlocks = []              # contains the correct container or dataset name for the traces
        self.dispatchDBlockToken = []      # used to send space tokens to the pilot (for input files)
        self.dispatchDBlockTokenForOut = None # used for chirp file destination, including server name
        self.destinationDBlockToken = []   # used to send space tokens to the pilot (for output files)
        self.outFiles = []                 # list of output files
        self.destinationDblock = []        # datasets for output files
        self.inFilesGuids = []             # list of input file guids
        self.outFilesGuids = []            # these guids are usually unknown till the job is done
        self.logFile = None                #
        self.tarFileGuid = pUtil.getGUID() # guid for the tarball of the job workdir
        self.logDblock = None              #
        self.jobPars = None                # Job parameters defining the execution of the job
        self.exeErrorCode = 0              # payload error code
        self.exeErrorDiag = ""             # payload error diagnostic, potentially more detailed error text than std error
        self.pilotErrorDiag = None         # detailed error diag
        self.release = None                # software release string
        self.result = ["Unknown", 0, 0]    # the first digit is the transExitCode, and second one is the pilotErrorCode
        self.action = ""                   # place holder for "tobekilled" command from dispatcher
        self.workdir = None                # workdir for this job, usually under site.workdir
        self.siteworkdir = None            # workdir for the pilot (site.workdir)
        self.logMsgFiles = []              # list of log files that need to be reported back to panda server at the end of a job
        self.newDirNM = ""                 #
        self.datadir = ""                  # path to recovery datadir
        self.finalstate = ""               # final job state (either "failed" or "finished")
        self.attemptNr = -1                # attempt number for this job
        self.output_latereg = "None"       # control variable for late registration by job recovery algo
        self.output_fields = None          # - " -
        self.log_latereg = "None"          # - " -
        self.log_field = None              # - " -
        self.destinationSE = ""            #
        self.fileDestinationSE = ""        # SE info for CMS
        self.payload = "payload"           # payload name, e.g. "athena"
        self.stdout = "payload_stdout.txt" # payload stdout filename, default "%s_stdout.txt" % (self.payload)
        self.stderr = "payload_stderr.txt" # payload stdout filename, default "%s_stderr.txt" % (self.payload)
        self.spsetup = None                # special setup string for xrdcp systems
        self.prodUserID = ""               # user id
        self.cpuConsumptionTime = 0        # time spent during payload execution
        self.cpuConsumptionUnit = None     #
        self.cpuConversionFactor = 0       #
        self.maxCpuCount = 0               # defines what is a looping job (seconds)
        self.maxDiskCount = 21             # max input file size [GB] (server default 0)
        self.processingType = "NULL"       # alternatively 'reprocessing', used to increase max input file size
        self.prodSourceLabel = ""          # job label, e.g. 'user', 'test', 'rc_test', 'ddm', 'software', 'ptest'
        self.nEvents = 0                   # number of processed events (read)
        self.nEventsW = 0                  # number of processed events (written)
        self.realDatasetsIn = None         # dataset name(s) for input file(s)
        self.cmtconfig = None              # CMTCONFIG value from the task definition
        self.jobState = None               # Current job state (for definition, see JobRecovery class)
        self.fileStateDictionary = None    # Dictionary for current file states (for definition, see JobRecovery class)
        self.outputFilesXML = "OutputFiles.xml" # XML metadata related to output files for NG / CERNVM
        self.transferType = None           # Brokerage may decide to have input files transferred with remote I/O (set to 'direct' in that case)
        self.jobDefinitionID = None        # Job definition id forwarded to the DQ2 tracing server
        self.cloud = ""                    # The cloud the job belongs to
        self.credname = 'None'             #
        self.myproxy = 'None'              #
        self.taskID = ""                   # The task that this job belongs to
        self.isPilotResubmissionRequired = False # Pilot-controlled resubmission
        self.filesizeIn = []               # Input file sizes from the dispatcher
        self.checksumIn = []               # Input file checksums from the dispatcher
        self.debug = ""                    # debug = True will trigger the pilot to send stdout tail on job update
        self.currentState = ""             # Basically the same as result[0] but includes states like "stagein", "stageout"
        self.vmPeakMax = 0                 # Maximum value of vmPeak
        self.vmPeakMean = 0                # Average value of vmPeak
        self.RSSMean = 0                   # Average value of RSS
        self.JEM = "NO"                    # JEM usage (YES/NO), default: NO
        self.filesWithoutFAX = 0           # Number of files normally staged in (only reported to jobMetrics in FAX mode)
        self.filesWithFAX = 0              # Number of files staged in by FAX (only reported to jobMetrics in FAX mode)
        self.filesNormalStageOut = 0       # Number of files normally staged out (only reported to jobMetrics in alt stage-out mode)
        self.filesAltStageOut = 0          # Number of files staged out to alternative SE (only reported to jobMetrics in alt stage-out mode)
        self.bytesWithoutFAX = 0           # Total size of files transferred without FAX (only reported to jobMetrics in FAX mode)
        self.bytesWithFAX = 0              # Total size of files transferred with FAX (only reported to jobMetrics in FAX mode)
        self.scopeIn = []                  # Rucio scope for in files
        self.scopeOut = []                 # Rucio scope for out files
        self.scopeLog = []                 # Rucio scope for log file
        self.experiment = "undefined"      # Which experiment this job belongs to
        self.coreCount = None              # Number of cores as requested by the task
        self.pgrp = 0                      # Process group (RunJob* subprocess)
        self.sourceSite = ""               # Keep track of the original source site of the job (useful for overflow jobs to get to the proper FAX redirector)
        self.ddmEndPointIn = []            #
        self.ddmEndPointOut = []           #
        self.ddmEndPointLog = []           #
        self.cloneJob = ""                 # Is the job cloned? Allowed values: 'runonce', 'storeonce'

        # event service objects
        self.eventService = False          # True for event service jobs
        self.eventServiceMerge = False     # True for event service merge jobs
        self.eventRanges = None            # Event ranges dictionary
        self.jobsetID = None               # Event range job set ID
#        self.eventRangeID = None           # Set for event service jobs
#        self.startEvent = None             # Set for event service jobs
#        self.lastEvent = None              # Set for event service jobs
#        self.lfn = None                    # LFNs of input files to be read by the Event Server (NOT by the pilot)
#        self.guid = None                   # GUIDs of input files to be read by the Event Server (NOT by the pilot)
        # self.attemptNr = ""              # (defined above)

        # job mode, for example, HPC_normal, HPC_backfill
        self.mode = None
        self.hpcStatus = None
        self.refreshNow = False

        # walltime counting for various steps
        self.timeSetup = 0
        self.timeGetJob = 0
        self.timeStageIn = 0
        self.timeExe = 0
        self.timeStageOut = 0
        self.timeCleanUp = 0

    def displayJob(self):
        """ dump job specifics """

        pUtil.tolog("Dumping job specifics")
        if self.spsetup and self.spsetup != "":
            _spsetup = self.spsetup
        else:
            _spsetup = "(not defined)"
        pUtil.tolog("\nPandaID=%s\nRelease=%s\nhomePackage=%s\ntrfName=%s\ninputFiles=%s\nrealDatasetsIn=%s\nfilesizeIn=%s\nchecksumIn=%s\nprodDBlocks=%s\nprodDBlockToken=%s\nprodDBlockTokenForOutput=%s\ndispatchDblock=%s\ndispatchDBlockToken=%s\ndispatchDBlockTokenForOut=%s\ndestinationDBlockToken=%s\noutputFiles=%s\ndestinationDblock=%s\nlogFile=%s\nlogFileDblock=%s\njobPars=%s\nThe job state=%s\nJob workdir=%s\nTarFileGuid=%s\noutFilesGuids=%s\ndestinationSE=%s\nfileDestinationSE=%s\nprodSourceLabel=%s\nspsetup=%s\ncredname=%s\nmyproxy=%s\ncloud=%s\ntaskID=%s\nprodUserID=%s\ndebug=%s\ntransferType=%s\nscopeIn=%s\nscopeOut=%s\nscopeLog=%s" %\
                    (self.jobId, self.release, self.homePackage, self.trf, self.inFiles, self.realDatasetsIn, self.filesizeIn, self.checksumIn, self.prodDBlocks, self.prodDBlockToken, self.prodDBlockTokenForOutput, self.dispatchDblock, self.dispatchDBlockToken, self.dispatchDBlockTokenForOut, self.destinationDBlockToken, self.outFiles, self.destinationDblock, self.logFile, self.logDblock, self.jobPars, self.result, self.workdir, self.tarFileGuid, self.outFilesGuids, self.destinationSE, self.fileDestinationSE, self.prodSourceLabel, _spsetup, self.credname, self.myproxy, self.cloud, self.taskID, self.prodUserID, self.debug, self.transferType, self.scopeIn, self.scopeOut, self.scopeLog))
        pUtil.tolog("ddmEndPointIn=%s" % (self.ddmEndPointIn))
        pUtil.tolog("ddmEndPointOut=%s" % (self.ddmEndPointOut))
<<<<<<< HEAD
        pUtil.tolog("cloneJob=%s" % (self.cloneJob))
=======
        pUtil.tolog("ddmEndPointLog=%s" % (self.ddmEndPointLog))
>>>>>>> 015b4af6

    def mkJobWorkdir(self, sitewd):
        """ create the job workdir under pilot workdir """

        ec = 0
        errorText = ""
        if not self.workdir:
            self.workdir = "%s/PandaJob_%s_%s" % (sitewd, self.jobId, str(int(time.time())))
        if not os.path.isdir(self.workdir):
            try:
                # note: do not set permissions in makedirs since they will not come out correctly, 0770 -> 0750
                os.makedirs(self.workdir)
                os.chmod(self.workdir, 0770)
            except OSError,e:
                errorText = "!!FAILED!!2999!! Exception caught in mkJobWorkdir: %s" % str(e)
                pUtil.tolog(errorText)
                ec = -1
        return ec, errorText

    def setPayloadName(self, payload):
        """ set the payload name and its stdout/err file names """
        self.payload = payload
        self.stdout = "%s_stdout.txt" % (self.payload)
        self.stderr = "%s_stderr.txt" % (self.payload)

    def setState(self, jobresult=[]):
        '''job status is a list of [state,transexitcode,pilotErrorCode]'''
        self.result = jobresult
        self.currentState = jobresult[0]

    def getState(self):
        '''returns jobId, job status and time stamp'''
        return self.jobId, self.result, pUtil.timeStamp()

    def setMode(self, mode):
        self.mode = mode

    def getMode(self, mode):
        return self.mode

    def setHpcStatus(self, hpcStatus):
        self.hpcStatus = hpcStatus

    def getHpcStatus(self):
        return self.hpcStatus

    def setJobDef(self, data):
        """ set values for a job object from a dictionary data
        which is usually from cgi messages from panda server """

        self.jobId = data.get('PandaID', '0')
        self.taskID = data.get('taskID', '')

        self.outputFilesXML = "OutputFiles-%s.xml" % (self.jobId)

        self.homePackage = data.get('homepackage', '')
        self.trf = data.get('transformation', '')

        try:
            self.jobDefinitionID = int(data.get('jobDefinitionID', ''))
        except:
            self.jobDefinitionID = ''

        try:
            self.cloud = data.get('cloud', '')
        except:
            self.cloud = ''

        # get the input files
        inFiles = data.get('inFiles', '')
        self.inFiles = inFiles.split(",")

        realDatasetsIn = data.get('realDatasetsIn', '')
        self.realDatasetsIn = realDatasetsIn.split(",")

        filesizeIn = data.get('fsize', '')
        self.filesizeIn = filesizeIn.split(",")

        checksumIn = data.get('checksum', '')
        self.checksumIn = checksumIn.split(",")

        dispatchDblock = data.get('dispatchDblock', '')
        self.dispatchDblock = dispatchDblock.split(",")

        prodDBlocks = data.get('prodDBlocks', '')
        self.prodDBlocks = prodDBlocks.split(",")

        prodDBlockToken = data.get('prodDBlockToken', '')
        self.prodDBlockToken = prodDBlockToken.split(",")

        prodDBlockTokenForOutput = data.get('prodDBlockTokenForOutput', '')
        self.prodDBlockTokenForOutput = prodDBlockTokenForOutput.split(",")

        dispatchDBlockToken = data.get('dispatchDBlockToken', '')
        self.dispatchDBlockToken = dispatchDBlockToken.split(",")

        dispatchDBlockTokenForOut = data.get('dispatchDBlockTokenForOut', '')
        self.dispatchDBlockTokenForOut = dispatchDBlockTokenForOut.split(",")

        destinationDBlockToken = data.get('destinationDBlockToken', '')
        self.destinationDBlockToken = destinationDBlockToken.split(",")

        self.ddmEndPointIn = data.get('ddmEndPointIn', '').split(',') if data.get('ddmEndPointIn') else []
        self.ddmEndPointOut = data.get('ddmEndPointOut', '').split(',') if data.get('ddmEndPointOut') else []

        self.cloneJob = data.get('cloneJob', '')

        logFile = data.get('logFile', '')
        self.logFile = logFile

        self.prodUserID = data.get('prodUserID', '')

        self.credname = data.get('credname', 'None')
        self.myproxy = data.get('myproxy', 'None')

        outFiles = data.get('outFiles', '')

        self.attemptNr = int(data.get('attemptNr', -1))

        if data.has_key('GUID'):
            self.inFilesGuids = data['GUID'].split(",")
        else:
            self.inFilesGuids = []

        if data.has_key('processingType'):
            self.processingType = str(data['processingType'])
#            self.processingType = 'nightlies'
        else:
            # use default
            pass

        # Event Service variables
        if data.has_key('eventService'):
            if data.get('eventService', '').lower() == "true":
                self.eventService = True
            else:
                self.eventService = False
            pUtil.tolog("eventService = %s" % str(self.eventService))
        else:
            pUtil.tolog("Normal job (not an eventService job)")
        if data.has_key('eventRanges'):
            self.eventRanges = data.get('eventRanges', None)
        if data.has_key('jobsetID'):
            self.jobsetID = data.get('jobsetID', None)
            pUtil.tolog("jobsetID=%s" % (self.jobsetID))
        if not self.eventService and self.processingType == "evtest":
            pUtil.tolog("Turning on Event Service for processing type = %s" % (self.processingType))
            self.eventService = True

        # Event Service Merge variables
        if data.has_key('eventServiceMerge'):
            if data.get('eventServiceMerge', '').lower() == "true":
                self.eventServiceMerge = True
            else:
                self.eventServiceMerge = False
            pUtil.tolog("eventServiceMerge = %s" % str(self.eventServiceMerge))

        # Event Service merge job
        if self.workdir and data.has_key('eventServiceMerge') and data['eventServiceMerge'].lower() == "true":
            if data.has_key('writeToFile'):
                writeToFile = data['writeToFile']
                esFileDictionary, orderedFnameList = pUtil.createESFileDictionary(writeToFile)
                pUtil.tolog("esFileDictionary=%s" % (esFileDictionary))
                pUtil.tolog("orderedFnameList=%s" % (orderedFnameList))
                if esFileDictionary != {}:
                    ec, fnames = pUtil.writeToInputFile(self.workdir, esFileDictionary, orderedFnameList)
                    if ec == 0:
                        data['jobPars'] = pUtil.updateJobPars(data['jobPars'], fnames)

        # HPC job staus
        if data.has_key('mode'):
            self.mode = data.get("mode", None)
        if data.has_key('hpcStatus'):
            self.hpcStatus = data.get('hpcStatus', None)

#        self.eventRangeID = data.get('eventRangeID', None)
#        self.startEvent = data.get('startEvent', None)
#        self.lastEvent = data.get('lastEvent', None)
#        pUtil.tolog("eventRangeID = %s" % str(self.eventRangeID))
#        pUtil.tolog("startEvent = %s" % str(self.startEvent))
#        pUtil.tolog("lastEvent = %s" % str(self.lastEvent))
#        if data.has_key('lfn'):
#            self.lfn = data['lfn'].split(",")
#        else:
#            self.lfn = []
#        if data.has_key('guid'):
#            self.guid = data['guid'].split(",")
#        else:
#            self.guid = []

        # Rucio scopes
        if data.has_key('scopeIn'):
            self.scopeIn = data['scopeIn'].split(",")
        else:
            self.scopeIn = []
        if data.has_key('scopeOut'):
            self.scopeOut = data['scopeOut'].split(",")
        else:
            self.scopeOut = []
        if data.has_key('scopeLog'):
            self.scopeLog = data['scopeLog'].split(",")
        else:
            self.scopeLog = []

        self.maxCpuCount = int(data.get('maxCpuCount', 0))
        self.transferType = data.get('transferType', '')
#PN        self.transferType = 'direct'

        if data.has_key('maxDiskCount'):
            _tmp = int(data['maxDiskCount'])
            if _tmp != 0 and _tmp != self.maxDiskCount:
                self.maxDiskCount = _tmp
        else:
            # use default
            pass

        if data.has_key('cmtConfig'):
            self.cmtconfig = str(data['cmtConfig'])
        else:
            # use default
            pass

        if data.has_key('coreCount'):
            self.coreCount = str(data['coreCount'])
        else:
            # use default
            pass
        # Overwrite the coreCount value with ATHENA_PROC_NUMBER if it is set
        if os.environ.has_key('ATHENA_PROC_NUMBER'):
            try:
                self.coreCount = int(os.environ['ATHENA_PROC_NUMBER'])
            except Exception, e:
                pUtil.tolog("ATHENA_PROC_NUMBER is not properly set: %s (will use existing job.coreCount value)" % (e))

        if data.has_key('sourceSite'):
            self.sourceSite = str(data['sourceSite'])
        else:
            # use default
            pass

        self.debug = data.get('debug', 'False')
        self.prodSourceLabel = data.get('prodSourceLabel', '')
        destinationDblock = data.get('destinationDblock', '')


        # PN tmp
#        skip = False
#        if data.has_key('eventServiceMerge'):
#            if data['eventServiceMerge'] == 'True':
#                skip = True

        # figure out the real output files and log files and their destinationDblock right here
        outfList = outFiles.split(",")
        pUtil.tolog("outfList = %s" % (outfList))
        outfdbList = destinationDblock.split(",")
        pUtil.tolog("outfdbList = %s" % (outfdbList))
        outs = []
        outdb = []
        outddm = []
        logddm = []
        logFileDblock = ""
        # keep track of log file index in the original file output list
        i_log = -1
        for i in range(len(outfList)):
            if outfList[i] == logFile:
                logFileDblock = outfdbList[i]
                logddm = [ self.ddmEndPointOut[i] ]
                i_log = i
            else:
                outs.append(outfList[i])
                outdb.append(outfdbList[i])
                outddm.append(self.ddmEndPointOut[i])

        # put the space token for the log file at the end of the list
        if i_log != -1:
            try:
                spacetoken_log = self.destinationDBlockToken[i_log]
                self.destinationDBlockToken.remove(spacetoken_log)
                self.destinationDBlockToken.append(spacetoken_log)
            except Exception, e:
                pUtil.tolog("!!WARNING!!2999!! Could not rearrange destinationDBlockToken list: %s" % str(e))
            else:
                pUtil.tolog("destinationDBlockToken = %s" % (self.destinationDBlockToken))
        # put the chirp server info for the log file at the end of the list
        # note: any NULL value corresponding to a log file will automatically be handled
        if i_log != -1 and self.dispatchDBlockTokenForOut != None and self.dispatchDBlockTokenForOut != []:
            try:
                chirpserver_log = self.dispatchDBlockTokenForOut[i_log]
                self.dispatchDBlockTokenForOut.remove(chirpserver_log)
                self.dispatchDBlockTokenForOut.append(chirpserver_log)
            except Exception, e:
                pUtil.tolog("!!WARNING!!2999!! Could not rearrange dispatchDBlockTokenForOut list: %s" % str(e))
            else:
                pUtil.tolog("dispatchDBlockTokenForOut = %s" % (self.dispatchDBlockTokenForOut))

        pUtil.tolog("logFileDblock = %s" % (logFileDblock))
        self.outFiles = outs
        self.destinationDblock = outdb
        self.logDblock = logFileDblock
        self.ddmEndPointOut = outddm
        self.ddmEndPointLog = logddm

        pUtil.tolog("Updated ddmEndPointOut=%s" % (self.ddmEndPointOut))
        pUtil.tolog("Updated ddmEndPointLog=%s" % (self.ddmEndPointLog))

        self.jobPars = data.get('jobPars', '')
        # for accessmode testing: self.jobPars += " --accessmode=direct"

        # for jem testing: self.jobPars += ' --enable-jem --jem-config \"a=1;\"'
        if "--pfnList" in self.jobPars:
            import re

            # extract any additional input files from the job parameters and add them to the input file list

            pattern = re.compile(r"\-\-pfnList\=(\S+)")
            pfnSearch = pattern.search(jobPars)
            if pfnSearch:
                # found pfnList
                _pfnList = pfnSearch.group(1)
                if _pfnList:
                    pfnList = _pfnList.split(",")

                    # add the pfnList files to the input file list
                    self.inFiles += _localInFiles.split(",")
                    pUtil.tolog("Added local files from pfnList to input file list")

                    # remove the pfnList directive from the job parameters
                    txt_to_remove = "--pfnList=" + _pfnList
                    if txt_to_remove in self.jobPars:
                        self.jobPars = self.jobPars.replace(txt_to_remove, "")
                        pUtil.tolog('Removed "%s" from job parameters' % (txt_to_remove))
                    else:
                        pUtil.tolog('!!WARNING!!3999!! Failed to remove "%s" from job parameters: %s (cannot remove --pfnList from job parameters)"' % (txt_to_remove, self.jobPars))
                else:
                    pUtil.tolog("!!WARNING!!3999!! Pattern search failed: pfnSearch=%s (cannot remove --pfnList from job parameters)" % str(pfnSearch))

        self.release = data.get('swRelease', '')
        self.destinationSE = data.get('destinationSE', '')
        self.fileDestinationSE = data.get('fileDestinationSE', '')

    def isAnalysisJob(self):
        """
            Determine whether the job is an analysis job or not
            normally this should be set in constructor as a property of Job class
            specified the type of job explicitly (?)
        """

        #return pUtil.isAnalysisJob(self.trf)
        #copied from pUtil.isAnalysisJob to isolate the logic amd move outside pUtil

        #trf = self.trf.split(',')[0] # ???  used like this in few places: it will affect result only if the trf starts with ','
        is_analysis = self.trf.startswith('https://') or self.trf.startswith('http://')

        if self.prodSourceLabel == "software": # logic extracted from the sources
            is_analysis = False

        # apply addons checks later if need

        return is_analysis<|MERGE_RESOLUTION|>--- conflicted
+++ resolved
@@ -134,11 +134,8 @@
                     (self.jobId, self.release, self.homePackage, self.trf, self.inFiles, self.realDatasetsIn, self.filesizeIn, self.checksumIn, self.prodDBlocks, self.prodDBlockToken, self.prodDBlockTokenForOutput, self.dispatchDblock, self.dispatchDBlockToken, self.dispatchDBlockTokenForOut, self.destinationDBlockToken, self.outFiles, self.destinationDblock, self.logFile, self.logDblock, self.jobPars, self.result, self.workdir, self.tarFileGuid, self.outFilesGuids, self.destinationSE, self.fileDestinationSE, self.prodSourceLabel, _spsetup, self.credname, self.myproxy, self.cloud, self.taskID, self.prodUserID, self.debug, self.transferType, self.scopeIn, self.scopeOut, self.scopeLog))
         pUtil.tolog("ddmEndPointIn=%s" % (self.ddmEndPointIn))
         pUtil.tolog("ddmEndPointOut=%s" % (self.ddmEndPointOut))
-<<<<<<< HEAD
+        pUtil.tolog("ddmEndPointLog=%s" % (self.ddmEndPointLog))
         pUtil.tolog("cloneJob=%s" % (self.cloneJob))
-=======
-        pUtil.tolog("ddmEndPointLog=%s" % (self.ddmEndPointLog))
->>>>>>> 015b4af6
 
     def mkJobWorkdir(self, sitewd):
         """ create the job workdir under pilot workdir """
