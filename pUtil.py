import sys, os, signal, time, shutil, cgi
import commands, re
import urllib
import json
import traceback

from xml.dom import minidom
from xml.dom.minidom import Document
from xml.dom.minidom import parse, parseString

# Initialize the configuration singleton
import environment
env = environment.set_environment()

from processes import killProcesses

# exit code
EC_Failed = 255

try:
    import datetime
except:
    pass

try:
    from PilotErrors import PilotErrors
except:
    pass

# Functions to serialize ARGO messages

def serialize(obj):
    return json.dumps(obj,sort_keys=True,indent=2, separators=(',', ': '))

def deserialize(text):
    return json.loads(text)

def convert_unicode_string(unicode_string):
    if unicode_string is not None:
        return str(unicode_string)
    return None

# all files that need to be copied to the workdir
#fileList = commands.getoutput('ls *.py').split()
def getFileList(path_dir=None):
    try:
        if path_dir is None:
            path_dir = env['pilot_initdir']
        file_list = filter(lambda x: x.endswith('.py'), os.listdir(path_dir))
        file_list.append('PILOTVERSION')
        file_list.append('saga')
        file_list.append('radical')
        file_list.append('HPC')
        file_list.append('movers')
        tolog("Copying: %s" % str(file_list))
        return file_list
    except KeyError:
        return []

# default pilot log files
pilotlogFilename = "pilotlog.txt"
essentialPilotlogFilename = "pilotlog-essential.txt"
pilotstderrFilename = "pilot.stderr"

def setPilotlogFilename(filename):
    """ Set the pilot log file name """

    global pilotlogFilename, essentialPilotlogFilename

    if len(filename) > 0:
        pilotlogFilename = filename

        # Add the essential sub string
        base = pilotlogFilename[:pilotlogFilename.find('.')] # pilotlog.txt -> pilotlog
        essentialPilotlogFilename = pilotlogFilename.replace(base, base+'-essential')

def getPilotlogFilename():
    """ Return the pilot log file name """

    return pilotlogFilename

def setPilotstderrFilename(filename):
    """ Set the pilot stderr file name"""

    global pilotstderrFilename
    if len(filename) > 0:
        pilotstderrFilename = filename

def getPilotstderrFilename():
    """ return the pilot stderr file name"""

    return pilotstderrFilename

def tolog_file(msg):
    """ write date+msg to pilot log only """

    t = time.strftime("%d %b %Y %H:%M:%S", time.gmtime(time.time()))
    appendToLog("%s| %s\n" % (t, msg))

def appendToLog(txt):
    """ append txt to file """

    try:
        f = open(pilotlogFilename, 'a')
        f.write(txt)
        f.close()
    except Exception, e:
        if "No such file" in e:
            pass
        else:
            print "WARNING: Exception caught: %s" % e

def tologNew(msg, tofile=True, label='INFO', essential=False):
    """ Write message to pilot log and to stdout """

    # remove backquotes from the msg since they cause problems with batch submission of pilot
    # (might be present in error messages from the OS)
    msg = msg.replace("`","'")
    msg = msg.replace('"','\\"')

    import logging
    logging.basicConfig(stream=sys.stdout, level=logging.DEBUG, format='%(asctime)s\t%(process)d\t%(levelname)s\t%(message)s')
    from Logger import Logger
    if essential:
        log = Logger(filename=essentialPilotlogFilename)
    else:
        log = Logger(filename=pilotlogFilename)

    if tofile:
        if label == 'INFO':
            log.info(msg)
        elif label == 'WARNING':
            log.warning(msg)
        elif label == 'DEBUG':
            log.debug(msg)
        elif label == 'ERROR':
            log.error(msg)
        elif label == 'CRITICAL':
            log.critical(msg)
        else:
            log.warning('Unknown label: %s' % (label))
            log.info(msg)
    else:
        print msg

    # write any serious messages to stderr
    if label == 'ERROR' or label == 'CRITICAL':
        print >> sys.stderr, msg # write any FAILED messages to stderr

def tolog(msg, tofile=True, label='INFO', essential=False):
    """ Write date+msg to pilot log and to stdout """

    import inspect

    MAXLENGTH = 12
    # getting the name of the module that is invoking tolog() and adjust the length
    try:
        module_name = os.path.basename(inspect.stack()[1][1])
    except Exception, e:
        module_name = "unknown"
        #print "Exception caught by tolog(): ", e,
    module_name_cut = module_name[0:MAXLENGTH].ljust(MAXLENGTH)
    msg = "%s| %s" % (module_name_cut, msg)

    t = timeStampUTC()
    if tofile:
        appendToLog("%s|%s\n" % (t, msg))

    # remove backquotes from the msg since they cause problems with batch submission of pilot
    # (might be present in error messages from the OS)
    msg = msg.replace("`","'")
    msg = msg.replace('"','\\"')
    print "%s| %s" % (t, msg)

    # write any FAILED messages to stderr
    if "!!FAILED!!" in msg:
        print >> sys.stderr, "%s| %s" % (t, msg)

def tolog_err(msg):
    """ write error string to log """
    tolog("!!WARNING!!4000!! %s" % str(msg))

def tolog_warn(msg):
    """ write warning string to log """
    tolog("!!WARNING!!4000!! %s" % str(msg))

def makeHTTPUpdate(state, node, port, url='pandaserver.cern.ch', path=None):
    """ make http connection to jobdispatcher """

    if state == 'finished' or state == 'failed' or state == 'holding':
        tolog("Preparing for final Panda server update")
        trial = 1
        max_trials = 10
        delay = 2*60 # seconds
        tolog("Max number of trials: %d, separated by delays of %d seconds" % (max_trials, delay))
    else:
        # standard non final update
        trial = 1
        max_trials = 1
        delay = None

    # make http connection to jobdispatcher
    while trial <= max_trials:
        # draw a random server URL
        _url = '%s:%s/server/panda' % (url, port)
        tolog("HTTP connect using server: %s" % (_url))
        ret = httpConnect(node, _url, path=path)
        if ret[0] and trial == max_trials: # non-zero exit code
            if delay: # final update
                tolog("!!FAILED!!4000!! [Trial %d/%d] Could not update Panda server (putting job in holding state if possible)" %\
                      (trial, max_trials))
                # state change will take place in postJobTask
                # (the internal pilot state will not be holding but lostheartbeat)
            else:
                tolog("!!WARNING!!4000!! [Trial %d/%d] Could not update Panda server, EC = %d" %\
                      (trial, max_trials, ret[0]))
            break
        elif ret[0]: # non-zero exit code
            tolog("!!WARNING!!4000!! [Trial %d/%d] Could not update Panda server, EC = %d" %\
                  (trial, max_trials, ret[0]))
            if delay: # final update
                tolog("Can not miss the final update. Will take a nap for %d seconds and then try again.." % (delay))
                trial += 1
                time.sleep(delay)
            else: # try again later
                tolog("Panda server update postponed..")
                break
        else:
            break
    return ret

def httpConnect(data, url, mode="UPDATE", sendproxy=False, path=None, experiment=""):
    """ function to handle the http connection """

    # check if a job should be downloaded or if it's a server update
    if mode == "GETJOB":
        cmd = 'getJob'
    elif mode == "ISTHEREANALYSISJOB":
        cmd = 'isThereAnalysisJob'
    elif mode == "GETSTATUS":
        cmd = 'getStatus'
    elif mode == "GETEVENTRANGES":
        cmd = 'getEventRanges'
    elif mode == "UPDATEEVENTRANGE":
        cmd = 'updateEventRange'
    elif mode == "UPDATEEVENTRANGES":
        cmd = 'updateEventRanges'
    elif mode == "GETKEYPAIR":
        cmd = 'getKeyPair'
    else:
        cmd = 'updateJob'

    # only send attemptNr with updateJob
    if cmd != 'updateJob' and data.has_key('attemptNr'):
        tolog("Removing attemptNr from node structure since it is not needed for command %s" % (cmd))
        del data['attemptNr']
    else:
        if data.has_key('attemptNr'):
            tolog("Sending attemptNr=%d for cmd=%s" % (data['attemptNr'], cmd))
        else:
            tolog("Will not send attemptNr for cmd=%s" % (cmd))

    # send the data dictionary to the dispatcher using command cmd
    # return format: status, parsed data, response
    return toServer(url, cmd, data, path, experiment)

def returnLogMsg(logf=None, linenum=20):
    ''' return the last N lines of log files into a string'''
    thisLog = ''
    if logf:
        if not os.path.isfile(logf):
            thisLog = "\n- No log file %s found -" % (logf)
        else:
            thisLog = "\n- Log from %s -" % (logf)
            f = open(logf)
            lines = f.readlines()
            f.close()

            if len(lines) <= linenum:
                ln = len(lines)
            else:
                ln = linenum

            for i in range(-ln,0):
                thisLog += lines[i]

    return thisLog

def findGuid(analJob, metadata_filename, filename):
    """ find guid in alternative file or generate it """

    guid = None
    metadata_path = os.path.dirname(metadata_filename)
    if os.path.exists(metadata_filename):
        # now grab the guids from the preprocessed metadata
        _guid = getGuidsFromXML(metadata_path, filename=filename, metadata=metadata_filename)
        if _guid != []:
            if _guid[0] != "":
                tolog("Found guid %s in %s (missing in PFC)" % (_guid[0], metadata_filename))
                guid = _guid[0]
            else:
                guid = None
        else:
            guid = None
    else:
        tolog("Could not locate file: %s" % (metadata_filename))

    if not guid:
        if analJob:
            guid = getGUID()
            tolog("Generated guid: %s" % (guid))
        else:
            tolog("Guid missing for file: %s (b)" % (filename))
            guid = None
    else:
        tolog("Guid identified")

    return guid

def preprocessMetadata(filename):
    """ remove META tags from metadata since they can contain value that minidom can not chandle """

    status = True

    # loop over the file and remove the META tags
    try:
        f = open(filename, "r")
    except Exception, e:
        tolog("!!WARNING!!2999!! Could not open file: %s (%s)" % (filename, e))
        status = False
    else:
        lines = f.readlines()
        f.close()

        # remove the META tags
        new_lines = ""
        for line in lines:
            if not "<META" in line and not "<metadata" in line:
                new_lines += line

        # remove the old file before recreating it
        try:
            os.remove(filename)
        except Exception, e:
            tolog("!!WARNING!!2999!! Could not remove file: %s (%s)" % (filename, e))
            status = False
        else:
            try:
                f = open(filename, "w")
            except Exception, e:
                tolog("!!WARNING!!2999!! Could not recreate file: %s (%s)" % (filename, e))
                status = False
            else:
                f.writelines(new_lines)
                f.close()
                tolog("New temporary metadata file:\n" + new_lines)

    return status

def prepareMetadata(metadata_filename):
    """ prepare the metadata for potential guid rescue """

    metadata_filename_BAK = metadata_filename + ".BAK"
    metadata_filename_ORG = metadata_filename

    if os.path.exists(metadata_filename):
        # first create a copy of the metadata
        try:
            shutil.copy2(metadata_filename, metadata_filename_BAK)
        except Exception, e:
            tolog("!!WARNING!!2999!! Could not copy metadata: %s" % (e))
        else:
            metadata_filename = metadata_filename_BAK
            tolog("Created file: %s" % (metadata_filename))

        # remove junk metadata
        try:
            status = preprocessMetadata(metadata_filename)
        except Exception, e:
            tolog("!!WARNING!!2999!! Could not preprocess metadata: %s" % (e))
            metadata_filename = metadata_filename_ORG
        else:
            if status:
                tolog("Successfully updated %s" % (metadata_filename))
            else:
                tolog("Could not update %s" % (metadata_filename))
                metadata_filename = metadata_filename_ORG
    else:
        tolog("Nothing for prepareMetadata() to do (file %s does not exist)" % (metadata_filename))

    return metadata_filename

def PFCxml(experiment, fname, fnlist=[], fguids=[], fntag=None, alog=None, alogguid=None, fsize=[], checksum=[], analJob=False, jr=False, additionalOutputFile=None, additionalOutputFileGuid=None, logToOS=False):
    """ Create a PFC style XML file """

    # fnlist = output file list
    # fguids = output file guid list
    # fntag = pfn/lfn identifier
    # alog = name of log file
    # alogguid = guid of log file
    # fsize = file size list
    # checksum = checksum list
    # analJob = analysis job
    # jr = job recovery mode, guid generation by pilot not allowed

    # fntag = lfn is used for the metadata-<jobId>.xml that is sent to the server
    # fntag = pfn is used for OutPutFileCatalog.xml that is used by the mover for the stage out
    # The SURL will be added to the metadata file for fntag = lfn to allow for server side LFC registration

    status = True
    flist = []
    glist = []
    from SiteMover import SiteMover

    # get the experiment object
    thisExperiment = getExperiment(experiment)

    # for metadata.xml prepare the file for potential guid grabbing
    if "metadata" in fname and None in fguids:
        metadata_filename = prepareMetadata(fname + ".PAYLOAD")
    else:
        metadata_filename = fname

    # add log file
    if alog:
        flist.append(alog)
        if not alogguid:
            if not jr:
                alogguid = getGUID()
                tolog("Generated log guid: %s" % (alogguid))
            else:
                tolog("!!WARNING!!2999!! Log guid generation not allowed in recovery mode")
                alogguid = ''
                status = False
        glist.append(alogguid)

    # add additional output files (only for CERNVM, not NG or any other sites)
    if additionalOutputFile:
        flist.append(additionalOutputFile)
        if not additionalOutputFileGuid:
            additionalOutputFileGuid = getGUID()
        glist.append(additionalOutputFileGuid)

    if fnlist:
        flist = flist + fnlist
        tolog("fnlist = %s" % str(fnlist))
        tolog("fguids = %s" % str(fguids))
        for i in range(0, len(fnlist)):
            # check for guid
            try:
                _dummy = fguids[i]
                del _dummy
            except IndexError, e:
                guid = findGuid(analJob, metadata_filename, fnlist[i])
                if guid and guid != "":
                    tolog("Found guid for file: %s (%s)" % (fnlist[i], guid))
                else:
                    if not jr:
                        guid = getGUID()
                        tolog("Generated guid for file (%d): %s (%s)" % (i, fnlist[i], guid))
                    else:
                        tolog("!!WARNING!!2999!! Guid generation not allowed in recovery mode (file: %s)" % (fnlist[i]))
                        guid = ''
                        status = False
                fguids.insert(i, guid)
            else:
                if not fguids[i]:
                    guid = findGuid(analJob, metadata_filename, fnlist[i])
                    if guid and guid != "":
                        tolog("Found guid for file: %s (%s)" % (fnlist[i], guid))
                    else:
                        if not jr:
                            guid = getGUID()
                            tolog("Generated guid for file (%d): %s (%s)" % (i, fnlist[i], guid))
                        else:
                            tolog("!!WARNING!!2999!! Guid generation not allowed in recovery mode (file: %s)" % (fnlist[i]))
                            guid = ''
                            status = False
                    try:
                        fguids[i] = guid
                    except:
                        fguids.insert(i, guid)

            if fntag == "lfn":
                # check for file size
                try:
                    _dummy = fsize[i]
                    del _dummy
                except IndexError, e:
                    #print "This item doesn't exist"
                    fsize.insert(i, "")

                # check for checksum
                try:
                    _dummy = checksum[i]
                    del _dummy
                except IndexError, e:
                    #print "This item doesn't exist"
                    checksum.insert(i, "")

        glist = glist + fguids

    if fntag == "pfn":
        #create the PoolFileCatalog.xml-like file in the workdir
        fd = open(fname, "w")
        fd.write('<?xml version="1.0" encoding="UTF-8" standalone="no" ?>\n')
        fd.write("<!-- Edited By POOL -->\n")
        fd.write('<!DOCTYPE POOLFILECATALOG SYSTEM "InMemory">\n')
        fd.write("<POOLFILECATALOG>\n")
        for i in range(0, len(flist)): # there's only one file in flist if it is for the object store
            fd.write('  <File ID="%s">\n' % (glist[i]))
            fd.write("    <physical>\n")
            fd.write('      <pfn filetype="ROOT_All" name="%s"/>\n' % (flist[i]))
            fd.write("    </physical>\n")
            fd.write("  </File>\n")
        fd.write("</POOLFILECATALOG>\n")
        fd.close()
    elif fntag == "lfn":
        # create the metadata.xml-like file that's needed by dispatcher jobs
        fd=open(fname, "w")
        fd.write('<?xml version="1.0" encoding="UTF-8" standalone="no" ?>\n')
        fd.write("<!-- ATLAS file meta-data catalog -->\n")
        fd.write('<!DOCTYPE POOLFILECATALOG SYSTEM "InMemory">\n')
        fd.write("<POOLFILECATALOG>\n")
        for i in range(0, len(flist)):
            fd.write('  <File ID="%s">\n' % (glist[i]))
            fd.write("    <logical>\n")
            fd.write('      <lfn name="%s"/>\n' % (flist[i]))
            fd.write("    </logical>\n")

            # if the log is to be transferred to an OS, add an endpoint tag
            if logToOS and alog == flist[i]:
                fd.write('    <endpoint>%s-ddmendpoint_tobeset</endpoint>\n' % (alog))

            # add SURL metadata (not known yet) for server LFC registration
            # use the GUID as identifier (the string "<GUID>-surltobeset" will later be replaced with the SURL)
            if thisExperiment:
                special_xml = thisExperiment.getMetadataForRegistration(glist[i])
                if special_xml != "":
                    fd.write(special_xml)

            # add log file metadata later (not known yet)
            if flist[i] == alog:
                fd.write('    <metadata att_name="fsize" att_value=""/>\n')
                fd.write('    <metadata att_name="csumtypetobeset" att_value=""/>\n')
            elif (additionalOutputFile and flist[i] == additionalOutputFile):
                if ".xml" in additionalOutputFile:
                    fd.write('    <metadata att_name="fsizeXML" att_value=""/>\n')
                    fd.write('    <metadata att_name="csumtypetobesetXML" att_value=""/>\n')
                else:
                    fd.write('    <metadata att_name="fsizeAdditional" att_value=""/>\n')
                    fd.write('    <metadata att_name="csumtypetobesetAdditional" att_value=""/>\n')
            else:
                if len(fsize) != 0:
                    fd.write('    <metadata att_name="fsize" att_value="%s"/>\n' % (fsize[i]))
                if len(checksum) != 0:
                    fd.write('    <metadata att_name="%s" att_value="%s"/>\n' %\
                             (SiteMover.getChecksumType(checksum[i]), checksum[i]))
            fd.write("  </File>\n")
        fd.write("</POOLFILECATALOG>\n")
        fd.close()
    else:
        tolog("!!WARNING!!1234!! fntag is neither lfn nor pfn, did not manage to create the XML file for output files")

    # dump the file to the log
    dumpFile(fname, topilotlog=True)

    return status

def stageInPyModules(initdir, workdir):
    """ copy pilot python modules into pilot workdir from condor initial dir """

    status = True
    ec = 0
    tolog('initdir is %s '%initdir)
    tolog('workdir is %s '%workdir)

    if workdir and initdir:
        for k in getFileList():
            if os.path.isfile("%s/%s" % (initdir, k)):
                try:
                    shutil.copy2("%s/%s" % (initdir, k), workdir)
                except Exception, e:
                    tolog("!!WARNING!!2999!! stageInPyModules failed to copy file %s/%s to %s: %s" % (initdir, k, workdir, e))
                    status = False
                    break
            elif os.path.isdir("%s/%s" % (initdir, k)):
                try:
                    shutil.copytree("%s/%s" % (initdir, k), "%s/%s" % (workdir,k))
                except Exception, e:
                    tolog("!!WARNING!!2999!! stageInPyModules failed to copy directory %s/%s to %s: %s" % (initdir, k, workdir, e))
                    status = False
                    break
            else:
                tolog("!!WARNING!!2999!! File missing during stage in: %s/%s" % (initdir, k))

    if status:
        tolog("Pilot modules have been copied to %s" % (workdir))
    else:
        # get error handler
        error = PilotErrors()
        ec = error.ERR_GENERALERROR

    return ec

def removePyModules(_dir):
    """ Remove pilot python modules from workdir """

    if _dir:
        for k in getFileList(path_dir=_dir):
            if not "runargs" in k:
                try:
                    os.system("rm -rf %s/%s*" % (_dir, k))
                except:
                    pass

def setTimeConsumed(t_tuple):
    """ set the system+user time spent by the job """

    # The cpuConsumptionTime is the system+user time while wall time is encoded in pilotTiming, third number.
    # Previously the cpuConsumptionTime was "corrected" with a scaling factor but this was deemed outdated and is now set to 1.

    t_tot = reduce(lambda x, y:x+y, t_tuple[2:3])
    conversionFactor = 1.0
    cpuCU = "s" # "kSI2kseconds"
    cpuCT = int(t_tot*conversionFactor)

    return cpuCU, cpuCT, conversionFactor

def timeStamp():
    """ return ISO-8601 compliant date/time format """

    tmptz = time.timezone
    if tmptz > 0:
        signstr = '-'
    else:
        signstr = '+'
    tmptz_hours = int(tmptz/3600)

    return str("%s%s%02d%02d" % (time.strftime("%Y-%m-%dT%H:%M:%S", time.localtime()), signstr, tmptz_hours, int(tmptz/60-tmptz_hours*60)))

def timeStampUTC(t=None, format="%d %b %H:%M:%S"):
    """ return UTC time stamp """

    if not t:
        t = time.time()
    return time.strftime(format, time.gmtime(t))

def getJobStatus(jobId, pshttpurl, psport, path):
    """
    Return the current status of job <jobId> from the dispatcher
    typical dispatcher response: 'status=finished&StatusCode=0'
    StatusCode  0: succeeded
               10: time-out
               20: general error
               30: failed
    In the case of time-out, the dispatcher will be asked one more time after 10s
    """

    status = 'unknown'
    StatusCode = -1
    nod = {}
    nod['ids'] = jobId
    url = "%s:%s/server/panda/getStatus" % (pshttpurl, repr(psport))
    # ask dispatcher about lost job status
    trial = 1
    max_trials = 2
    while trial <= max_trials:
        try:
            # open connection
            ret = httpConnect(nod, url, path=path, mode="GETSTATUS")
            response = ret[1]
            tolog("response: %s" % str(response))
            if response:
                try:
                    # decode the response
                    # eg. var = ['status=notfound', 'attemptNr=0', 'StatusCode=0']
                    # = response

                    # create a dictionary of the response (protects against future updates)
                    # eg. dic = {'status': 'activated', 'attemptNr': '0', 'StatusCode': '0'}
#                    dic = {}
#                    for i in range(len(var)):
#                        key = var[i].split('=')[0]
#                        dic[key] = var[i].split('=')[1]

                    status = response['status']              # e.g. 'holding'
                    attemptNr = int(response['attemptNr'])   # e.g. '0'
                    StatusCode = int(response['StatusCode']) # e.g. '0'
                except Exception, e:
                    tolog("!!WARNING!!2997!! Exception: Dispatcher did not return allowed values: %s, %s" % (str(ret), e))
                    status = "unknown"
                    attemptNr = -1
                    StatusCode = 20
            else:
                tolog("!!WARNING!!2998!! Dispatcher did not return allowed values: %s" % str(ret))
                status = "unknown"
                attemptNr = -1
                StatusCode = 20
        except Exception,e:
            tolog("Could not interpret job status from dispatcher: %s, %s" % (response, e))
            status = 'unknown'
            attemptNr = -1
            StatusCode = -1
            break
        else:
            if StatusCode == 0: # success
                break
            elif StatusCode == 10: # time-out
                trial = trial + 1
                time.sleep(10)
                continue
            elif StatusCode == 20: # other error
                if ret[0] == 13056 or ret[0] == '13056':
                    tolog("Wrong certificate used with curl operation? (encountered error 13056)")
                break
            else: # general error
                break

    return status, attemptNr, StatusCode

def getExitCode(path, filename):
    """ Try to read the exit code from the pilot stdout log """

    ec = -1

    # first create a tmp file with only the last few lines of the status file to avoid
    # reading a potentially long status file
    tmp_file_name = "tmp-tail-dump-file"
    try:
        os.system("tail %s/%s >%s/%s" % (path, filename, path, tmp_file_name))
    except Exception, e:
        tolog("Job Recovery could not create tmp file %s: %s" % (tmp_file_name, e))
    else:
        # open the tmp file and look for the pilot exit info
        try:
            tmp_file = open(tmp_file_name, 'r')
        except IOError:
            tolog("Job Recovery could not open tmp file")
        else:
            try:
                all_lines = tmp_file.readlines()
            except Exception, e:
                tolog("Job Recovery could not read tmp file %s: %s" % (tmp_file_name, e))

            tmp_file.close()

            # remove the tmp file
            try:
                os.remove(tmp_file_name)
            except OSError:
                tolog("Job Recovery could not remove tmp file: %s" % tmp_file)

            # now check the pilot exit info, if is has an exit code - remove the directory
            exit_info = re.compile(r"job ended with \(trf,pilot\) exit code of \(\d+,\d+\)")
            exitinfo_has_exit_code = False
            for line in all_lines:
                if re.findall(exit_info, line):
                    exitinfo_has_exit_code = True

            if exitinfo_has_exit_code:
                tolog("Job had an exit code")

                # ...
            else:
                tolog("Job had no exit code")

    return ec

def getRemainingOutputFiles(outFiles):
    """
    Return list of files if there are remaining output files in the lost job data directory
    """
    remaining_files = []

    for file_name in outFiles:
        if os.path.exists(file_name):
            remaining_files.append(file_name)

    return remaining_files

def remove(entries):
    """
    Remove files and directories
    entries should be a list
    """
    status = True

    # protect against wrong usage
    if type(entries) == list:
        if len(entries) > 0:
            for entry in entries:
                try:
                    os.system("rm -rf %s" %entry)
                except OSError:
                    tolog("Could not remove %s" % entry)
                    status = False
    else:
        tolog("Argument has wrong type, expected list: %s" % str(type(entries)))
        status = False
    return status

def getCPUmodel():
    """ Get cpu model and cache size from /proc/cpuinfo """
    # model name      : Intel(R) Xeon(TM) CPU 2.40GHz
    # cache size      : 512 KB
    # gives the return string "Intel(R) Xeon(TM) CPU 2.40GHz 512 KB"

    cpumodel = ''
    cpucache = ''
    modelstring = ''
    try:
        f = open('/proc/cpuinfo', 'r')
    except Exception, e:
        tolog("Could not open /proc/cpuinfo: %s" % e)
    else:
        re_model = re.compile('^model name\s+:\s+(\w.+)')
        re_cache = re.compile('^cache size\s+:\s+(\d+ KB)')

        # loop over all lines in cpuinfo
        for line in f.readlines():
            # try to grab cpumodel from current line
            model = re_model.search(line)
            if model:
                # found cpu model
                cpumodel = model.group(1)

            # try to grab cache size from current line
            cache = re_cache.search(line)
            if cache:
                # found cache size
                cpucache = cache.group(1)

            # stop after 1st pair found - can be multiple cpus
            if cpumodel and cpucache:
                # create return string
                modelstring = cpumodel + " " + cpucache
                break

        f.close()

    # default return string if no info was found
    if not modelstring:
        modelstring = "UNKNOWN"

    return modelstring

def getExeErrors(startdir, fileName):
    """ Extract exeErrorCode and exeErrorDiag from jobInfo.xml """

    exeErrorCode = 0
    exeErrorDiag = ""

    # first check if the xml file exists (e.g. it doesn't exist for a test job)
    findFlag = False
    line = ""
    # try to locate the file
    out = commands.getoutput("find %s -name %s" % (startdir, fileName))
    if out != "":
        for line in out.split('\n'):
            tolog("Found trf error file at: %s" % (line))
            findFlag = True
            break # just in case, but there should only be one trf error file
    if findFlag:
        if os.path.isfile(line):
            # import the xml functions
            from xml.sax import make_parser
            from xml.sax.handler import feature_namespaces
            import JobInfoXML

            # Create a parser
            parser = make_parser()

            # Tell the parser we are not interested in XML namespaces
            parser.setFeature(feature_namespaces, 0)

            # Create the handler
            dh = JobInfoXML.JobInfoXML()

            # Tell the parser to use our handler
            parser.setContentHandler(dh)

            # Parse the input
            parser.parse(line)

            # get the error code and the error message(s)
            exeErrorCode = dh.getCode()
            exeErrorDiag = dh.getMessage()
        else:
            tolog("Could not read trf error file: %s" % (line))
    else:
        tolog("Could not find trf error file %s in search path %s" % (fileName, startdir))

    # only return a maximum of 250 characters in the error message (as defined in PandaDB)
    return exeErrorCode, exeErrorDiag[:250]

def debugInfo(_str, tofile=True):
    """ print the debug string to stdout"""

    tolog("DEBUG: %s" % (_str), tofile=tofile)

def isBuildJob(outFiles):
    """
    Check if the job is a build job
    (i.e. check if the job only has one output file that is a lib file)
    """

    isABuildJob = False
    # outFiles only contains a single file for build jobs, the lib file
    if len(outFiles) == 1:
        # e.g. outFiles[0] = user.paulnilsson.lxplus001.lib._001.log.tgz
        if outFiles[0].find(".lib.") > 0:
            isABuildJob = True

    return isABuildJob

def OSBitsCheck():
    """ determine whether the platform is a 32 or 64-bit OS """

    b = -1
    try:
        a = commands.getoutput('uname -a')
        b = a.find('x86_64')
    except:
        return 32 # default
    else:
        if b == -1 : # 32 bit OS
            return 32
        else: # 64 bits OS
            return 64

def uniqueList(input_list):
    """
    return a list of unique entries
    input_list = ['1', '1', '2'] -> ['1', '2']
    """

    u = {}
    for x in input_list:
        u[x] = 1
    return u.keys()

def diffLists(list1, list2):
    """
    compare the input lists (len(list1) must be > len(list2))
    and return the difference
    """

    d = {}
    for x in list1:
        d[x] = 1
    for x in list2:
        if d.has_key(x):
            del d[x]
    return d.keys()

def getOutputFileInfo(outputFiles, checksum_cmd, skiplog=False, logFile=""):
    """
    Return lists with file sizes and checksums for the given output files
    """

    ec = 0
    fsize = []
    checksum = []

    # get error handler
    error = PilotErrors()
    pilotErrorDiag = ""

    # add the log file if necessary (when this function is called from RunJob)
    # WARNING: temporary redundancy. fsize and checksum is checked again in mover code, merge later
    if logFile != "":
        outputFiles.insert(0, logFile)

    for filename in outputFiles:
        # add "" for the log metadata since it has not been created yet
        if filename == logFile and skiplog:
            ec = -1
        else:
            from SiteMover import SiteMover
            ec, pilotErrorDiag, _fsize, _checksum = SiteMover.getLocalFileInfo(filename, csumtype=checksum_cmd)
            tolog("Adding %s,%s for file %s using %s" % (_fsize, _checksum, filename, checksum_cmd))
        if ec == 0:
            fsize.append(_fsize)
            checksum.append(_checksum)
        else:
            if ec == error.ERR_FAILEDMD5LOCAL or ec == error.ERR_FAILEDADLOCAL:
                fsize.append(_fsize)
                checksum.append("")
            else:
                fsize.append("")
                checksum.append("")
            if ec != -1: # skip error message for log
                tolog("!!WARNING!!4000!! getFileInfo received an error from getLocalFileInfo for file: %s" % (filename))
                tolog("!!WARNING!!4000!! ec = %d, pilotErrorDiag = %s, fsize = %s, checksum = %s" %\
                      (ec, pilotErrorDiag, str(_fsize), str(_checksum)))
            else:
                tolog("setting ec=0 (%d)" % (ec))
                # do not return -1 as en error message since it only applies to log files
                ec = 0
    if logFile != "":
        outputFiles.remove(logFile)

    #tolog("Going to return %d,%s,%s,%s" % (ec, pilotErrorDiag, fsize, checksum))
    return ec, pilotErrorDiag, fsize, checksum

def updateMetadata(fname, fsize, checksum, format=None, fsizeXML=None, checksumXML=None, fsizeAdditional=None, checksumAdditional=None):
    """
    Add the fsize and checksum values for the log (left empty until this point)
    Return exit code and xml
    If format = NG, then the NorduGrid format of the metadata will be assumed
    fsizeXML and checksumXML are extra attributes needed for CERNVM xml file handling
    """
    ec = 0
    lines = ""

    try:
        f = open(fname, 'r')
    except Exception, e:
        tolog("Failed to open metadata file: %s" % e)
        ec = -1
    else:
        if format == 'NG':
            metadata1 = '<size></size>'
            new_metadata1 = '<size>%s</size>' % (fsize)
        else:
            metadata1 = '<metadata att_name="fsize" att_value=""/>'
            new_metadata1 = '<metadata att_name="fsize" att_value="%s"/>' % (fsize)

        # find out if checksum or adler32 should be added
        from SiteMover import SiteMover
        csumtype = SiteMover.getChecksumType(checksum)

        # special handling for CERNVM metadata
        if checksumXML:
            metadata4 = '<metadata att_name="csumtypetobesetXML" att_value=""/>'
        else:
            metadata4 = 'notused'
        if fsizeXML:
            metadata5 = '<metadata att_name="fsizeXML" att_value=""/>'
            new_metadata5 = '<metadata att_name="fsize" att_value="%s"/>' % (fsizeXML)
        else:
            metadata5 = 'notused'
            new_metadata5 = ''
        if checksumAdditional:
            metadata6 = '<metadata att_name="csumtypetobesetXML" att_value=""/>'
            if csumtype == "adler32":
                new_metadata6 = '<ad32>%s</ad32>' % (checksumAdditional)
            else:
                new_metadata6 = '<md5sum>%s</md5sum>' % (checksumAdditional)
        else:
            metadata6 = 'notused'
            new_metadata6 = ''
        if fsizeAdditional:
            metadata7 = '<metadata att_name="fsizeAdditional" att_value=""/>'
            new_metadata7 = '<metadata att_name="fsize" att_value="%s"/>' % (fsizeAdditional)
        else:
            metadata7 = 'notused'
            new_metadata7 = ''

        # for NG and CERNVM
        if format == 'NG':
            if csumtype == "adler32":
                metadata2 = '<ad32></ad32>'
                new_metadata2 = '<ad32>%s</ad32>' % (checksum)
            else:
                metadata2 = '<md5sum></md5sum>'
                new_metadata2 = '<md5sum>%s</md5sum>' % (checksum)
        else:
            if csumtype == "adler32":
                metadata2 = '<metadata att_name="adler32" att_value=""/>'
                new_metadata2 = '<metadata att_name="adler32" att_value="%s"/>' % (checksum)
            else:
                metadata2 = '<metadata att_name="md5sum" att_value=""/>'
                new_metadata2 = '<metadata att_name="md5sum" att_value="%s"/>' % (checksum)
        metadata3 = '<metadata att_name="csumtypetobeset" att_value=""/>'

        for line in f.readlines():
            newline = ""
            if line.find(metadata1) != -1:
                newline = line.replace(metadata1, new_metadata1)
                lines += newline
            elif line.find(metadata2) != -1:
                newline = line.replace(metadata2, new_metadata2)
                lines += newline
            elif line.find(metadata3) != -1:
                newline = line.replace(metadata3, new_metadata2)
                lines += newline
            elif line.find(metadata4) != -1:
                newline = line.replace(metadata4, new_metadata2)
                lines += newline
            elif line.find(metadata5) != -1:
                newline = line.replace(metadata5, new_metadata5)
                lines += newline
            elif line.find(metadata6) != -1:
                newline = line.replace(metadata6, new_metadata6)
                lines += newline
            elif line.find(metadata7) != -1:
                newline = line.replace(metadata7, new_metadata7)
                lines += newline
            elif line.find('csumtypetobeset') != -1:
                newline = line.replace()
            else:
                lines += line

        f.close()
        try:
            f = open(fname, 'w')
            f.write(lines)
            f.close()
        except Exception, e:
            tolog("Failed to write new metadata for log: %s" % e)
            ec = -1

    return ec, lines

def removeFiles(dir, _fileList):
    """
    Remove files from the work dir
    """

    ec = 0
    found = 0
    for _file in _fileList:
        if os.path.isfile("%s/%s" % (dir, _file)):
            try:
                os.remove("%s/%s" % (dir, _file))
            except Exception, e:
                tolog("Failed to remove file: %s/%s, %s" % (dir, _file, e))
                ec = 1
            else:
                tolog("Removed file: %s/%s" % (dir, _file))
                found += 1
    if found > 0:
        tolog("Removed %d/%d file(s)" % (found, len(_fileList)))

    return ec

def createPoolFileCatalog(file_dictionary, lfns, pfc_name="PoolFileCatalog.xml", forceLogical=False):
    """
    Create the PoolFileCatalog.xml
    file_dictionary = { guid1 : sfn1, ... }
    Adapted from R. Walker's code
    """

    outxml = ''
    if len(file_dictionary) == 0:
        tolog('No input files so no PFC created')
    else:
        dom = minidom.getDOMImplementation()
        doctype = dom.createDocumentType("POOLFILECATALOG","","InMemory")
        doc = dom.createDocument(None, "POOLFILECATALOG", doctype)
        root = doc.documentElement
        doc.appendChild(root)

        # Prepare plain text as can`t trust minidom on python <2.3
        pfc_text = '<?xml version="1.0" ?>\n'
        pfc_text += '<!-- Edited By the PanDA Pilot -->\n'
        pfc_text += '<!DOCTYPE POOLFILECATALOG  SYSTEM "InMemory">\n'
        pfc_text += '<POOLFILECATALOG>\n'

        # Strip .N because stagein makes soft link, and params have no .N
        for guid in file_dictionary.keys():
            sfn = file_dictionary[guid]
            ftype='ROOT_All'

            _file = doc.createElement("File")
            _file.setAttribute('ID', guid)
            root.appendChild(_file)

            # physical element - file in local directory without .N extension
            physical = doc.createElement("physical")
            _file.appendChild(physical)

            pfn = doc.createElement('pfn')
            pfn.setAttribute('filetype', ftype)
            pfn.setAttribute('name', sfn)
            physical.appendChild(pfn)

            # forceLogical is set for TURL based PFCs. In this case, the LFN must not contain any legacy __DQ2-parts
            if forceLogical:
                logical = doc.createElement('logical')
                logical.setAttribute('name', os.path.basename(sfn))
                _file.appendChild(logical)

                # remove any legacy __DQ2 substring from the LFN if necessary
                _lfn = getLFN(sfn, lfns) #os.path.basename(sfn)
                if "__DQ2" in _lfn:
                    _lfn = stripDQ2FromLFN(_lfn)

                # remove any rucio :-separator if present
                if ":" in _lfn:
                    _lfn = _lfn.split(":")[1]

                pfc_text += '  <File ID="%s">\n    <physical>\n      <pfn filetype="%s" name="%s"/>\n    </physical>\n    <logical>\n      <lfn name="%s"/>\n    </logical>\n  </File>\n' % (guid, ftype, sfn, _lfn)

            else:
                logical = doc.createElement('logical')
                _file.appendChild(logical)
                pfc_text += '  <File ID="%s">\n    <physical>\n      <pfn filetype="%s" name="%s"/>\n    </physical>\n    <logical/>\n  </File>\n' %\
                            (guid, ftype, sfn)

        pfc_text += '</POOLFILECATALOG>\n'
        # tolog(str(doc.toxml()))
        tolog(pfc_text)

        try:
            tolog("Writing XML to %s" % (pfc_name))
            f = open(pfc_name, 'w')
            f.write(pfc_text)
        except Exception, e:
            tolog("!!WARNING!!2999!! Could not create XML file: %s" % (e))
        else:
            tolog("Created PFC XML")
            f.close()

        outxml = pfc_text

    return outxml

def replace(filename, stext, rtext):
    """ replace string stext with rtext in file filename """

    status = True
    try:
        _input = open(filename, "r")
    except Exception, e:
        tolog("!!WARNING!!4000!! Open failed with %s" % e)
        status = False
    else:
        try:
            output = open(filename + "_tmp", "w")
        except Exception, e:
            tolog("!!WARNING!!4000!! Open failed with %s" % e)
            status = False
            _input.close()
        else:
            for s in _input.xreadlines():
                output.write(s.replace(stext, rtext))
            _input.close()
            # rename tmp file and overwrite original file
            try:
                os.rename(filename + "_tmp", filename)
            except Exception, e:
                tolog("!!WARNING!!4000!! Rename failed with %s" % e)
                status = False
            output.close()

    return status

def getDirectAccessDic(qdata):
    """ return the directAccess dictionary in case the site supports direct access / file stager """
    # task: create structure
    # directAccess = {
    #                  'oldPrefix' : 'gsiftp://osgserv04.slac.stanford.edu/xrootd/atlas',
    #                  'newPrefix' : 'root://atl-xrdr.slac.stanford.edu:1094//atlas/xrootd',
    #                  'useCopyTool' : False,
    #                  'directIn' : True
    #                  'useFileStager' : True
    #                }
    # from queuedata variable copysetup
    # copysetup = setup_string^oldPrefix^newPrefix^useFileStager^directIn
    # example:
    # copysetup=^gsiftp://osgserv04.slac.stanford.edu/xrootd/atlas^root://atl-xrdr.slac.stanford.edu:1094//atlas/xrootd^False^True
    # (setup_string not used)
    # (all cases tested)
    # qdata = 'whatever^gsiftp://osgserv04.slac.stanford.edu/xrootd/atlas^root://atl-xrdr.slac.stanford.edu:1094//atlas/xrootd^False^True'
    # qdata = '^gsiftp://osgserv04.slac.stanford.edu/xrootd/atlas^root://atl-xrdr.slac.stanford.edu:1094//atlas/xrootd^False^True'
    # qdata = 'gsiftp://osgserv04.slac.stanford.edu/xrootd/atlas^root://atl-xrdr.slac.stanford.edu:1094//atlas/xrootd^False^True'
    # qdata = 'setup^gsiftp://osgserv04.slac.stanford.edu/xrootd/atlas^root://atl-xrdr.slac.stanford.edu:1094//atlas/xrootd^False^False^False'
    # qdata = '' or 'whatever'
    # For TURL PFC creation, the copysetup has the following structure
    # copysetup = setup_string^useFileStager^directIn
    directAccess = None

    if qdata.find('^') > -1:
        n = qdata.count('^')
        i = 0
        # protect against a forgotten inital ^ in case the setup_string is empty!
        if n >= 2 and n <= 5:
            # read data
            data = qdata.split('^')

            # get the setup file (actually not used here)
            # _setup = data[0]

            if n != 2:
                # get file transfer prefices
                i += 1
                oldPrefix = data[i]
                i += 1
                newPrefix = data[i]
            else:
                oldPrefix = ""
                newPrefix = ""

            # get file stager mode
            i += 1
            if data[i].lower() == 'true':
                useFileStager = True
                useCopyTool = False
            else:
                useFileStager = False
                useCopyTool = True

            # get direct access mode
            i += 1
            if data[i].lower() == 'true':
                directIn = True
                useCopyTool = False
            else:
                directIn = False
                if not useFileStager:
                    useCopyTool = True
                else:
                    useCopyTool = False
#                if useFileStager:
#                    tolog("!!WARNING!!2999!! direct access mode reset to True (can not be False in combination with file stager mode)")
#                    directIn = True
#                    useCopyTool = False
#                else:
#                    directIn = False
#                    useCopyTool = True

            # in case copysetup contains a third boolean (old)
            if n == 5:
                tolog("!!WARNING!!2999!! Update schedconfig to use new direct access format: copysetup = setup_string^oldPrefix^newPrefix^useFileStager^directIn")
                if data[n].lower() == 'true':
                    useFileStager = True
                    directIn = True
                    useCopyTool = False
                else:
                    useFileStager = False
                    directIn = False
                    useCopyTool = True

            # create structure
            directAccess = {
                'oldPrefix': oldPrefix,
                'newPrefix': newPrefix,
                'useCopyTool': useCopyTool,
                'directIn': directIn,
                'useFileStager': useFileStager
                }
            tolog("directAccess: %s" % str(directAccess))
        else:
            tolog("!!WARNING!!4000!! copysetup has wrong format: %s" % (qdata))
    else:
        # do nothing, don't care about the copysetup right now (only later in Mover)
        pass

    return directAccess

def getErrors(filename):
    """ get all !!TEXT!!NUMBER!!... errors from file """

    ret = ""
    try:
        f = open(filename)
        lines = f.readlines()
        f.close()
    except Exception, e:
        tolog("!!WARNING!!4000!! could not open/read file: %s" % e)
    else:
        p = r"!!(\S+)!!\d+!!"
        pattern = re.compile(p)
        for line in lines:
            if re.findall(pattern, line):
                ret += line

    return ret

def getLFN(pfn, lfns):
    """ Identify the LFN from the list of LFNs corresponding to a PFN """
    # Note: important since the basename of the PFN can contain additional characters,
    # e.g. PFN = /../data15_cos.00259101.physics_IDCosmic.merge.RAW._lb0116._SFO-ALL._0001.1_1427497374
    # but LFN = data15_cos.00259101.physics_IDCosmic.merge.RAW._lb0116._SFO-ALL._0001.1

    lfn = ""
    for _lfn in lfns:
        _basename = os.path.basename(pfn)
        if _lfn in _basename:
#        if _basename.endswith(_lfn):
            # Handle scopes in case they are present
            if ":" in _basename:
                l = _basename.split(":")
                lfn = l[1]
            else:
                lfn = _lfn

    if lfn == "":
        tolog("!!WARNING!!2323!! Correct LFN could not be identified: pfn=%s, lfns=%s (assume basename of PFN)" % (pfn, str(lfns)))
        lfn = os.path.basename(pfn)

    return lfn

def makeTransRegReport(all_transferred, some_transferred, latereg, nr_transferred, nr_files, fail, ec, ret, fields):
    """ make the transfer and registration report """

    error = PilotErrors()

    tolog("")
    tolog("..Transfer and registration report.........................................................................")
    tolog(". Mover has finished")

    if all_transferred and not latereg:
        if nr_files > 1:
            tolog(". All (%d) files have been transferred and registered" % (nr_files))
        else:
            tolog(". The single file has been transferred and registered")
    elif all_transferred and latereg:
        if nr_files > 1:
            tolog(". All (%d) files have been transferred but not registered" % (nr_files))
            tolog(". The files will be registrered by a later pilot if job recovery is supported,")
        else:
            tolog(". The single file has been transferred but not registered")
            tolog(". The file will be registrered by a later pilot if job recovery is supported,")
        tolog(". otherwise this job will fail")
    elif some_transferred and latereg:
        tolog(". Some files (%d/%d) were transferred but no file was registered" % (nr_transferred, nr_files))
        tolog(". The remaining files will be transferred and registrered by a later pilot if job recovery is supported,")
        tolog(". otherwise this job will fail")
    elif some_transferred and not latereg:
        tolog(". Some files (%d/%d) were transferred and registered" % (nr_transferred, nr_files))
        tolog(". The remaining files will be transferred and registrered by a later pilot if job recovery is supported,")
        tolog(". otherwise this job will fail")
    elif not some_transferred:
        tolog(". No files (%d/%d) were transferred or registered" % (nr_transferred, nr_files))
        if nr_files > 1:
            tolog(". The files will be transferred and registrered by a later pilot if job recovery is supported,")
        else:
            tolog(". The file will be transferred and registrered by a later pilot if job recovery is supported,")
            tolog(". otherwise this job will fail")
    else:
        tolog(". Mover has finished")

    if fail != 0:
        tolog(". File transfer exit code                       : (%d, %s)" % (fail, error.getErrorStr(fail)))
    else:
        tolog(". File transfer exit code                       : (%d, <no error>)" % (fail))

    if some_transferred:
        tolog(". File registration return values               : (%d, %s, %s)" %\
              (ec, error.getErrorStr(ec), str(ret)))

    tolog(". Put function will return fields               : %s" % str(fields))
    tolog(". Transfer and registration report produced at  : %s" % timeStamp())
    tolog("...........................................................................................................")
    tolog("")

def hasBeenTransferred(fields):
    """ determine whether files were successfully transferred """

    status = False
    s = 0
    # the fields will all be empty if no files were transferred
    for field in fields:
        s += len(field)
    if s > 0:
        status = True
    return status

def removeSRMInfo(f0):
    """ remove any SRM info from the f0 string """

    from SiteMover import SiteMover
    fields0 = ""
    for pfns in f0.split("+"):
        if pfns != "":
            pfns = SiteMover.stripPortAndVersion(pfns)
            fields0 += "%s+" % (pfns)

    # remove any trailing +-sign
    if fields0[-1] == "+":
        fields0 = fields0[:-1]

    if fields0 == "":
        fields0 = f0
    if f0 != fields0:
        tolog("removeSRMInfo() has updated %s to %s" % (f0, fields0))

    return fields0

def isAnalysisJob(trf):
    """ Determine whether the job is an analysis job or not """

    if (trf.startswith('https://') or trf.startswith('http://')):
        analysisJob = True
    else:
        analysisJob = False

    return analysisJob

def timedCommand(cmd, timeout=300):
    """ Protect cmd with timed_command """

    tolog("Executing command: %s (protected by timed_command, timeout: %d s)" % (cmd, timeout))
    t0 = os.times()
    try:
        from TimerCommand import TimerCommand
        timerCommand = TimerCommand(cmd)
        exitcode, output = timerCommand.run(timeout=timeout)
    except Exception, e:
        pilotErrorDiag = 'TimedCommand() threw an exception: %s' % e
        tolog("!!WARNING!!2220!! %s" % pilotErrorDiag)
        exitcode = 1
        output = str(e)
    else:
        if exitcode != 0:
            tolog("!!WARNING!!2220!! Timed command returned: %s" % (output))

    t1 = os.times()
    telapsed = int(round(t1[4] - t0[4]))
    tolog("Elapsed time: %d" % (telapsed))

    if telapsed >= timeout:
        tolog("!!WARNING!!2220!! Command timed out")
        output += " (timed out)"

    # timed_command adds a trailing \n, remove it
    if output.endswith('\n'):
        output = output[:-1]

    return exitcode, output

def stringToFields(jobFields):
    """ Convert a jobState string to a fields array """

    jobFields = jobFields.replace('[','').replace(']','')
    jobFields = jobFields.replace("\'","")
    rf = jobFields.split(',')
    fields = []
    for f in rf:
        fields += [f.strip()]

    return fields

def readpar(parameter, alt=False, version=0, queuename=None):
    """ Read 'parameter' from queuedata via SiteInformation class """

    from SiteInformation import SiteInformation
    si = SiteInformation()

    return si.readpar(parameter, alt=alt, version=version, queuename=queuename)

def getBatchSystemJobID():
    """ return the batch system job id (will be reported to the server) """

    # BQS (e.g. LYON)
    if os.environ.has_key("QSUB_REQNAME"):
        return "BQS", os.environ["QSUB_REQNAME"]
    # BQS alternative
    if os.environ.has_key("BQSCLUSTER"):
        return "BQS", os.environ["BQSCLUSTER"]
    # Torque
    if os.environ.has_key("PBS_JOBID"):
        return "Torque", os.environ["PBS_JOBID"]
    # LSF
    if os.environ.has_key("LSB_JOBID"):
        return "LSF", os.environ["LSB_JOBID"]
    # Sun's Grid Engine
    if os.environ.has_key("JOB_ID"):
        return "Grid Engine", os.environ["JOB_ID"]
    # Condor (variable sent through job submit file)
    if os.environ.has_key("clusterid"):
        return "Condor", os.environ["clusterid"]
    # Condor (get jobid from classad file)
    if os.environ.has_key("_CONDOR_JOB_AD"):
        return "Condor", commands.getoutput('sed -n "s/GlobalJobId.*\\"\\(.*\\)\\".*/\\1/p" %s' % os.environ["_CONDOR_JOB_AD"])
    # SLURM
    if os.environ.has_key("SLURM_JOB_ID"):
        return "SLURM", os.environ["SLURM_JOB_ID"]

#    # Condor (id unknown)
#    if os.environ.has_key("_CONDOR_SCRATCH_DIR"):
#        return "Condor", "(unknown clusterid)"

    return None, ""

def touch(filename):
    """ touch a file """

    if not os.path.isfile(filename):
        try:
            os.system("touch %s" % (filename))
        except Exception, e:
            tolog("!!WARNING!!1000!! Failed to touch file: %s" % e)
        else:
            tolog("Lock file created: %s" % (filename))

def createLockFile(jobrec, workdir, lockfile="LOCKFILE"):
    """
    Site workdir protection to prevent the work dir from being deleted by the cleanup
    function if pilot fails to register the log
    """

    # only try to create a lock file if it doesn't exist already
    # do not bother to create it if the site doesn't allow for job recovery
    f = "%s/%s" % (workdir, lockfile)
    if lockfile == "LOCKFILE":
        if jobrec:
            touch(f)
    else:
        touch(f)

def checkLockFile(workdir, lockfile):
    """checks if a lockfile exists in path
    workdir/lockfile
    """
    f = '%s/%s' % (workdir, lockfile)
    return os.path.isfile(f)


def verifyTransfer(workdir, verbose=True):
    """ verify that all files were transferred by checking the existance of the ALLFILESTRANSFERRED lockfile """

    status = False
    fname = "%s/ALLFILESTRANSFERRED" % (workdir)
    if os.path.exists(fname):
        if verbose:
            tolog("Verified: %s" % (fname))
        status = True
    else:
        if verbose:
            tolog("Transfer verification failed: %s (file does not exist)" % (fname))

    return status

def removeLEDuplicates(logMsg):
    """ identify duplicated messages in the log extracts and remove them """

    # first create a new log extracts list that does not have the time stamps
    # (which will be different for the otherwise different messages)
    # E.g.:
    # 31 Mar 2008 01:32:37| !!WARNING!!1999!! Could not read modification time of ESD.020072._04023.pool.root.9
    # 31 Mar 2008 02:03:08| !!WARNING!!1999!! Could not read modification time of ESD.020072._04023.pool.root.9
    # should only be printed once,
    # 31 Mar 2008 01:32:37| !!WARNING!!1999!! Could not read modification time of ESD.020072._04023.pool.root.9

    log_extracts_list = logMsg.split('\n')

    # create a temporary list with stripped timestamp fields
    log_extracts_tmp = []
    pattern = re.compile(r"(\d+ [A-Za-z]+ \d+ \d+:\d+:\d+\|)")
    for line in log_extracts_list:
        # id the time stamp
        found = re.findall(pattern, line)
        if len(found) > 0:
            # remove any time stamp
            line = line.replace(found[0], '')
        log_extracts_tmp.append(line)

    # remove duplicate lines and create an index list to know where the original line was
    # (we want to bring back the timestamp)
    # do not use dictionaries since they are not sorted
    i = 0
    log_extracts_index = []
    log_extracts_tmp2 = []
    for line in log_extracts_tmp:
        if line not in log_extracts_tmp2:
            log_extracts_index.append(i)
            log_extracts_tmp2.append(line)
        i += 1

    # create the final list
    log_extracts_tmp = []
    for index in log_extracts_index:
        log_extracts_tmp.append(log_extracts_list[index])

    # return the stripped logMsg
    return "\n".join(log_extracts_tmp)

def writeTimeStampToFile(path="", filename="", overwrite=True):
    """ Write the current time stamp to file """

    if filename == "":
        filename = "START_TIME"
    if path == "":
        path = os.getcwd()

    _filename = os.path.join(path, filename)

    # Are we allowed to overwrite?
    proceed = False
    if overwrite:
        proceed = True
    else:
        # Only proceed if the file does not exist already
        if not os.path.exists(_filename):
            proceed = True

    if proceed:
        writeToFile(_filename, timeStampUTC(format='%Y-%m-%d %H:%M:%S'))

def writeToFile(filename, s):
    """ Write string s to file """

    # Ignore write status
    status = writeToFileWithStatus(filename, s)

def writeToFileWithStatus(filename, s, attribute="w"):
    """ Write string s to file with status return """

    status = False

    try:
        f = open(filename, attribute)
    except Exception, e:
        tolog("!!WARNING!!2990!! Could not open: %s, %s" % (filename, e))
    else:
        f.write("%s" % (s))
        f.close()
        tolog('Wrote string "%s" to file: %s' % (s.replace('\n',''), filename))
        status = True

    return status

def readCodeFromFile(filename):
    """ Wead exit code from file <workdir>/EXITCODE """

    ec = 0
    if os.path.exists(filename):
        try:
            f = open(filename, "r")
        except Exception, e:
            tolog("Failed to open %s: %s" % (filename, e))
        else:
            ec = int(f.read())
            tolog("Found code %d in file %s" % (ec, filename))
            f.close()
    else:
        tolog("No code to report (file %s does not exist)" % (filename))
    return ec

def readStringFromFile(filename):
    """ read exit code from file <workdir>/EXITCODE """

    s = ""
    if os.path.exists(filename):
        try:
            f = open(filename, "r")
        except Exception, e:
            tolog("Failed to open %s: %s" % (filename, e))
        else:
            s = f.read()
            tolog("Found string %s in file %s" % (s, filename))
            f.close()
    else:
        tolog("No string to report (file %s does not exist)" % (filename))
    return s

def verifyQueuedata(queuename, filename, _i, _N, url):
    """ check if the downloaded queuedata has the proper format """

    hasQueuedata = False
    try:
        f = open(filename, "r")
    except Exception, e:
        tolog("!!WARNING!!1999!! Open failed with %s" % e)
    else:
        output = f.read()
        f.close()
        if not ('appdir' in output and 'copytool' in output):
            if len(output) == 0:
                tolog("!!WARNING!!1999!! curl command returned empty queuedata (wrong queuename %s?)" % (queuename))
            else:
                tolog("!!WARNING!!1999!! Attempt %d/%d: curl command did not return valid queuedata from config DB server %s" %\
                      (_i, _N, url))
                output = output.replace('\n', '')
                output = output.replace(' ', '')
                tolog("!!WARNING!!1999!! Output begins with: %s" % (output[:64]))
            try:
                os.remove(filename)
            except Exception, e:
                tolog("!!WARNING!!1999!! Failed to remove file %s: %s" % (filename, e))
        else:
            # found valid queuedata info, break the for-loop
            tolog("schedconfigDB returned: %s" % (output))
            hasQueuedata = True

    return hasQueuedata

def isSameType(trf, userflag):
    """ is the lost job of same type as the current pilot? """

    # treat userflag 'self' as 'user'
    if userflag == 'self':
        userflag = 'user'

    if (isAnalysisJob(trf) and userflag == 'user') or \
           (not isAnalysisJob(trf) and userflag != 'user'):
        sametype = True
        if userflag == 'user':
            tolog("Lost job is of same type as current pilot (analysis pilot, lost analysis job trf: %s)" % (trf))
        else:
            tolog("Lost job is of same type as current pilot (production pilot, lost production job trf: %s)" % (trf))
    else:
        sametype = False
        if userflag == 'user':
            tolog("Lost job is not of same type as current pilot (analysis pilot, lost production job trf: %s)" % (trf))
        else:
            tolog("Lost job is not of same type as current pilot (production pilot, lost analysis job trf: %s)" % (trf))

    return sametype

def getGuidsFromXML(dir, id=None, filename=None, metadata=""):
    """ extract the guid matching the filename from the xml, or all guids if filename not set """

    guids = []

    if metadata != "":
        metadata_filename = metadata
    else:
        # are we in recovery mode? then id is set
        if id:
            metadata_filename = "%s/metadata-%s.xml" % (dir, id)
        else:
            metadata_filename = "%s/metadata.xml" % (dir)

    xmldoc = minidom.parse(metadata_filename)
    _fileList = xmldoc.getElementsByTagName("File")
    for thisfile in _fileList:
        gpfn = str(thisfile.getElementsByTagName("lfn")[0].getAttribute("name"))
        if (filename and gpfn == filename) or (not filename):
            guid = str(thisfile.getAttribute("ID"))
            guids.append(guid)

    return guids

def addToSkipped(lfn, guid):
    """ add metadata for skipped file """

    ec = 0
    try:
        # append to skipped.xml file
        fd = open("skipped.xml", "a")
    except Exception, e:
        tolog("!!WARNING!!2999!! Exception caught: %s" % e)
        ec = -1
    else:
        fd.write('  <File ID="%s">\n' % (guid))
        fd.write("    <logical>\n")
        fd.write('      <lfn name="%s"/>\n' % (lfn))
        fd.write("    </logical>\n")
        fd.write("  </File>\n")
        fd.close()
    return ec

def addSkippedToPFC(fname, skippedfname):
    """ add skipped input file info to metadata.xml """

    ec = 0
    try:
        fd = open(skippedfname, "r")
    except Exception, e:
        tolog("!!WARNING!!2999!! %s" % e)
        ec = -1
    else:
        skippedXML = fd.read()
        fd.close()
        try:
            fdPFC = open(fname, "r")
        except Exception, e:
            tolog("!!WARNING!!2999!! %s" % e)
            ec = -1
        else:
            PFCXML = fdPFC.read()
            fdPFC.close()

    if ec == 0:
        # add the skipped file info to the end of the PFC
        PFCXML = PFCXML.replace("</POOLFILECATALOG>", skippedXML)
        PFCXML += "</POOLFILECATALOG>\n"

        # move the old PFC and create a new PFC
        try:
            os.system("mv %s %s.BAK2" % (fname, fname))
        except Exception, e:
            tolog("!!WARNING!!2999!! %s" % e)
            ec = -1
        else:
            try:
                fdNEW = open(fname, "w")
            except Exception, e:
                tolog("!!WARNING!!2999!! %s" % e)
                ec = -1
            else:
                fdNEW.write(PFCXML)
                fdNEW.close()
                tolog("Wrote updated XML with skipped file info:\n%s" % (PFCXML))
    return ec

def verifyReleaseString(release):
    """ Verify that the release (or homepackage) string is set """

    if release == None:
        release = ""
    release = release.upper()
    if release == "":
        release = "NULL"
    if release == "NULL":
        tolog("Detected unset (NULL) release/homepackage string")
    return release

class _Curl:
    """ curl class """

    # constructor
    def __init__(self):
        # path to curl
        self.path = 'curl'
        # verification of the host certificate
        self._verifyHost = True
        # modified for Titan test
        if ('HPC_Titan' in readpar("catchall")) or ('ORNL_Titan_install' in readpar("nickname")):
            self._verifyHost = False

        # request a compressed response
        self.compress = True
        # SSL cert/key
        from SiteInformation import SiteInformation
        si = SiteInformation()
        self.sslCert = si.getSSLCertificate()
        self.sslKey = self.sslCert
        # CA cert dir
        self.sslCertDir = si.getSSLCertificatesDirectory()

    # GET method
    def get(self, url, data, path):
        # make command
        com = '%s --silent --get' % self.path
        if "HPC_HPC" in readpar('catchall'):
            com += ' --tls'
        com += ' --connect-timeout 100 --max-time 120'
        if not self._verifyHost:
            com += ' --insecure'
        if self.compress:
            com += ' --compressed'
        if self.sslCertDir != '':
            com += ' --capath %s' % self.sslCertDir
        if self.sslCert != '':
            com += ' --cert %s --cacert %s' % (self.sslCert, self.sslCert)
        if self.sslKey != '':
            com += ' --key %s' % self.sslKey
        #com += ' --verbose'
        # data
        if 'nJobs' in data:
            com += ' --header "Accept: application/json"'
        strData = ''
        for key in data.keys():
            strData += 'data="%s"\n' % urllib.urlencode({key:data[key]})
        jobId = ''
        if 'jobId' in data.keys():
            jobId = '_%s' % data['jobId']
        # write data to temporary config file
        # tmpName = commands.getoutput('uuidgen 2> /dev/null')
<<<<<<< HEAD
        tmpName = '%s/curl_%s%s.config' % (path, os.path.basename(url), jobId)
=======
        tmpName = '%s/curl.config' % (path)
>>>>>>> 39d27bd5
        try:
            tmpFile = open(tmpName, 'w')
            tmpFile.write(strData)
            tmpFile.close()
        except IOError, e:
            tolog("!!WARNING!!2999!! %s" % e)
        if os.path.exists(tmpName):
            com += ' --config %s' % tmpName
        else:
            tolog("!!WARNING!!2999!! Can not set --config option since curl.config could not be created, curl will fail")
        com += ' %s' % url
        # execute
        tolog("Executing command: %s" % (com))
        try:
            ret = commands.getstatusoutput(com)
        except Exception, e:
            tolog("!!WARNING!!1111!! Caught exception from curl command: %s" % (e))
            ret = [-1, e]
        # remove temporary file
        #os.remove(tmpName)
        return ret

    # POST method
    def post(self, url, data, path):
        # make command
        com = '%s --silent --show-error' % self.path
        if "HPC_HPC" in readpar('catchall'):
            com += ' --tls'
        com += ' --connect-timeout 100 --max-time 120'
        if not self._verifyHost:
            com += ' --insecure'
        if self.compress:
            com += ' --compressed'
        if self.sslCertDir != '':
            com += ' --capath %s' % self.sslCertDir
        if self.sslCert != '':
            com += ' --cert %s --cacert %s' % (self.sslCert, self.sslCert)
        if self.sslKey != '':
            com += ' --key %s' % self.sslKey
        #com += ' --verbose'
        # data
        if 'nJobs' in data:
            com += ' --header "Accept: application/json"'
        strData = ''
        for key in data.keys():
            strData += 'data="%s"\n' % urllib.urlencode({key:data[key]})
        jobId = ''
        if 'jobId' in data.keys():
            jobId = '_%s' % data['jobId']
        # write data to temporary config file
<<<<<<< HEAD
        tmpName = '%s/curl_%s%s.config' % (path, os.path.basename(url), jobId)
=======
        tmpName = '%s/curl.config' % (path)
>>>>>>> 39d27bd5
        try:
            tmpFile = open(tmpName,'w')
            tmpFile.write(strData)
            tmpFile.close()
        except IOError, e:
            tolog("!!WARNING!!2999!! %s" % e)
        if os.path.exists(tmpName):
            com += ' --config %s' % tmpName
        else:
            tolog("!!WARNING!!2999!! Can not set --config option since curl.config could not be created, curl will fail")
        com += ' %s' % url
        # execute
        tolog("Executing command: %s" % (com))
        try:
            ret = commands.getstatusoutput(com)
        except Exception, e:
            tolog("!!WARNING!!1111!! Caught exception from curl command: %s" % (e))
            ret = [-1, e]
        # remove temporary file
        #os.remove(tmpName)
        return ret

    # PUT method
    def put(self, url, data):
        # make command
        com = '%s --silent' % self.path
        if "HPC_HPC" in readpar('catchall'):
            com += ' --tls'
        if not self._verifyHost:
            com += ' --insecure'
        if self.compress:
            com += ' --compressed'
        if self.sslCertDir != '':
            com += ' --capath %s' % self.sslCertDir
        if self.sslCert != '':
            com += ' --cert %s --cacert %s' % (self.sslCert, self.sslCert)
        if self.sslKey != '':
            com += ' --key %s' % self.sslKey
        #com += ' --verbose'
        # emulate PUT
        for key in data.keys():
            com += ' -F "%s=@%s"' % (key,data[key])
        com += ' %s' % url
        # execute
        tolog("Executing command: %s" % (com))
        try:
            ret = commands.getstatusoutput(com)
        except Exception, e:
            tolog("!!WARNING!!1111!! Caught exception from curl command: %s" % (e))
            ret = [-1, e]
        return ret

    def verifyHost(self, verify):
        # set _verifyHost
        self._verifyHost = verify

# send message to pandaLogger
def toPandaLogger(data):
    try:
        tpre = datetime.datetime.utcnow()
    except:
        pass
    tolog("toPandaLogger: len(data) = %d" % len(data))
    tolog("data = %s" % str(data))
    response = None

    # instantiate curl
    curl = _Curl()
    url = 'http://pandamon.cern.ch/system/loghandler'

    curlstat, response = curl.get(url, data, os.getcwd())

    try:
        tpost = datetime.datetime.utcnow()
        tolog("Elapsed seconds: %d" % ((tpost-tpre).seconds))
    except:
        pass
    try:
        if curlstat == 0:
            # parse response message
            outtxt = response.lower()
            if outtxt.find('<html>') > 0:
                if outtxt.find('read timeout') > 0:
                    tolog("!!WARNING!!2999!! Timeout on dispatcher exchange")
                else:
                    tolog("!!WARNING!!2999!! HTTP error on dispatcher exchange")
                tolog("HTTP output: %s" % (response))
                return EC_Failed, None, None

            # create the parameter list from the dispatcher response
            data, response = parseDispatcherResponse(response)

            #status = int(data['StatusCode'])
            #if status != 0:
            #    # pilotErrorDiag = getDispatcherErrorDiag(status)
            #    tolog("Dumping %s/curl.config file:" % (path))
            #    dumpFile('%s/curl.config' % (path), topilotlog=True)
        else:
            tolog("!!WARNING!!2999!! Dispatcher message curl error: %d " % (curlstat))
            tolog("Response = %s" % (response))
            tolog("Dumping curl.config file:")
            dumpFile('%s/curl.config' % (path), topilotlog=True)
            return curlstat, None, None

        return 0, data, response

    except:
        _type, value, traceBack = sys.exc_info()
        tolog("ERROR : %s %s" % ( _type, traceback.format_exc()))
        return EC_Failed, None, None

def verifyJobState(state):
    """ Make sure the state is an allowed value """

    allowed_values = ['running', 'failed', 'finished', 'holding', 'starting', 'transferring']

    if state in allowed_values:
        tolog("Job state \'%s\' is an allowed job state value" % (state))
    else:
        tolog("!!WARNING!!3333!! Job state \'%s\' is not an allowed server job state value, job can fail" % (state))
        if state == 'setup' or state == 'stagein' or state == 'stageout':
            state = 'running'
            tolog("Switched to running state for server update")
        else:
            state = 'failed'

    return state

# send message to dispatcher
def toServer(baseURL, cmd, data, path, experiment):
    """ sends 'data' using command 'cmd' to the dispatcher """

    try:
        tpre = datetime.datetime.utcnow()
    except:
        pass
    tolog("toServer: cmd = %s" % (cmd))
    tolog("toServer: len(data) = %d" % len(data))
    tolog("data = %s" % str(data))

    # make sure the job state is an allowed value
    if data.has_key('state'):
        data['state'] = verifyJobState(data['state'])

    # instantiate curl
    curl = _Curl()

    # use insecure for dev server
    #if 'voatlas220' in baseURL:
    #    curl.verifyHost(False)

    # execute
    if cmd == "getStatus":
        url = baseURL
    else:
        url = baseURL + '/' + cmd
    curlstat, response = curl.post(url, data, path)
    try:
        tpost = datetime.datetime.utcnow()
        tolog("Elapsed seconds: %d" % ((tpost-tpre).seconds))
    except:
        pass
    try:
        if curlstat == 0:
            # parse response message
            outtxt = response.lower()
            if outtxt.find('<html>') > 0:
                if outtxt.find('read timeout') > 0:
                    tolog("!!WARNING!!2999!! Timeout on dispatcher exchange")
                else:
                    tolog("!!WARNING!!2999!! HTTP error on dispatcher exchange")
                tolog("HTTP output: %s" % (response))
                return EC_Failed, None, None

            # create the parameter list from the dispatcher response
            data, response = parseDispatcherResponse(response)
            # update the dispatcher data for Event Service merge jobs
            if experiment != "": # experiment is only set for GETJOB, skip this otherwise
                data = updateDispatcherData4ES(data, experiment, path)

            status = int(data['StatusCode'])
            if status != 0:
                # pilotErrorDiag = getDispatcherErrorDiag(status)
                tolog("Dumping %s/curl.config file:" % (path))
                dumpFile('%s/curl.config' % (path), topilotlog=True)
        else:
            tolog("!!WARNING!!2999!! Dispatcher message curl error: %d " % (curlstat))
            tolog("Response = %s" % (response))
            tolog("Dumping curl.config file:")
            dumpFile('%s/curl.config' % (path), topilotlog=True)
            return curlstat, None, None
        if status == 0:
            return status, data, response
        else:
            return status, None, None
    except:
        _type, value, traceBack = sys.exc_info()
        tolog("ERROR %s : %s %s" % (cmd, _type, traceback.format_exc()))
        return EC_Failed, None, None

def getPilotToken(tofile=False):
    """ read the pilot token from file """

    pilottoken = None
    filename = "pilottoken.txt"
    if os.path.exists(filename):
        try:
            f = open(filename, "r")
        except Exception, e:
            tolog("!!WARNING!!2999!! Could not open pilot token file: %s" % e, tofile=tofile)
        else:
            try:
                pilottoken = f.read()
            except Exception, e:
                tolog("!!WARNING!!2999!! Could not read pilot token: %s" % e, tofile=tofile)
            else:
                f.close()
                tolog("Successfully read pilot token", tofile=tofile)
                try:
                    os.remove(filename)
                except Exception, e:
                    tolog("!!WARNING!!2999!! Could not remove pilot token file: %s" % e, tofile=tofile)
                else:
                    tolog("Pilot token file has been removed", tofile=tofile)

    return pilottoken

def removeSubFromResponse(response):
    """ Remove any _subNNN strings from the dataset variables (realDatasets and destinationDblock) """

    tolog("response='%s'"%(response))
    pattern = re.compile('\S+(\_sub[0-9]+)')
    match = pattern.match(response)
    if match:
        # strip away the _subNNN string
        try:
            response = response.replace(match.group(1), '')
        except Exception, e:
            tolog("!!WARNING!!1119!! Failed to remove _sub string (%s) from dispatcher response: %s" % (match.group(1), e))
        else:
            tolog("Updated dispatcher response (removed %s): %s" % (match.group(1), response))
    else:
        tolog("Found no _subNNN string in the dispatcher response")

    return response

def createESFileDictionary(writeToFile):
    """ Create the event range file dictionary from the writeToFile info """

    # writeToFile = 'fileNameForTrf_1:LFN_1,LFN_2^fileNameForTrf_2:LFN_3,LFN_4'
    # -> esFileDictionary = {'fileNameForTrf_1': 'LFN_1,LFN_2', 'fileNameForTrf_2': 'LFN_3,LFN_4'}
    # Also, keep track of the dictionary keys (e.g. 'fileNameForTrf_1') ordered since we have to use them to update the jobParameters
    # once we know the full path to them (i.e. '@fileNameForTrf_1:..' will be replaced by '@/path/filename:..')
    # (the dictionary is otherwise not ordered so we cannot simply use the dictionary keys later)
    # fileInfo = ['fileNameForTrf_1:LFN_1,LFN_2', 'fileNameForTrf_2:LFN_3,LFN_4']

    fileInfo = writeToFile.split("^")
    esFileDictionary = {}
    orderedFnameList = []
    for i in range(len(fileInfo)):
        # Extract the file name
        if ":" in fileInfo[i]:
            finfo = fileInfo[i].split(":")

            # add cwd before the lfns
            #finfo[1] = "`pwd`/" + finfo[1]
            #finfo[1] = finfo[1].replace(',',',`pwd`/')
            esFileDictionary[finfo[0]] = finfo[1]
            orderedFnameList.append(finfo[0])
        else:
            tolog("!!WARNING!!4444!! File info does not have the correct format, expected a separator \':\': %s" % (fileInfo[i]))
            esFileDictionary = {}
            break

    return esFileDictionary, orderedFnameList

def writeToInputFile(path, esFileDictionary, orderedFnameList, eventservice=True):
    """ Write the input file lists to the proper input file """
    # And populate the fname file dictionary
    # fnames = { 'identifier': '/path/filename', .. }
    # where 'identifier' will be present in the jobParameters, like @identifier. This will later be replaced by the proper file path

    # To be used by the TRF instead of a potentially very long LFN list
    # esFileDictionary = {'fileNameForTrf_1': 'LFN_1,LFN_2', 'fileNameForTrf_2': 'LFN_3,LFN_4'}
    # 'LFN_1,LFN_2' will be written to file 'fileNameForTrf_1', etc

    ec = 0
    fnames = {}
    i = 0
    for fname in esFileDictionary.keys():
        _path = os.path.join(path, fname.replace('.pool.root.', '.txt.'))
        try:
            f = open(_path, "w")
        except IOError, e:
            tolog("!!WARNING!!4445!! Failed to open file %s: %s" % (_path, e))
            ec = -1
        else:
            if eventservice:
                f.write("--inputHitsFile\n")
            else: # For Reco
                f.write("--inputAODFile\n")
            for inputFile in esFileDictionary[fname].split(","):
                pfn = os.path.join(path, inputFile)
                f.write(pfn + "\n")
            #f.write(esFileDictionary[fname].replace(",","\n"))
            f.close()
            tolog("Wrote input file list to file %s: %s" % (_path, str(esFileDictionary[fname])))
            fnames[fname] = _path
        i += 1

    return ec, fnames

def updateESGUIDs(guids):
    """ Update the NULL valued ES guids """
    # necessary since guids are used as dictionary keys in some places

    # replace the NULL values with different values
    # guids = 'NULL,NULL,NULL,sasdasdasdasdd'
    # -> 'DUMMYGUID0,DUMMYGUID1,DUMMYGUID2,sasdasdasdasdd'

    for i in range(guids.count('NULL')):
        guids = guids.replace('NULL', 'DUMMYGUID%d' % (i), 1)

    return guids

def getESInputFiles(esFileDictionary):
    """ Get all the input files from all the keys in the event range file dictionary """
    # Concaternated into one file list, e.g.
    # esFileDictionary = {'fileNameForTrf_1': 'LFN_1,LFN_2', 'fileNameForTrf_2': 'LFN_3,LFN_4'}
    # -> 'LFN_1,LFN_2','LFN_3,LFN_4'

    files = ""
    for fname in esFileDictionary.keys():
        if files != "":
            files += ","
        files += esFileDictionary[fname]

    return files

def updateJobPars(jobPars, fnames):
    """ Replace the @identifiers with the full paths """

    for identifier in fnames.keys():
        jobPars = jobPars.replace("@%s" % (identifier), "@%s" % (fnames[identifier]))
        tolog("%s: %s" % (identifier, fnames[identifier]))
    s = ["--inputHitsFile=", "--inputAODFile="]
    for t in s:
        if t in jobPars:
            jobPars = jobPars.replace(t, "")
            break

    return jobPars

def updateDispatcherData4ES(data, experiment, path):
    """ Update the input file list for Event Service merge jobs """

    # For Event Service merge jobs, the input file list will not arrive in the inFiles
    # list as usual, but in the writeToFile field, so inFiles need to be corrected
    # path = pilot_init dir, so we know where the file list files are written
    # data = data={'jobsetID': '2235472772', .. }

    # The input file list should be updated
    if data.has_key('writeToFile'):
        writeToFile = data['writeToFile']
        esFileDictionary, orderedFnameList = createESFileDictionary(writeToFile)
        tolog("esFileDictionary=%s" % (esFileDictionary))
        tolog("orderedFnameList=%s" % (orderedFnameList))
        if esFileDictionary != {}:
            """
            # Replace the @inputFor* directorive with the file list
            for name in orderedFnameList:
                tolog("Replacing @%s with %s" % (name, esFileDictionary[name]))
                data['jobPars'] = data['jobPars'].replace("@%s" % (name), esFileDictionary[name])
            """

            # Remove the autoconf
            if "--autoConfiguration=everything " in data['jobPars']:
                data['jobPars'] = data['jobPars'].replace("--autoConfiguration=everything ", " ")
            # Write event service file lists to the proper input file
            #ec, fnames = writeToInputFile(path, esFileDictionary, orderedFnameList)
            ec = 0
            if ec == 0:
                #inputFiles = getESInputFiles(esFileDictionary)

                # Update the inFiles list (not necessary??)
                #data['inFiles'] = inputFiles

                # Correct the dsname?
                # filesize and checksum? not known (no file catalog)

                # Replace the NULL valued guids for the ES files
                data['GUID'] = updateESGUIDs(data['GUID'])

                # Replace the @identifiers in the jobParameters
                #data['jobPars'] = updateJobPars(data['jobPars'], fnames)

                # Update the copytoolin (should use the proper objectstore site mover)
                si = getSiteInformation(experiment)
                if not os.environ.has_key('Nordugrid_pilot') and data.has_key('eventServiceMerge'):
                    ec = si.replaceQueuedataField("copytoolin", "objectstore")

            else:
                tolog("Cannot continue with event service merge job")
        else:
            tolog("Empty event range dictionary")
    else:
        tolog("writeToFile not present in job def")

    return data

def parseDispatcherResponse(response):
    """ Create the parameter list from the dispatcher response """

# use this when listFilesInDataset usage is not needed any more (v 51b)
#    # remove any _subNNN strings if necessary (from dataset names)
#    if "_sub" in response:
#        response = removeSubFromResponse(response)

    try:
        parList = json.loads(response)
    except:
        data = {}
        parList = cgi.parse_qsl(response, keep_blank_values=True)
        for p in parList:
            data[p[0]] = p[1]

        if 'userProxy' in str(parList) or 'privateKey' in str(parList):
            for i in range(len(parList)):
                if parList[i][0] == 'userProxy' or parList[i][0] == 'publicKey' or parList[i][0] == 'privateKey':
                    newList = list(parList[i])
                    newList[1] = 'hidden'
                    parList[i] = newList
    else:
        data = parList.copy()
        if 'jobs' in parList:
            for p in parList['jobs']:
                if 'userProxy' in p:
                     p['userProxy'] = 'hidden'
                if 'privateKey' in p:
                    p['privateKey'] = 'hidden'
                if 'publicKey' in p:
                    p['publicKey'] = 'hidden'

    tolog("Dispatcher response: %s" % str(parList))

    return data, response

def grep(patterns, file_name):
    """ Search for the patterns in the given list in a file """
    # Example:
    # grep(["St9bad_alloc", "FATAL"], "athena_stdout.txt")
    # -> [list containing the lines below]
    #   CaloTrkMuIdAlg2.sysExecute()             ERROR St9bad_alloc
    #   AthAlgSeq.sysExecute()                   FATAL  Standard std::exception is caught

    matched_lines = []
    p = []
    for pattern in patterns:
        p.append(re.compile(pattern))

    try:
        f = open(file_name, "r")
    except IOError, e:
        tolog("!!WARNING!!2999!! %s" % e)
    else:
        while True:
            # get the next line in the file
            line = f.readline()
            if not line:
                break

            # can the search pattern be found
            for cp in p:
                if re.search(cp, line):
                    matched_lines.append(line)
        f.close()
    return matched_lines

def getJobReport(filename):
    """ Extract the job report from the stdout, or the last N lines """

    report = ""
    if os.path.exists(filename):
        pattern = re.compile("Job Report produced by")
        try:
            f = open(filename, "r")
        except IOError, e:
            tolog("!!WARNING!!1299!! %s" % e)
        else:
            matched_lines = []
            status = True
            first_report = True
            while status:
                # get the next line in the file
                line = f.readline()
                if not line:
                    break

                # find the start position of the job report and grab all remaining lines
                if re.search(pattern, line) and first_report:
                    # the job report is repeated, only grab it the second time it appears
                    first_report = False
                elif re.search(pattern, line) and not first_report:
                    # save the job report title line
                    line = line.replace("=====", "-")
                    matched_lines.append(line)
                    while True:
                        line = f.readline()
                        if not line:
                            status = False
                            break
                        matched_lines.append(line)

            # grab the last couple of lines in case the trf failed before the job report was printed
            if len(matched_lines) == 0:
                N = 10
                tolog("Job report could not be found in the payload stdout, will add the last %d lines instead for the log extracts" % (N))
                report = "- Last %d lines from %s -\n" % (N, filename)
                report = report + tail(filename, N)
            else:
                report = "".join(matched_lines)
            f.close()
    else:
        tolog("!!WARNING!!1299!! File %s does not exist" % (filename))

    return report

def tail(filename, number_of_lines):
    """ Grab the last N lines from a file """

    report = ""
    if os.path.exists(filename):
        try:
            # U is to open it with Universal newline support
            f = open(filename, "rU")
        except IOError, e:
            tolog("!!WARNING!!1299!! %s" % e)
        else:
            read_size = 1024
            offset = read_size
            f.seek(0, 2)
            file_size = f.tell()

            # abort if zero file size
            if file_size == 0:
                tolog("!!WARNING!!1299!! File %s has zero size" % (filename))
            else:
                # loop over file
                while True:
                    if file_size < offset:
                        offset = file_size
                    f.seek(-offset, 2)
                    read_str = f.read(offset)

                    try:
                        # Remove newline at the end
                        if read_str[offset - 1] == '\n':
                            read_str = read_str[:-1]
                        lines = read_str.split('\n')

                        # Got number_of_lines lines
                        if len(lines) >= number_of_lines:
                            report = "\n".join(lines[-number_of_lines:])
                            break
                    except Exception, e:
                        # the following message will be visible in the log extracts
                        report = "!!WARNING!!1299!! tail command caught an exception when reading payload stdout: %s" % e
                        tolog(report)
                        break

                    # Reached the beginning
                    if offset == file_size:
                        report = read_str
                        break
                    offset += read_size
            f.close()
    else:
        tolog("!!WARNING!!1299!! File %s does not exist" % (filename))

    return report

def filterJobReport(report):
    """ Extract the exit and error code from the job report """

    filtered_report = ""
    filters = ["ExitCode", "ErrorCode"]
    patterns = []
    for _filter in filters:
        patterns.append(re.compile(_filter))

    # loop over the full report
    if report != "":
        header = True
        for line in report.split("\n"):
            # grab the header line
            if header:
                filtered_report += line + "\n"
                header = False
            # match the exit and error code lines
            for pattern in patterns:
                if re.search(pattern, line):
                    filtered_report += line + "\n"
    else:
        tolog("!!WARNING!!2999!! Found empty job report")

    return filtered_report

def removeDuplicates(seq):
    """ Order preserving duplicate removal """

    checked = []
    for entry in seq:
        if entry not in checked:
            checked.append(entry)
    return checked

def dumpOrderedItems(l):
    """ dump list l """

    _i = 0
    for item in l:
        _i += 1
        if item == "":
            tolog("%d. <empty>" % (_i))
        else:
            tolog("%d. %s" % (_i, item))

def getDatasetDict(outputFiles, destinationDblock, logFile, logFileDblock):
    """ Create a dataset dictionary """

    datasetDict = None

    # verify that the lists are of equal size
    if len(outputFiles) != len(destinationDblock):
        tolog("WARNING: Lists are not of same length: len(outputFiles)=%d, len(destinationDblock)=%d" % (len(outputFiles), len(destinationDblock)))
    elif len(outputFiles) == 0:
        tolog("No output files for this job (outputFiles has zero length)")
    elif len(destinationDblock) == 0:
        tolog("WARNING: destinationDblock has zero length")
    else:
        # verify that lists contains valid entries
        _l = [outputFiles, destinationDblock]
        ok = True
        for _list in _l:
            for _entry in _list:
                if _entry == "NULL" or _entry == "" or _entry == " " or _entry == None:
                    tolog("!!WARNING!!2999!! Found non-valid entry in list: %s" % str(_list))
                    ok = False
                    break

        if ok:
            # build the dictionary
            try:
                datasetDict = dict(zip(outputFiles, destinationDblock))
            except Exception, e:
                tolog("!!WARNING!!2999!! Exception caught in getDatasetDict(): %s" % e)
                datasetDict = None
            else:
                # add the log file info
                datasetDict[logFile] = logFileDblock

    return datasetDict

def getFileGuid(metadata_filename, guid_filename):
    """ read the log guid from metadata """

    logFileGuid = ""

    if os.path.exists(metadata_filename):
        try:
            xmldoc = minidom.parse(metadata_filename)
            _fileList = xmldoc.getElementsByTagName("File")
            for thisfile in _fileList:
                lfn = str(thisfile.getElementsByTagName("lfn")[0].getAttribute("name"))
                _guid = str(thisfile.getAttribute("ID"))
                if guid_filename == lfn:
                    logFileGuid = _guid
                    tolog("Guid %s belongs to file %s" % (_guid, lfn))
        except Exception, e:
            tolog("!!WARNING!!2999!! Could not parse the metadata - guids unknown: %s" % (e))
    else:
        tolog("!!WARNING!!2999!! Could not locate %s, log file guid can not be verified" % (metadata_filename))

    return logFileGuid

def getChecksumCommand():
    """ return the site mover checksum command """

    # which checksum command should be used? query the site mover
    from SiteMoverFarm import getSiteMover
    sitemover = getSiteMover(readpar('copytool'), "")
    return sitemover.getChecksumCommand()

def tailPilotErrorDiag(pilotErrorDiag, size=256):
    """ Return the last n characters of pilotErrorDiag """

    try:
        return pilotErrorDiag[-size:]
    except:
        return pilotErrorDiag

def headPilotErrorDiag(pilotErrorDiag, size=256):
    """ Return the first n characters of pilotErrorDiag """

    try:
        return pilotErrorDiag[:size]
    except:
        return pilotErrorDiag

def getMaxInputSize(MB=False):
    """ Return a proper maxinputsize value """

    _maxinputsize = readpar('maxwdir') # normally 14336+2000 MB
    MAX_INPUT_FILESIZES = 14*1024*1024*1024 # 14 GB, 14336 MB (pilot default)
    MAX_INPUT_FILESIZES_MB = 14*1024 # 14336 MB (pilot default)
    if _maxinputsize != "":
        try:
            if MB: # convert to MB int
                _maxinputsize = int(_maxinputsize) # MB
            else: # convert to B int
                _maxinputsize = int(_maxinputsize)*1024*1024 # MB -> B
        except Exception, e:
            tolog("!!WARNING!!2999!! schedconfig.maxinputsize: %s" % e)
            if MB:
                _maxinputsize = MAX_INPUT_FILESIZES_MB
            else:
                _maxinputsize = MAX_INPUT_FILESIZES
    else:
        if MB:
            _maxinputsize = MAX_INPUT_FILESIZES_MB
        else:
            _maxinputsize = MAX_INPUT_FILESIZES

    if MB:
        tolog("Max input size = %d MB (pilot default)" % (_maxinputsize))
    else:
        tolog("Max input size = %d B (pilot default)" % (_maxinputsize))

    return _maxinputsize

def getTimeFloor(timefloor_default):
    """ Return a proper timefloor """
    # timefloor is the time limit within which the pilot is allowed to run multiple jobs
    # if at the end of a job, there is enough time (i.e. at least [timefloor] s left), the pilot
    # will ask for another job

    try:
        if timefloor_default != None:
            timefloor = timefloor_default
            tolog("(Overriding any schedconfig.timefloor with timefloor set by pilot option -C %d)" % (timefloor_default))
        else:
            timefloor = int(readpar('timefloor'))*60 # assumed to be in minutes, convert into seconds
    except:
        tolog("Timefloor not set in queuedata (multi-jobs disabled)")
        timefloor = 0
    else:
        _lower = 0
        _upper = 60*60*24 # one day
        if timefloor == 0:
            tolog("Timefloor set to zero in queuedata (multi-jobs disabled)")
        elif timefloor > _lower and timefloor <= _upper:
            tolog("Timefloor set to %d s" % (timefloor))
        else:
            tolog("Timefloor (%d s) out of limits (%d s, %d s) - multi-jobs disabled" % (timefloor, _lower, _upper))
            timefloor = 0

    return timefloor

def getCopysetup(mode="get"):
    """ extract a verified copysetup[in] script from queuedata """

    copysetup_tmp = readpar('copysetup')

    if mode == "get":
        _copysetup = readpar('copysetupin')
        if _copysetup == "":
            # not set, use same copysetup for stage-in as for stage-out
            _copysetup = copysetup_tmp
    else:
        _copysetup = copysetup_tmp

    # copysetup can contain ^-signs for remote i/o sites
    if _copysetup.find('^') > -1:
        copysetup = _copysetup.split('^')[0]
    else:
        copysetup = copysetup_tmp

    # make sure that the script exists
    if copysetup == "":
        tolog("No copysetup found")
    elif not os.path.exists(copysetup) and '^' not in copysetup:
        tolog("!!WARNING!!2998!! copysetup does not exist: %s (reset to empty string)" % (copysetup))
        copysetup = ""
    elif '^' in copysetup:
        tolog("No path in copysetup (%s, reset to empty string)" % (copysetup))
        copysetup = ""
    else:
        tolog("Extracted copysetup: %s" % (copysetup))

    return copysetup

def verifyLFNLength(outputFiles):
    """ Make sure that the LFNs are all within the allowed length """

    ec = 0
    pilotErrorDiag = ""
    error = PilotErrors()
    MAXFILENAMELENGTH = 255

    # loop over all output files
    for fileName in outputFiles:
        if len(fileName) > MAXFILENAMELENGTH:
            pilotErrorDiag = "LFN too long (length: %d, must be less than %d characters): %s" % (len(fileName), MAXFILENAMELENGTH, fileName)
            tolog("!!WARNING!!2994!! %s" % (pilotErrorDiag))
            ec = error.ERR_LFNTOOLONG
        else:
            tolog("LFN length verified for file %s" % (fileName))

    return ec, pilotErrorDiag

def isLogfileCopied(workdir, jobId=None):
    """ check whether the log file has been copied or not """

    if jobId:
        if os.path.exists(workdir + '/LOGFILECOPIED_%s' % jobId):
            return True
        else:
            return False
    else:
        if os.path.exists(workdir + '/LOGFILECOPIED'):
            return True
        else:
            return False

def isLogfileRegistered(workdir):
    """ check whether the log file has been registered or not """

    if os.path.exists(workdir + '/LOGFILEREGISTERED'):
        return True
    else:
        return False


def updateJobState(job, site, workNode, recoveryAttempt=0):
    """ update the job state file """

    status = True

    # create a job state object and give it the current job state information
    from JobState import JobState
    JS = JobState()
    if JS.put(job, site, workNode, recoveryAttempt):
        if recoveryAttempt > 0:
            tolog("Successfully updated job state file (recovery attempt number: %d)" % (recoveryAttempt))
        else:
            tolog("Successfully updated job state file at: %s" % (JS.getCurrentFilename()))
    else:
        tolog("!!WARNING!!1000!! Failed to update job state file")
        status = False

    return status

def chdir(dir):
    """ keep track of where we are... """

    os.chdir(dir)
    tolog("current dir: %s" % (os.getcwd()))

def processDBRelease(inputFiles, inFilesGuids, realDatasetsIn, dispatchDblock, dispatchDBlockToken, prodDBlockToken, workdir, jobPars):
    """ remove any DBRelease files from the input file list and send back instruction to move the created DBRelease file to job dir """

    _inputFiles = inputFiles
    _inFilesGuids = inFilesGuids
    _realDatasetsIn = realDatasetsIn
    _dispatchDblock = dispatchDblock
    _dispatchDBlockToken = dispatchDBlockToken
    _prodDBlockToken = prodDBlockToken

    # are there any DBRelease files in the input file list?
    has_DBRelease_files = False
    from DBReleaseHandler import DBReleaseHandler
    dbh = DBReleaseHandler(workdir=workdir)

    # abort if no local DBRelease dir
    if dbh.getDBReleaseDir() == "":
        return _inputFiles, _inFilesGuids, _realDatasetsIn, _dispatchDblock, _dispatchDBlockToken, _prodDBlockToken

    for f in inputFiles:
        # if the DBRelease version can be extracted from the file name, then the file is a DBRelease file..
        if dbh.extractVersion(f):
            tolog("Found a DBRelease file: %s" % (f))
            has_DBRelease_files = True
            break

    if not has_DBRelease_files:
        tolog("No DBRelease files found in input file list")
    else:
        tolog("Found a DBRelease file in the input file list (will check local availability)")

        # get the DBRelease version
        # for testing: version = dbh.getDBReleaseVersion(jobPars=jobPars+" DBRelease-9.0.1.tar.gz")
        version = dbh.getDBReleaseVersion(jobPars=jobPars)

        # create the skeleton DBRelease tarball
        if dbh.createDBRelease(version, workdir):
            # update the input file list
            _inputFiles, _inFilesGuids, _realDatasetsIn, _dispatchDblock, _dispatchDBlockToken, _prodDBlockToken = \
                         dbh.removeDBRelease(list(inputFiles), list(inFilesGuids), list(realDatasetsIn), list(dispatchDblock), list(dispatchDBlockToken), list(prodDBlockToken))

    return _inputFiles, _inFilesGuids, _realDatasetsIn, _dispatchDblock, _dispatchDBlockToken, _prodDBlockToken

def updateXMLWithEndpoints(xml, filenames, endpoints):
    """ Replace any 'tobeset' strings in the XML with final ddm endpoints """

    # Input:  xml (string)
    #         filenames (list of strings)
    #         endpoints (list of strings, 1-to-1 mapped to the filenames list)
    # Output: xml (string)
    # Description: The method looks for patterns '<filename>-ddmendpoint_tobeset' and
    #              replaces it with the corresponding 'endpoint'

    lines = []
    for line in xml.split('\n'):
        i = 0
        s = False
        for filename in filenames:
            p = filename + '-ddmendpoint_tobeset'
            if p in line:
                lines.append(line.replace(p, endpoints[i]))
                s = True
                break
            i += 1
        if not s:
            lines.append(line)

    if lines == []:
        r = xml
    else:
        r = '\n'.join(lines)
    return r

def updateXMLWithSURLs(experiment, node_xml, workDir, jobId, jobrec, format=''):
    """ update the XML with the SURLs """

    xml = ""

    # read back the SURL dictionary
    from SiteMover import SiteMover
    sitemover = SiteMover()
    surlDictionary = sitemover.getSURLDictionary(workDir, jobId)

    # get the experiment object
    thisExperiment = getExperiment(experiment)

    tolog("node_xml = %s" % (node_xml))

    node_xml_list = node_xml.split("\n")
    # loop over the xml and update where it is needed
    if surlDictionary != {}:
        if format == 'NG':
            re_tobeset = re.compile('\<surl\>([a-zA-Z0-9-]+)\-surltobeset')
        else:
            if thisExperiment:
                metadata_attr_name = thisExperiment.getAttrForRegistration()
            else:
                metadata_attr_name = "surl"
            re_tobeset = re.compile('\<metadata att\_name\=\"%s\" att\_value\=\"([a-zA-Z0-9-]+)\-surltobeset\"\/\>' % (metadata_attr_name))
        for line in node_xml_list:
            tobeset = re_tobeset.search(line)
            if tobeset:
                # extract the guid and surl
                guid = tobeset.group(1)
                # note: in case of an earlier transfer error, the corresponding guid will not be in the surl dictionary
                # since it is only written to the surl dictionary for successful transfers
                try:
                    surl = surlDictionary[guid]
                except Exception, e:
                    tolog("!!WARNING!!2996!! Encountered a missing guid in the surl dictionary - did the corresponding transfer fail? guid = %s, %s" % (guid, e))
                    # add the 'surltobeset' line when job recovery is used
                    if jobrec:
                        xml += line + "\n"
                else:
                    # replace the guid and the "surltobeset"-string with the surl
                    if surl and surl != "":
                        xml += line.replace(guid + "-surltobeset", surl) + "\n"
                    else:
                        tolog("!!WARNING!!2996!! Could not extract guid %s from xml line: %s" % (guid, line))
            # fail safe in case something went wrong above, remove the guid+surltobeset line
            elif "surltobeset" in line:
                tolog("Failed to remove surltobeset from line: %s" % (line))
            else:
                xml += line + "\n"

    else:
        tolog("!!WARNING!!2997!! Encountered an empty SURL dictionary")

        # remove the metadata for the SURL since it cannot be updated
        for line in node_xml_list:
            if not jobrec:
                if not "surltobeset" in line:
                    xml += line + "\n"
            else:
                xml += line + "\n"

    if xml == "\n":
        xml = ""
        tolog("Reset XML")

    return xml

def putMetadata(workdir, jobId, strXML):
    """ """

    status = False

    filename = os.path.join(workdir, "metadata-%s.xml" % (jobId))
    try:
        f = open(filename, "w")
    except OSError, e:
        tolog("!!WARNING!!1200!! Failed to open metadata file for writing: %s" % (e))
    else:
        f.write(strXML)
        f.close()
        status = True

    return status

def getMetadata(workdir, jobId, athena=False, altpath=""):
    """ read metadata from file """

    strXML = None

    if altpath == "":
        BAK = ""
        if athena:
            BAK = ".PAYLOAD"

        # are we in recovery mode? then jobId is set
        if jobId:
            filename = "metadata-%s.xml%s" % (jobId, BAK)
        else:
            filename = "metadata.xml%s" % (BAK)

        fname = os.path.join(workdir, filename)
    else:
        fname = altpath

    tolog("Trying to read metadata from file: %s" % (fname))
    if os.path.exists(fname):
        try:
            f = open(fname)
        except Exception, e:
            tolog("!!WARNING!!1000!! Can not open the file %s, %s" % (fname, e))
        else:
            strXML = ""
            for line in f:
                strXML += line
            f.close()
            if len(strXML) > 0:
                tolog("Found metadata")
            else:
                tolog("!!WARNING!!1000!! Empty metadata")
    else:
        tolog("getMetadata: metadata does not seem to have been created (file %s does not exist)" % (fname))

    return strXML

def makeJobReport(job, logExtracts, foundCoreDump, version, jobIds):
    """ Make the job summary error report. Use info from jobReport.pickle if available """

    error = PilotErrors()
    perr = job.result[2]
    terr = job.result[1]

    # was this a multi-trf job?
    nJobs = job.jobPars.count("\n")
    if nJobs > 0:
        multi_trf = True
    else:
        multi_trf = False

    tolog("..Job report..................................................................................................")
    tolog(". Pilot version             : %s" % (version))
    tolog(". Job id                    : %s" % (job.jobId))
    tolog(". Current job status        : %s" % (job.result[0]))

    if multi_trf:
        tolog(". Trf job type              : Multi-trf (%d jobs)" % (nJobs + 1))
    else:
        tolog(". Trf job type              : Single trf job")

    try: # protect against sites that run older pilots that don't have the finalstate defined
        fs = job.finalstate
        if fs != "":
            tolog(". Final job state           : %s" % (fs))
        else:
            tolog(". Final job state           : (not set, job should have failed)")
    except:
        tolog("(not set - site should update pilot distribution)")
        fs = None

    if verifyTransfer(job.workdir, verbose=False):
        tolog(". All out files transferred : Yes")
    else:
        tolog(". All out files transferred : No")
    if perr != 0:

        tolog(". Pilot error code          : %d, %s" % (perr, error.getPilotErrorDiag(perr)))
        if error.isRecoverableErrorCode(perr) and job.result[0] != "failed":
            tolog(". Job is recoverable        : Yes")
        else:
            tolog(". Job is recoverable        : No")
    else: # perr == 0
        tolog(". Pilot error code          : %d, (no pilot error)" % (perr))
        if fs == "failed" or job.result[0] == "failed":
            tolog(". Job is recoverable        : No")

    if job.pilotErrorDiag != None:
        lenPilotErrorDiag = len(job.pilotErrorDiag)
        if lenPilotErrorDiag > 250:
            tolog(". Length pilot error diag   : %d (will be truncated to 250)" % (lenPilotErrorDiag))
        else:
            tolog(". Length pilot error diag   : %d" % (lenPilotErrorDiag))
        if job.pilotErrorDiag != "":
            l = 100
            tolog(". Pilot error diag [%d:]    : %s" % (l, headPilotErrorDiag(job.pilotErrorDiag, size=l)))
        else:
            tolog(". Pilot error diag          : Empty")
    else:
        tolog(". Pilot error diag          : None")

    fname = getPilotstderrFilename()
    if os.path.exists(fname):
        _size = os.path.getsize(fname)
        if _size > 0:
            tolog(". Pilot produced stderr     : Yes (size: %d) see dump below" % (_size))
        else:
            tolog(". Pilot produced stderr     : No")

    fname = "%s/runjob.stderr" % (job.workdir)
    if os.path.exists(fname):
        _size = os.path.getsize(fname)
        if _size > 0:
            tolog(". RunJob produced stderr    : Yes (size: %d) see dump below" % (_size))
        else:
            tolog(". RunJob produced stderr    : No")

    tolog(". Trf error code            : %d" % (terr))

    # trf error should have been read from the jobInfo.xml or jobReport* files
    if terr != job.exeErrorCode:
        tolog(". Trf error code (2)        : %d" % job.exeErrorCode)
    tolog(". Trf error diagnosis       : %s" % job.exeErrorDiag)


    if (job.exeErrorCode != 0) and (job.result[1] != job.exeErrorCode):
        mismatch = "exeErrorCode = %d, transExitCode = %d" %\
                   (job.exeErrorCode, job.result[1])
        tolog(". Trf error code mismatch   : %s" % mismatch)

    lenLogExtracts = len(logExtracts)
    if lenLogExtracts <= 2048:
        tolog(". Length log extracts       : %d (preliminary)" % (lenLogExtracts))
    else:
        tolog(". Length log extracts       : %d (will be truncated to 2048)" % (lenLogExtracts))

    # did the payload produce any stderr?
    if multi_trf:
        for _i in range(nJobs + 1):
            _stderr = job.stderr
            _stderr = _stderr.replace(".txt", "_%d.txt" % (_i + 1))
            filename = "%s/%s" % (job.workdir, _stderr)
            if os.path.exists(filename):
                if os.path.getsize(filename) > 0:
                    tolog(". Payload %d produced stderr : Yes (check %s)" % (_i + 1, _stderr))
                else:
                    tolog(". Payload %d produced stderr : No (empty %s)" % (_i + 1, _stderr))
            else:
                tolog(". Payload %d produced stderr: No (%s does not exist)" % (_i + 1, _stderr))
    else:
        filename = "%s/%s" % (job.workdir, job.stderr)
        if os.path.exists(filename):
            if os.path.getsize(filename) > 0:
                tolog(". Payload produced stderr   : Yes (check %s)" % (job.stderr))
            else:
                tolog(". Payload produced stderr   : No (empty %s)" % (job.stderr))
        else:
            tolog(". Payload produced stderr   : No (%s does not exist)" % (job.stderr))

    if foundCoreDump:
        tolog(". Found core dump in workdir: Yes")
    else:
        tolog(". Found core dump in workdir: No")

    if len(jobIds) > 1:
        tolog(". Executed multi-jobs       : %s" % str(jobIds))

    tolog(". Job was executed in dir   : %s" % job.workdir)
    tolog(". Error report produced at  : %s" % timeStamp())
    tolog("..Time report.................................................................................................")
    tolog(". CPU consumption time      : %s %s" % (str(job.cpuConsumptionTime), job.cpuConsumptionUnit))
    tolog(". Payload execution time    : %s s" % (str(job.timeExe)))
    tolog(". GetJob consumption time   : %s s" % (str(job.timeGetJob)))
    tolog(". Stage-in consumption time : %s s" % (str(job.timeStageIn)))
    tolog(". Stage-out consumption time: %s s" % (str(job.timeStageOut)))
    tolog("..............................................................................................................")

    # dump the pilot stderr if it exists
    fname = getPilotstderrFilename()
    if os.path.exists(fname):
        if os.path.getsize(fname) > 0:
            tolog("\n//begin %s ///////////////////////////////////////////////////////////////////////////" % os.path.basename(fname))
            dumpFile(fname, topilotlog=False)
            tolog("\n//end %s /////////////////////////////////////////////////////////////////////////////" % os.path.basename(fname))

    # dump the wrapper (RunJob) stderr if it exists
    fname = "%s/runjob.stderr" % (job.workdir)
    if os.path.exists(fname):
        if os.path.getsize(fname) > 0:
            tolog("\n//begin %s ///////////////////////////////////////////////////////////////////////////" % os.path.basename(fname))
            dumpFile(fname, topilotlog=True)
            tolog("\n//end %s /////////////////////////////////////////////////////////////////////////////" % os.path.basename(fname))

    if job.result[0] == 'finished' or job.result[0] == 'holding':
        if job.result[0] == 'holding':
            tolog("Note that the following line is a message to the Panda monitor only")
        tolog("!!FINISHED!!0!!Job successfully completed")

def safe_call(func, *args):
    """ Try-statement wrapper around function call with traceback info """

    status = False
    try:
        func(*args)
    except Exception, e:
        tolog("!!WARNING!!1111!! Exception in function %s: %s" % (e, func))
        tolog("Stack trace:")

        import traceback

        exc, msg, tb = sys.exc_info()
        traceback.print_tb(tb)
#        tb = traceback.format_tb(sys.last_traceback)
#        for line in tb:
#            tolog(line)
    else:
        status = True

    return status

def getDispatcherErrorDiag(ec):
    """ Get the corresponding error diag for the dispatcher """

    # dispatcher codes
    codes = {}
    codes[0] = 'Success'
    codes[10] = 'Connection timed out'
    codes[20] = 'Dispatcher has no jobs'
    codes[30] = 'Failed'
    codes[40] = 'Non secure'
    codes[50] = 'Invalid token'
    codes[60] = 'Invalid role'
    codes[255] = 'EC_Failed'

    pilotErrorDiag = codes.get(ec, 'GETJOB encountered error %d' % (ec))
    tolog("!!WARNING!!2999!! %s" % (pilotErrorDiag))

    return pilotErrorDiag

def getCopyprefixFromTo(copyprefix):
    """ extract from and to info from copyprefix """

    pfrom = ""
    pto = ""

    if copyprefix != "":
        if copyprefix.count("^") == 1:
            pfrom, pto = copyprefix.split("^")
        elif copyprefix.startswith("^") or copyprefix.count("^") > 1:
            tolog("!!WARNING!!2988!! copyprefix has wrong format (not pfrom^pto): %s" % (copyprefix))
        else:
            pfrom = copyprefix

    if pfrom == "":
        pfrom = "dummy"
    else:
        if pfrom.endswith('/'):
            pfrom = pfrom[:-1]
            tolog("Cut away trailing / from %s (see copyprefix[in])" % (pfrom))
    if pto == "":
        pto = "dummy"

    return pfrom, pto

def getCopyprefixLists(copyprefix):
    """ Get the copyprefix lists """

    pfrom, pto = getCopyprefixFromTo(copyprefix)
    if "," in pfrom:
        pfroms = pfrom.split(",")
    else:
        pfroms = [pfrom]
    if "," in pto:
        ptos = pto.split(",")
    else:
        ptos = [pto]

    return pfroms, ptos

def getCmtconfig(jobCmtconfig):
    """ Get the cmtconfig from the job def or schedconfig """

    # the job def should always contain the cmtconfig
    if jobCmtconfig != "" and jobCmtconfig != "None" and jobCmtconfig != "NULL":
        cmtconfig = jobCmtconfig
        tolog("Will try to use cmtconfig: %s (from job definition)" % (cmtconfig))
    else:
        cmtconfig = readpar('cmtconfig')
        tolog("Will try to use cmtconfig: %s (from schedconfig DB)" % (cmtconfig))

    return cmtconfig

def getCmtconfigAlternatives(cmtconfig, swbase):
    """ get a list of locally available cmtconfig's that can be used as alternatives to the primary cmtconfig in case it doesn't work """
    # prepend the default cmtconfig

    alternatives = [cmtconfig]

    from glob import glob

    # grab all files/directories in swbase dir
    dirList = glob(os.path.join(swbase, '*'))

    # use a hardcoded cmtconfigvalidation listfor now
    valid_names= ['i686-', 'x86_64-']

    # are there any dirs that have the cmtconfig pattern? (require at least three '-')
    pattern = re.compile('([A-Za-z0-9]+\-[A-Za-z0-9]+\-[A-Za-z0-9]+\-[A-Za-z0-9]+)')
    for directory in dirList:
        d = os.path.basename(directory)
        found = re.search(pattern, d)
        if found and d != cmtconfig:
            # make surethat weare notpickingup unvalid names (eg 'tags-BNL-Subcluster-4-BNL-ATLAS' would slip through otherwise)
            verified = False
            for valid_name in valid_names:
                # require that the found directory begins with i686- or x86_64-
                if d[:len(valid_name)] == valid_name:
                    verified = True
                    break
            if verified:
                alternatives.append(d)


    return alternatives

def extractFilePaths(s):
    """ Extract file paths from given setup string """

    # s = "source /path/setup.sh;export X509_USER_PROXY=/path/x509_up;source aa"
    # -> setup_path = ['/path/setup.sh', 'aa']

    setup_paths = None

    if s != "" and "source " in s:
        setup_paths = []
        s = s.replace(";;", ";")

        # extract all occurances of "source " (with or without a trailing ;)

        # first try a pattern ending with a ;
        pattern = re.compile(r"source (\S+);")

        found = re.findall(pattern, s)
        if len(found) > 0:
            for i in range(len(found)):
                setup_paths.append(found[i])

                # remove the found pattern so not to disturb the remaining search
                s = s.replace("source %s" % (found[i]), "")

        # assume additional patterns with no trailing ;
        pattern = re.compile(r"source (\S+)")

        found = re.findall(pattern, s)
        if len(found) > 0:
            for i in range(len(found)):
                setup_paths.append(found[i])

    if setup_paths == None:
        return setup_paths

    # note: there is a special case if the first setup path contains an unevaluated environment variable, e.g.
    # s = "export ATLAS_LOCAL_ROOT_BASE=/cvmfs/atlas.cern.ch/repo/ATLASLocalRootBase; source $ATLAS_LOCAL_ROOT_BASE/user/atlasLocalSetup.sh --quiet;"
    # -> setup_paths = ['$ATLAS_LOCAL_ROOT_BASE/user/atlasLocalSetup.sh']
    # in that case, grab the environment variable from s and replace it in setup_paths
    # -> env_variables = {'ATLAS_LOCAL_ROOT_BASE': '/cvmfs/atlas.cern.ch/repo/ATLASLocalRootBase'}
    # -> setup_paths = ['/cvmfs/atlas.cern.ch/repo/ATLASLocalRootBase/user/atlasLocalSetup.sh']

    pattern = re.compile(r"export (\S+)\=(\S+)")
    t = re.findall(pattern, s) # t = [('ATLAS_LOCAL_ROOT_BASE', '/cvmfs/atlas.cern.ch/repo/ATLASLocalRootBase')]
    if t != []:
        for i in range(len(setup_paths)):
            for match_pair in t:
                try:
                    e, v = match_pair
                    v = v.replace(";", "").strip()
                    setup_paths[i] = setup_paths[i].replace("$" + e, v).replace("${" + e + "}", v)
                except Exception, e:
                    tolog("WARNNING: Error happened when extracting setup path: %s" % (e))

    return setup_paths

def verifySetupCommand(error, _setup_str):
    """ Make sure the setup command exists """

    ec = 0
    pilotErrorDiag = ""

    # remove any '-signs
    _setup_str = _setup_str.replace("'", "")
    tolog("Will verify: %s" % (_setup_str))

    if _setup_str != "" and "source " in _setup_str:
        # first extract the file paths from the source command(s)
        setup_paths = extractFilePaths(_setup_str)

        # only run test if string begins with an "/"
        if setup_paths:
            # verify that the file paths actually exists
            for setup_path in setup_paths:
                if os.path.exists(setup_path):
                    tolog("File %s has been verified" % (setup_path))
                else:
                    pilotErrorDiag = "No such file or directory: %s" % (setup_path)
                    tolog('!!WARNING!!2991!! %s' % (pilotErrorDiag))
                    ec = error.ERR_NOSUCHFILE
                    break
        else:
            # nothing left to test
            pass
    else:
        tolog("Nothing to verify in setup: %s (either empty string or no source command)" % (_setup_str))

    return ec, pilotErrorDiag

def getProperTimeout(paths):
    """ Return a proper time-out depending on if CVMFS is used or not"""
    # paths can contain several paths and commands, just look for the presence of /cvmfs/

    if "/cvmfs/" in paths:
        _timeout = 1000
    else:
        _timeout = 500

        # other special cases
        if os.environ.has_key('FACTORYQUEUE'):
            if "BNL_ATLAS_RCF" in os.environ['FACTORYQUEUE']:
                _timeout = 1000

    return _timeout

def getPilotVersion(initdir):
    """ Load the pilot version string from file VERSION """

    version = "PICARD"
    try:
        f = open(os.path.join(initdir, "PILOTVERSION"), "r")
    except Exception, e:
        print "!!WARNING!!0000!! Could not read pilot version from file: %s" % (e )
    else:
        _version = f.read()
        # remove trailing \n if present
        if "\n" in version:
            _version = _version.replace("\n", "")
        # trivial check
        pattern = re.compile(r"[A-Z]+ [A-Za-z0-9.]+")
        v = re.findall(pattern, _version)
        if v == []:
            print "!!WARNING!!0000!! Not a valid version format: %s" % (version)
        else:
            version = _version

    return version

# Necessary to initiate pilot version at this point, after the function declaration
# Note: this cannot be done in environment.py due to cyclic dependence of pUtil module
env['version'] = getPilotVersion(env['pilot_initdir'])

def getExperiment(experiment):
    """ Return a reference to an experiment class """

    from ExperimentFactory import ExperimentFactory
    factory = ExperimentFactory()
    _exp = None

    try:
        experimentClass = factory.newExperiment(experiment)
    except Exception, e:
        tolog("!!WARNING!!1114!! Experiment factory threw an exception: %s" % (e))
    else:
        _exp = experimentClass()

    return _exp

def getSiteInformation(experiment):
    """ Return a reference to a site information class """

    # The SiteInformationFactory ensures that the returned object is a Singleton
    # Usage:
    #    _exp = getSiteInformation(readpar('experiment')) # or from pilot option
    #    if _exp:
    #        _exp.somemethod("Hello")
    #    else:
    #        tolog("!!WARNING!!1111!! Failed to instantiate experiment class")

    from SiteInformationFactory import SiteInformationFactory
    factory = SiteInformationFactory()
    _exp = None

    try:
        siteInformationClass = factory.newSiteInformation(experiment)
    except Exception, e:
        tolog("!!WARNING!!1114!! SiteInformation factory threw an exception: %s" % (e))
    else:
        _exp = siteInformationClass()
        tolog("getSiteInformation: got experiment=%s" % (_exp.getExperiment()))

    return _exp

def dumpPilotInfo(version, pilot_version_tag, pilotId, jobSchedulerId, pilot_initdir, tofile=True):
    """ Pilot info """

    tolog("PanDA Pilot, version %s" % (version), tofile=tofile, essential=True)
    tolog("Version tag = %s" % (pilot_version_tag))
    tolog("PilotId = %s, jobSchedulerId = %s" % (str(pilotId), str(jobSchedulerId)), tofile=tofile)
    tolog("Current time: %s" % (timeStamp()), tofile=tofile)
    tolog("Run by Python %s" % (sys.version), tofile=tofile)
    tolog("%s bit OS" % (OSBitsCheck()), tofile=tofile)
    tolog("Pilot init dir: %s" % (pilot_initdir), tofile=tofile)
    if tofile:
        tolog("All output written to file: %s" % (getPilotlogFilename()))
    tolog("Pilot executed by: %s" % (commands.getoutput("whoami")), tofile=tofile)

def removePattern(_string, _pattern):
    """ Remove the regexp pattern from the given string """

    pattern = re.compile(r"%s" % (_pattern))

    found = re.findall(pattern, _string)
    if len(found) > 0:
        _substring = found[0]
        tolog("Found regexp string: %s" % (_substring))
        _string = _string.replace(_substring, "")

    return _string

def isPilotTCPServerAlive(server, port):
    """ Verify that the pilot TCP server is still alive """

    status = False

    import socket
    try:
        # open the socket
        s = socket.socket(socket.AF_INET, socket.SOCK_STREAM)
    except Exception, e:
        tolog("!!WARNING!!2911!! Caught a socket/connect exception: %s" % (e))
    else:
        # try to commucate with the TCP server
        s.settimeout(10)
        try:
            s.connect((server, port))
        except Exception, e:
            tolog("!!WARNING!!1912!! Caught a socket/connect exception: %s" % (e))
        else:
            status = True
        s.settimeout(None)
        s.close()

    return status

def encode_string(_string):
    """ Encode a string using urlencode """

    from urllib import urlencode

    # truncate the string in case it is too long
    _string = _string[:1024]

    # put the string to be encoded in a dictionary
    encoded_dict = {"x":_string}

    # handle the =-sign (not possible to have since the decoder of the pilot TCP message does a splitting using =-signs)
    pre = urlencode(encoded_dict)
    encoded_string = pre.replace('x=', '^!^')

    return encoded_string

def decode_string(encoded_string):
    """ Decode a string using parse_qs """

    tolog("Decoding: %s" % (encoded_string))
    imported = False
    try:
        # on modern python, get the parse function from urlparse
        from urlparse import parse_qs
    except:
        pass
    else:
        imported = True

    if not imported:
        # on ancient python, get the parse function from cgi
        from cgi import parse_qs

    # handle the =-sign (put back)
    if '^!^' in encoded_string:
        encoded_string = encoded_string.replace('^!^', 'x=')

    decoded_string = ""
    try:
        decoded_dict = parse_qs(encoded_string)
    except Exception, e:
        tolog("!!WARNING!!1234!! Failed to parse URL encoded string: %s" % (encoded_string))
    else:
        if decoded_dict.has_key('x'):
            try:
                decoded_string = decoded_dict['x'][0]
            except Exception, e:
                tolog("!!WARNING!!1234!! Failed to decode URL encoded string: %s" % (encoded_string))
        else:
            tolog("Empty URL encoded string (Nothing to decode)")

        # get rid of useless info
        if decoded_string == "^!^":
            tolog("Resetting decoded string (TCP ping signal)")
            decoded_string = ""

    return decoded_string

def stripDQ2FromLFN(lfn):
    """ Remove any legacy __DQ2 part of an LFN """
    # E.g. LFN = AOD.505307._000001.pool.root.9__DQ2-1315236060
    # -> AOD.505307._000001.pool.root.9
    # This method assumes that the LFN contains the legacy __DQ2-<nr> substring

    pattern = "(\s*)\_\_DQ2\-[0-9]+"

    found = re.search(pattern, lfn)
    if found:
        try:
            __DQ2 = found.group(0)
        except Exception, e:
            tolog("!!WARNING!!1112!! Failed to identify legacy __DQ2 substring: %s" % (e))
        else:
            lfn = lfn.replace(__DQ2, "")

    return lfn

def fastCleanup(workdir, pilot_initdir, rmwkdir):
    """ Cleanup the site workdir """

    print "fastCleanup() called"

    # return to the pilot init dir, otherwise wrapper will not find curl.config
    chdir(pilot_initdir)

    if rmwkdir or rmwkdir == None:
        if os.path.exists(workdir):
            try:
                rc, rs = commands.getstatusoutput("rm -rf %s" % (workdir))
            except Exception, e:
                print "!!WARNING!!1999!! Could not remove site workdir: %s, %s" % (workdir, e)
            else:
                if rc == 0:
                    print "Removed site workdir: %s" % (workdir)
                else:
                    print "!!WARNING!!1999!! Could not remove site workdir: %s, %d, %s" % (workdir, rc, rs)
                    s = 3*60
                    max_attempts = 2
                    attempt = 0
                    while attempt < max_attempts:
                        print "Sleeping %d seconds before trying again (re-attempt %d/%d)" % (s, attempt+1, max_attempts)
                        time.sleep(s)
                        try:
                            rc, rs = commands.getstatusoutput("rm -rf %s" % (workdir))
                        except Exception, e:
                            print "!!WARNING!!1999!! Could not remove site workdir: %s, %s" % (workdir, e)
                        else:
                            if rc == 0:
                                print "Removed site workdir: %s" % (workdir)
                            else:
                                print "!!WARNING!!1999!! Could not remove site workdir: %s, %d, %s" % (workdir, rc, rs)
                                dir_list = os.listdir(workdir)
                                print str(dir_list)
                                for f in dir_list:
                                    if ".nfs" in f:
                                        fname = os.path.join(workdir, f)
                                        print "Found NFS lock file: %s" % (fname)
                                        cmd = "lsof %s" % (fname)
                                        print "Executing command: %s" % (cmd)
                                        out = commands.getoutput(cmd)
                                        print out

                                        pid = None
                                        pattern = re.compile('sh\s+([0-9]+)')
                                        lines = out.split('\n')
                                        for line in lines:
                                            _pid = pattern.search(line)
                                            if _pid:
                                                pid = _pid.group(1)
                                                break
                                        if pid:
                                            print "Attempting to kill pid=%s" % (pid)
                                            cmd = "kill -9 %s" % (pid)
                                            out = commands.getoutput(cmd)
                                            print out
                                cmd = 'ps -fwu %s' % (commands.getoutput("whoami"))
                                print "%s: %s" % (cmd + '\n', commands.getoutput(cmd))
                        attempt += 1
        else:
            print "Nothing to cleanup (site workdir does not exist: %s)" % (workdir)
    else:
        print "rmwkdir flag set to False - will not delete %s" % (workdir)

    # flush buffers
    sys.stdout.flush()
    sys.stderr.flush()

def getStdoutFilename(workdir, preliminary_stdout_filename):
    """ Return the proper stdout filename """
    # In the case of runGen/runAthena, the preliminary filename should be updated since stdout is redirected at some point
    # In the case there are *.log files present, they are of greater interest than the stdout file so the last updated
    # one will be chosen instead of the stdout (prod jobs)

    # look for *.log files
    from FileHandling import findLatestTRFLogFile
    filename = findLatestTRFLogFile(workdir)
    # fall back to old method identifying the stdout file name
    if filename == "":
        from glob import glob

        # look for redirected stdout
        _path = os.path.join(os.path.join(workdir, "workDir"), "tmp.stdout.*")
        tolog("path=%s"%(_path))
        path_list = glob(_path)
        if len(path_list) > 0:
            # there should only be one path
            tolog("Found redirected stdout: %s" % str(path_list))
            filename = path_list[0]
        else:
            filename = preliminary_stdout_filename

    tolog("Using stdout filename: %s" % (filename))
    return filename

def getStdoutDictionary(jobDic):
    """ Create a dictionary with the tails of all running payloads """

    stdout_dictionary = {}
    number_of_lines = 20 # tail -20 filename

    # loop over all parallel jobs
    # (after multitasking was removed from the pilot, there is actually only one job)
    for k in jobDic.keys():

        jobId = jobDic[k][1].jobId

        # abort if not debug mode, but save an empty entry in the dictionary
        if jobDic[k][1].debug.lower() != "true":
            stdout_dictionary[jobId] = ""
            continue

        # is this a multi-trf job?
        nJobs = jobDic[k][1].jobPars.count("\n") + 1
        for _i in range(nJobs):
            _stdout = jobDic[k][1].stdout
            if nJobs > 1:
                _stdout = _stdout.replace(".txt", "_%d.txt" % (_i + 1))

            #filename = "%s/%s" % (jobDic[k][1].workdir, _stdout)
            # _stdout is the preliminary filename, but can be different, e.g. runGen/runAthena redirects stdout
            filename = getStdoutFilename(jobDic[k][1].workdir, _stdout)
            if os.path.exists(filename):
                try:
                    # get the tail
                    cmd = "tail -%d %s" % (number_of_lines, filename)
                    tolog("Executing command: %s" % (cmd))
                    stdout = commands.getoutput(cmd)
                except Exception, e:
                    tolog("!!WARNING!!1999!! Tail command threw an exception: %s" % (e))
                    stdout_dictionary[jobId] = "(no stdout, caught exception: %s)" % (e)
                else:
                    if stdout == "":
                        tolog("!!WARNING!!1999!! Tail revealed empty stdout for file %s" % (filename))
                        stdout_dictionary[jobId] = "(no stdout)"
                    else:
                        # add to tail dictionary
                        stdout_dictionary[jobId] = stdout

                        # also keep track of the path to the stdout so we can send it to a text indexer if required
                        index = "path-%s" % (jobId)
                        stdout_dictionary[index] = filename

                        tolog("Stored path=%s at index %s" % (stdout_dictionary[index], index))
                # add the number of lines (later this should always be sent)
                pattern = re.compile(r"(\d+) [\S+]")
                cmd = "wc -l %s" % (filename)
                try:
                    _nlines = commands.getoutput(cmd)
                except Exception, e:
                    pilotErrorDiag = "wc command threw an exception: %s" % (e)
                    tolog("!!WARNING!!1999!! %s" % (pilotErrorDiag))
                    nlines = pilotErrorDiag
                else:
                    try:
                        nlines = re.findall(pattern, _nlines)[0]
                    except Exception, e:
                        pilotErrorDiag = "re.findall threw an exception: %s" % (e)
                        tolog("!!WARNING!!1999!! %s" % (pilotErrorDiag))
                        nlines = pilotErrorDiag
                stdout_dictionary[jobId] += "\n[%s]" % (nlines)
            else:
                tolog("(Skipping tail of payload stdout file (%s) since it has not been created yet)" % (os.path.basename(filename)))
                stdout_dictionary[jobId] = "(stdout not available yet)"

    tolog("Returning tail stdout dictionary with %d entries" % len(stdout_dictionary.keys()))
    return stdout_dictionary

def getStagingRetry(staging):
    """ Return a proper stage-in/out retry option """

    if staging == "stage-in":
        _STAGINGRETRY = readpar("stageinretry")
        _stagingTries = env['stageinretry'] # default value (2)
    else:
        _STAGINGRETRY = readpar("stageoutretry")
        _stagingTries = env['stageoutretry'] # default value (2)

    if _STAGINGRETRY != "":
        try:
            _stagingTries = int(_STAGINGRETRY)
        except Exception, e:
            tolog("!!WARNING!!1113!! Problematic %s retry number: %s, %s" % (staging, _STAGINGRETRY, e))
        else:
            stagingTries = _stagingTries
            tolog("Updated %s retry number to %d" % (staging, stagingTries))
    else:
        stagingTries = _stagingTries
        tolog("Updated %s retry number to %d" % (staging, stagingTries))

    return stagingTries


def handleQueuedata(_queuename, _pshttpurl, error, thisSite, _jobrec, _experiment, forceDownload = False, forceDevpilot = False):
    """ handle the queuedata download and post-processing """

    tolog("Processing queuedata")

    # get the site information object
    si = getSiteInformation(_experiment)

    # get the experiment object
    thisExperiment = getExperiment(_experiment)

    # (re-)download the queuedata
    ec, hasQueuedata = si.getQueuedata(_queuename, forceDownload=forceDownload, url=_pshttpurl)
    if ec != 0:
        return ec, thisSite, _jobrec, hasQueuedata

    # Get the new queuedata file from AGIS (unless it already exists)
    #try:
    #    s = si.getNewQueuedata(_queuename, overwrite=False)
    #except Exception, e:
    #    tolog("!!WARNING!!1212!! Exception caught: %s" % (e))

    if hasQueuedata:
        # update queuedata and thisSite if necessary
        ec, _thisSite, _jobrec = si.postProcessQueuedata(_queuename, _pshttpurl, thisSite, _jobrec, forceDevpilot)
        if ec != 0:
            return error.ERR_GENERALERROR, thisSite, _jobrec, hasQueuedata
        else:
            thisSite = _thisSite

        # should the server or the pilot do the LFC registration?
        if readpar("lfcregister") == "server":
            tolog("File registration will be done by server")

            # special check for storm sites
            _copytool = readpar('copytool')
            _copytoolin = readpar('copytoolin')
            if _copytool == "storm" and _copytoolin == "":
                _copytool = "lcgcp2"
                _copytoolin = "storm"
                tolog("!!WARNING!!1112!! Found schedconfig misconfiguration: Forcing queuedata update for storm site: copytool=%s, copytoolin=%s" % (_copytool, _copytoolin))
                ec = si.replaceQueuedataField("copytool", _copytool)
                ec = si.replaceQueuedataField("copytoolin", _copytoolin)
        else:
            # since lfcregister is not set, make sure that copytool is not set to lcgcp2
            if readpar("copytool") == "lcgcp2" or readpar("copytool") == "lcg-cp2" and readpar('region') != 'US':
                tolog("!!FAILED!!1111!! Found schedconfig misconfiguration: Site cannot use copytool=lcgcp2 without lfcregister=server")
                return error.ERR_GENERALERROR, thisSite, _jobrec, hasQueuedata

            tolog("File catalog registration no longer supported by pilot")
            return error.ERR_GENERALERROR, thisSite, _jobrec, hasQueuedata

        # should the number of stage-in/out retries be updated?
        env['stageinretry'] = getStagingRetry("stage-in")
        env['stageoutretry'] = getStagingRetry("stage-out")

    # does the application directory exist?
    ec = thisExperiment.verifySwbase(readpar('appdir'))
    if ec != 0:
        return ec, thisSite, _jobrec, hasQueuedata

    # update experiment for Nordugrid
    global experiment
    if os.environ.has_key('Nordugrid_pilot'):
        experiment = "Nordugrid-ATLAS"

    # reset site.appdir
    thisSite.appdir = readpar('appdir')

    if readpar('glexec') == "True":
        env['glexec'] = 'True'
    elif readpar('glexec') == "test":
        env['glexec'] = 'test'
    else:
        env['glexec'] = 'False'

    return ec, thisSite, _jobrec, hasQueuedata

def postJobTask(job, thisSite, thisNode, experiment, jr=False, ra=0, stdout_tail=None, stdout_path=None):
    """
    update Panda server with output info (xml) and make/save the tarball of the job workdir,
    only for finished or failed jobs.
    jr = job recovery
    ra = recovery attempt
    """

    # create and instantiate the job log object
    from JobLog import JobLog
    joblog = JobLog()

    # create the log
    joblog.postJobTask(job, thisSite, experiment, thisNode, jr=jr, ra=ra, stdout_tail=stdout_tail, stdout_path=stdout_path)

def verifyRecoveryDir(recoveryDir):
    """
    make sure that the recovery directory actually exists
    """

    # does the recovery dir actually exists?
    if recoveryDir != "":
        if os.path.exists(recoveryDir):
            tolog("Recovery directory exists: %s" % (recoveryDir))
        else:
            tolog("!!WARNING!!1190!! Recovery directory does not exist: %s (will not be used)" % (recoveryDir))
            recoveryDir = ""

    return recoveryDir

def removeTestFiles(job_state_files, mode="default"):
    """
    temporary code for removing test files or standard job state files
    """
    # for mode="default", normal jobState-<jobId>.pickle files will be returned
    # for mode="test", jobState-<jobId>-test.pickle files will be returned

    new_job_state_files = []
    if mode == "default":
        for f in job_state_files:
            if not "-test.pickle" in f:
                new_job_state_files.append(f)
    else:
        for f in job_state_files:
            if "-test.pickle" in f:
                new_job_state_files.append(f)

    return new_job_state_files

def moveToExternal(workdir, recoveryDir):
    """
    move job state file(s), and remaining log/work dir(s) to an external dir for later recovery
    also updates the job state file with the new info
    """
    from JobState import JobState

    status = True

    # make sure the recovery directory actually exists
    recoveryDir = verifyRecoveryDir(recoveryDir)
    if recoveryDir == "":
        tolog("!!WARNING!!1190!! verifyRecoveryDir failed")
        return False

    tolog("Using workdir: %s, recoveryDir: %s" % (workdir, recoveryDir))
    JS = JobState()

    # grab all job state files from the workdir
    from glob import glob
    job_state_files = glob("%s/jobState-*.pickle" % (workdir))

    # purge any test job state files (testing for new job rec algorithm)
    job_state_files = removeTestFiles(job_state_files, mode="default")

    _n = len(job_state_files)
    tolog("Number of found jobState files: %d" % (_n))
    if _n == 0:
        return False

    for job_state_file in job_state_files:
        # read back all job info n order to update it with the new recovery dir info
        if JS.get(job_state_file):
            # decode the job state info
            _job, _site, _node, _recoveryAttempt = JS.decode()
            _basenameSiteWorkdir = os.path.basename(_site.workdir)
            _basenameJobWorkdir = os.path.basename(_job.workdir)
            _basenameJobDatadir = os.path.basename(_job.datadir)
            siteworkdir = _site.workdir

            # create the site work dir on the external disk
            externalDir = "%s/%s" % (recoveryDir, _basenameSiteWorkdir)
            tolog("Using external dir: %s" % (externalDir))
            # does the external dir already exist? (e.g. when $HOME is used)
            if os.path.exists(externalDir):
                tolog("External dir already exists")
            else:
                # group rw permission added as requested by LYON
                # ec, rv = commands.getstatusoutput("mkdir -m g+rw %s" % (externalDir))
                # 770 at the request of QMUL/Alessandra Forti?
                ec, rv = commands.getstatusoutput("mkdir -m 770 %s" % (externalDir))
                if ec != 0:
                    if rv.find("changing permissions") >= 0 and rv.find("Operation not permitted") >= 0:
                        tolog("!!WARNING!!1190!! Was not allowed to created recovery dir with g+rw")
                        if os.path.exists(externalDir):
                            tolog("!!WARNING!!1190!! Recovery dir was nevertheless created: %s (will continue)" % (externalDir))
                        else:
                            tolog("!!WARNING!!1190!! Could not create dir on external disk: %s" % (rv))
                            return False
                    else:
                        tolog("!!WARNING!!1190!! Could not create dir on external disk: %s" % (rv))
                        return False
                else:
                    tolog("Successfully created external dir with g+rw")

            logfile = os.path.join(_site.workdir, _job.logFile)
            logfile_copied = os.path.join(_site.workdir, "LOGFILECOPIED")
            logfile_registered = os.path.join(_site.workdir, "LOGFILEREGISTERED")
            metadatafile1 = "metadata-%s.xml" % (_job.jobId)
            metadatafile2 = "metadata-%s.xml.PAYLOAD" % (_job.jobId)

            from FileHandling import getExtension
            surlDictionary = os.path.join(_site.workdir, "surlDictionary-%s.%s" % (_job.jobId, getExtension()))

            moveDic = {"workdir" : _job.workdir, "datadir" : _job.datadir, "logfile" : logfile, "logfile_copied" : logfile_copied,
                       "logfile_registered" : logfile_registered, "metadata1" : metadatafile1,
                       "metadata2" : metadatafile2, "surlDictionary" : surlDictionary }
            tolog("Using moveDic: %s" % str(moveDic))
            failures = 0
            successes = 0
            for item in moveDic.keys():
                # does the item actually exists?
                # (e.g. the workdir should be tarred into the log and should not exist at this point)
                if os.path.exists(moveDic[item]):

                    # move the work dir to the external dir
                    ec, rv = commands.getstatusoutput("mv %s %s" % (moveDic[item], externalDir))
                    if ec != 0:
                        tolog("!!WARNING!!1190!! Could not move item (%s) to external dir (%s): %s" % (moveDic[item], externalDir, rv))
                        failures += 1
                    else:
                        tolog("Moved holding job item (%s) to external dir (%s)" % (moveDic[item], externalDir))
                        successes += 1

                        # set a new path for the item
                        if item == "workdir":
                            # probably the work dir has already been tarred
                            _job.workdir = os.path.join(recoveryDir, _basenameJobWorkdir)
                            tolog("Updated job workdir: %s" % (_job.workdir))
                        elif item == "datadir":
                            _job.datadir = os.path.join(externalDir, _basenameJobDatadir)
                            tolog("Updated job datadir: %s" % (_job.datadir))
                        else:
                            tolog("(Nothing to update in job state file for %s)" % (item))
                else:
                    # if the log is present, there will not be a workdir
                    tolog("Item does not exist: %s" % (moveDic[item]))

                    # set a new path for the item
                    if item == "workdir":
                        # probably the work dir has already been tarred
                        _job.workdir = os.path.join(recoveryDir, _basenameJobWorkdir)
                        tolog("Updated job workdir: %s" % (_job.workdir))

            # update the job state file with the new state information if any move above was successful
            if successes > 0:
                _site.workdir = externalDir
                tolog("Updated site workdir: %s" % (_site.workdir))
                _retjs = updateJobState(_job, _site, _node)
                if not _retjs:
                    tolog("!!WARNING!!1190!! Could not create job state file in external dir: %s" % (externalDir))
                    tolog("!!WARNING!!1190!! updateJobState failed at critical stage")
                    failures += 1
                else:
                    tolog("Created a new job state file in external dir")

                    # remove the LOCKFILE since it can disturb any future recovery
                    if os.path.exists("%s/LOCKFILE" % (siteworkdir)):
                        ec, rv = commands.getstatusoutput("rm %s/LOCKFILE" % (siteworkdir))
                        if ec != 0:
                            tolog("!!WARNING!!1190!! Could not remove LOCKFILE - can disturb future recovery")
                        else:
                            tolog("Removed LOCKFILE from work dir: %s" % (siteworkdir))

            if failures > 0:
                tolog("!!WARNING!!1190!! Since at least one move to the external disk failed, the original work area")
                tolog("!!WARNING!!1190!! will not be removed and should be picked up by a later pilot doing the recovery")
                status = False
            else:
                tolog("All files were successfully transferred to the external recovery area")
        else:
            tolog("!!WARNING!!1190!! Could not open job state file: %s" % (job_state_file))
            status = False

    return status


def cleanup(wd, initdir, wrflag, rmwkdir):
    """ cleanup function """

    tolog("Overall cleanup function is called")
    # collect any zombie processes
    wd.collectZombieJob(tn=10)
    tolog("Collected zombie processes")

    # get the current work dir
    wkdir = readStringFromFile(os.path.join(initdir, "CURRENT_SITEWORKDIR"))

    # is there an exit code?
    ec = readCodeFromFile(os.path.join(wkdir, "EXITCODE"))

    # is there a process id
    pid = readCodeFromFile(os.path.join(wkdir, "PROCESSID"))
    if pid != 0:
        tolog("Found process id %d in PROCESSID file, will now attempt to kill all of its subprocesses" % (pid))
        killProcesses(pid, os.getpgrp())

    if rmwkdir == None or rmwkdir == False:

        # in case of multi-jobs, the workdir will already be deleted
        if os.path.exists(wkdir):

            # does the job work dir contain a lock file for this job?
            if os.path.exists("%s/LOCKFILE" % (wkdir)):
                tolog("Lock file found: will not delete %s!" % (wkdir))
                lockfile = True
                try:
                    os.system("chmod -R g+w %s" % (initdir))
                except Exception, e:
                    tolog("Failed to chmod pilot init dir: %s" % e)
                    pass
                else:
                    tolog("Successfully changed permission on pilot init dir (for later pilots that may be run by different users)")
            else:
                lockfile = False

            # remove the work dir only when there are no job state files
            if not lockfile and rmwkdir == None:
                tolog("Attempting to remove the pilot workdir %s now!" % (wkdir))
                try:
                    chdir(initdir)
                    os.system("rm -rf %s" % (wkdir))
                except Exception, e:
                    tolog("!!WARNING!!1000!! Failed to remove pilot workdir: %s" % e)
                else:
                    setPilotlogFilename("%s/pilotlog-last.txt" % (initdir))
            else:
                if lockfile:
                    # check if the workdir+job state file should be moved to an external directory
                    # check queuedata for external recovery directory
                    recoveryDir = ""
                    try:
                        recoveryDir = readpar('recoverdir')
                    except:
                        pass
                    else:
                        if recoveryDir != "":
                            if not moveToExternal(wkdir, recoveryDir):
                                tolog("Will not cleanup work area since move to external area at least partially failed")
                            else:
                                # cleanup work dir unless user do not want to
                                if rmwkdir == None:
                                    tolog("Removing the pilot workdir %s now! " % (wkdir))
                                    try:
                                        chdir("/")
                                        os.system("rm -rf %s" % (wkdir))
                                    except Exception, e:
                                        tolog("!!WARNING!!1000!! Failed to remove pilot workdir: %s" % e)
                                try:
                                    os.system("chmod -R g+w %s" % (recoveryDir))
                                except Exception, e:
                                    tolog("Failed to chmod recovery dir: %s" % e)
                                    pass
                                else:
                                    tolog("Successfully changed permission on external recovery dir (for later pilots that may be run by different users)")

                if rmwkdir == False:
                    tolog("rmwkdir flag set to False - will not delete %s" % (wkdir))

        else:
            tolog("Work dir already deleted by multi-job loop: %s" % (wkdir))

    # always remove the workdir if the rmwkdir was set at the pilot launch
    elif rmwkdir:
        if os.path.exists(wkdir):
            tolog("Removing the pilot workdir %s now! " % (wkdir))
            try:
                chdir("/")
                os.system("rm -rf %s" % (wkdir))
            except Exception,e:
                tolog("!!WARNING!!1000!! Failed to remove pilot workdir: %s" % e)
        else:
            tolog("Work dir already deleted by multi-job loop: %s" % (wkdir))

    else:
        tolog("rmwkdir flag set to False - will not delete %s" % (wkdir))

    tolog("Pilot cleanup has finished")

    # wait for the stdout to catch up (otherwise the full log is cut off in the batch stdout dump)
    time.sleep(10)

    # return exit code to wrapper (or caller, runMain())
    if wrflag:
        tolog("Done, returning %d to wrapper" % (ec))
        # flush buffers
        sys.stdout.flush()
        sys.stderr.flush()
        return shellExitCode(ec)
    else:
        tolog("Done, using system exit to quit")
        # flush buffers
        sys.stdout.flush()
        sys.stderr.flush()
        os._exit(0) # need to call this to clean up the socket, thread etc resources

def shellExitCode(exitCode):
    """ Translate the pilot exit code to a proper exit code for the shell """

    # get error handler
    error = PilotErrors()

    # Error code translation dictionary
    # FORMAT: { pilot_error_code : [ shell_error_code, meaning ], .. }

    # Restricting user (pilot) exit codes to the range 64 - 113, as suggested by http://tldp.org/LDP/abs/html/exitcodes.html
    # Using exit code 137 for kill signal error codes (this actually means a hard kill signal 9, (128+9), 128+2 would mean CTRL+C)

    error_code_translation_dictionary = {
        -1                       : [64, "Site offline"],
        error.ERR_GENERALERROR   : [65, "General pilot error, consult batch log"],
        error.ERR_MKDIRWORKDIR   : [66, "Could not create directory"],
        error.ERR_NOSUCHFILE     : [67, "No such file or directory"],
        error.ERR_NOVOMSPROXY    : [68, "Voms proxy not valid"],
        error.ERR_NOLOCALSPACE   : [69, "No space left on local disk"],
        error.ERR_PILOTEXC       : [70, "Exception caught by pilot"],
        error.ERR_QUEUEDATA      : [71, "Pilot could not download queuedata"],
        error.ERR_QUEUEDATANOTOK : [72, "Pilot found non-valid queuedata"],
        error.ERR_NOSOFTWAREDIR  : [73, "Software directory does not exist"],
        error.ERR_KILLSIGNAL     : [137, "General kill signal"], # Job terminated by unknown kill signal
        error.ERR_SIGTERM        : [143, "Job killed by signal: SIGTERM"], # 128+15
        error.ERR_SIGQUIT        : [131, "Job killed by signal: SIGQUIT"], # 128+3
        error.ERR_SIGSEGV        : [139, "Job killed by signal: SIGSEGV"], # 128+11
        error.ERR_SIGXCPU        : [158, "Job killed by signal: SIGXCPU"], # 128+30
        error.ERR_SIGUSR1        : [144, "Job killed by signal: SIGUSR1"], # 128+16
        error.ERR_SIGBUS         : [138, "Job killed by signal: SIGBUS"]   # 128+10
        }

    if error_code_translation_dictionary.has_key(exitCode):
        return error_code_translation_dictionary[exitCode][0] # Only return the shell exit code, not the error meaning
    elif exitCode != 0:
        tolog("!!WARNING!!1234!! No translation to shell exit code for error code %d" % (exitCode))
        return 1
    else:
        return 0

def updatePandaServer(job, xmlstr=None, spaceReport=False, log=None, ra=0, jr=False, stdout_tail="", stdout_path=""):
    """ Update the panda server with the latest job info """

    # create and instantiate the client object
    from PandaServerClient import PandaServerClient
    client = PandaServerClient(pilot_version = env['version'], pilot_version_tag = env['pilot_version_tag'],
                               pilot_initdir = env['pilot_initdir'], jobSchedulerId = env['jobSchedulerId'],
                               pilotId = env['pilotId'], updateServer = env['updateServerFlag'],
                               jobrec = env['jobrec'], pshttpurl = env['pshttpurl'])

    # update the panda server
    return client.updatePandaServer(job, env['thisSite'], env['workerNode'], env['psport'],
                                    xmlstr = xmlstr, spaceReport = spaceReport, log = log, ra = ra, jr = jr,
                                    useCoPilot = env['useCoPilot'], stdout_tail = stdout_tail, stdout_path = stdout_path)

def sig2exc(sig, frm):
    """ Signal handler """

    error = PilotErrors()

    errorText = "!!FAILED!!1999!! [pilot] Signal %s is caught in pilot parent process!" % str(sig)
    tolog(errorText)
    ec = error.ERR_KILLSIGNAL
    # send to stderr
    print >> sys.stderr, errorText

    # here add the kill function to kill all the real jobs processes
    for k in env['jobDic'].keys():
        tmp = env['jobDic'][k][1].result[0]
        if tmp != "finished" and tmp != "failed" and tmp != "holding":
            if sig == signal.SIGTERM:
                ec = error.ERR_SIGTERM
            elif sig == signal.SIGQUIT:
                ec = error.ERR_SIGQUIT
            elif sig == signal.SIGSEGV:
                ec = error.ERR_SIGSEGV
            elif sig == signal.SIGXCPU:
                ec = error.ERR_SIGXCPU
            elif sig == signal.SIGBUS:
                ec = error.ERR_SIGBUS
            elif sig == signal.SIGUSR1:
                ec = error.ERR_SIGUSR1
            else:
                ec = error.ERR_KILLSIGNAL

            env['jobDic'][k][1].result[0] = "failed"
            env['jobDic'][k][1].currentState = env['jobDic'][k][1].result[0]
            # do not overwrite any previous error
            if env['jobDic'][k][1].result[2] == 0:
                env['jobDic'][k][1].result[2] = ec
            if not env['logTransferred']:
                env['jobDic'][k][1].pilotErrorDiag = "Job killed by signal %s: Signal handler has set job result to FAILED, ec = %d" %\
                                              (str(sig), ec)
                logMsg = "!!FAILED!!1999!! %s\n%s" % (env['jobDic'][k][1].pilotErrorDiag, env['version'])
                tolog(logMsg)

                ret, retNode = updatePandaServer(env['jobDic'][k][1], log = logMsg)
                if ret == 0:
                    tolog("Successfully updated panda server at %s" % timeStamp())
            else:
                # log should have been transferred
                env['jobDic'][k][1].pilotErrorDiag = "Job killed by signal %s: Signal handler has set job result to FAILED, ec = %d" %\
                                              (str(sig), ec)
                logMsg = "!!FAILED!!1999!! %s\n%s" % (env['jobDic'][k][1].pilotErrorDiag, env['version'])
                tolog(logMsg)

            killProcesses(env['jobDic'][k][0], env['jobDic'][k][1].pgrp)
            # most of the time there is not enough time to build the log
            # postJobTask(env['jobDic'][k][1], globalSite, globalWorkNode, env['experiment'], jr=False)

    # touch a KILLED file which will be seen by the multi-job loop, to prevent further jobs from being started
    try:
        createLockFile(False, env['thisSite'].workdir, "KILLED")
        writeToFile(os.path.join(env['thisSite'].workdir, "EXITCODE"), str(ec))
    except Exception, e:
        tolog("!!WARNING!!2211!! Caught exception: %s" % (e))

    raise SystemError(sig) # this one will trigger the cleanup function to be called

def extractPattern(source, pattern):
    """ Extract 'pattern' from 'source' using a regular expression """

    # Examples
    # surl = "srm://dcache-se-atlas.desy.de/pnfs/desy.de/atlas/dq2/atlasdatadisk/rucio/mc12_8TeV/3e/51/NTUP_SMWZ.01355318._000001.root.1"
    # extractPattern(surl, r'\/rucio\/.+(\/[a-zA-Z0-9]{2}\/[a-zA-Z0-9]{2}\/)') -> "/3e/51/"
    # extractPattern(surl, r'\/rucio\/(.+)\/[a-zA-Z0-9]{2}\/[a-zA-Z0-9]{2}\/') -> "mc12_8TeV"

    extracted = ""
    _pattern = re.compile(pattern)
    _extracted = re.findall(_pattern, source)
    if _extracted != []:
        extracted = _extracted[0]

    return extracted

def getEventService(experiment):
    """ Return a reference to an EventService class """

    # The EventServiceFactory ensures that the returned object is a Singleton
    # Usage:
    #    _exp = getEventService(readpar('experiment')) # or from pilot option
    #    if _exp:
    #        _exp.somemethod("Hello")
    #    else:
    #        tolog("!!WARNING!!1111!! Failed to instantiate EventService class")

    from EventServiceFactory import EventServiceFactory
    factory = EventServiceFactory()
    _exp = None

    try:
        eventServiceClass = factory.newEventService(experiment)
    except Exception, e:
        tolog("!!WARNING!!1114!! EventService factory threw an exception: %s" % (e))
    else:
        _exp = eventServiceClass()

    return _exp

def isValidGUID(guid):
    """ Verify the GUID generated with uuidgen """

    status = False
    pattern = "[A-F0-9]{8}-[A-F0-9]{4}-[A-F0-9]{4}-[A-F0-9]{4}-[A-F0-9]{12}"

    m = re.search(pattern, guid.upper())
    if not m:
        tolog("!!WARNING!!2333!! GUID=\'%s\' does not follow pattern \'%s\'" % (guid, pattern))
    else:
        status = True

    return status

def getGUID():
    """ Return a GUID generated with uuidgen """

    guid = commands.getoutput('uuidgen 2> /dev/null')

    # Make sure that there was no problem piping to dev null, ie that the GUID is proper
    if not isValidGUID(guid):
        tolog("Trying uuidgen without pipe to /dev/null")
        guid = commands.getoutput('uuidgen')
    if not isValidGUID(guid):
        tolog("!!WARNING!!2233!! Failed to generate GUID")
        guid = ""

    return guid

def extractHPCInfo(infoStr):
    """ Extract HPC name from the info string """
    # Return: isHPCSite (True/False), HPC_name (string)
    # infoStr = "blabla HPC_Titan" -> True, "Titan"
    # infoStr = "blabla bla" -> False, None
    # The HPC name will be capitalized (titan -> Titan)
    name = None
    isHPCSite = False

    m = re.search('HPC\_([A-Za-z0-9]+)', infoStr)
    if m:
        name = m.group(1)
        name = name.capitalize()
        isHPCSite = True

    return isHPCSite, name

def getInitialDirs(path, n):
    """ Get the initial n sub directories in a given path """

    # E.g. path = "/cvmfs/atlas-nightlies.cern.ch/repo/sw/nightlies", n = 3
    # -> subpath = "/cvmfs/atlas-nightlies.cern.ch/repo"

    subpath = ""
    if path[0] == "/":
        s = path.split("/")
        if n <= len(s):
            subpath = "/"
            for i in range(1, n+1):
                subpath = os.path.join(subpath, s[i])
        else:
            subpath = path
    else:
        tolog("!!WARNING!!2211!! Not a path: %s" % (path))

    return subpath

def convert(data):
    """ Convert unicode data to utf-8 """

    # Dictionary:
    #   data = {u'Max': {u'maxRSS': 3664, u'maxSwap': 0, u'maxVMEM': 142260, u'maxPSS': 1288}, u'Avg': {u'avgVMEM': 94840, u'avgPSS': 850, u'avgRSS': 2430, u'avgSwap': 0}}
    # convert(data)
    #   {'Max': {'maxRSS': 3664, 'maxSwap': 0, 'maxVMEM': 142260, 'maxPSS': 1288}, 'Avg': {'avgVMEM': 94840, 'avgPSS': 850, 'avgRSS': 2430, 'avgSwap': 0}}
    # String:
    #   data = u'hello'
    # convert(data)
    #   'hello'
    # List:
    #   data = [u'1',u'2','3']
    # convert(data)
    #   ['1', '2', '3']

    import collections
    if isinstance(data, basestring):
        return str(data)
    elif isinstance(data, collections.Mapping):
        return dict(map(convert, data.iteritems()))
    elif isinstance(data, collections.Iterable):
        return type(data)(map(convert, data))
    else:
        return data

def dumpFile(filename, topilotlog=False):
    """ dump a given file to stdout or to pilotlog """

    if os.path.exists(filename):
        tolog("Dumping file: %s (size: %d)" % (filename, os.path.getsize(filename)))
        try:
            f = open(filename, "r")
        except IOError, e:
            tolog("!!WARNING!!4000!! Exception caught: %s" % (e))
        else:
            i = 0
            for line in f.readlines():
                i += 1
                line = line.rstrip()
                if topilotlog:
                    tolog("%s" % (line))
                else:
                    print "%s" % (line)
            f.close()
            tolog("Dumped %d lines from file %s" % (i, filename))
    else:
        tolog("!!WARNING!!4000!! %s does not exist" % (filename))

def tryint(x):
    """ Used by numbered string comparison (to protect against unexpected letters in version number) """

    try:
        return int(x)
    except ValueError:
        return x

def splittedname(s):
    """ Used by numbered string comparison """

    # Can also be used for sorting:
    # > names = ['YT4.11', '4.3', 'YT4.2', '4.10', 'PT2.19', 'PT2.9']
    # > sorted(names, key=splittedname)
    # ['4.3', '4.10', 'PT2.9', 'PT2.19', 'YT4.2', 'YT4.11']

    from re import split
    return tuple(tryint(x) for x in split('([0-9]+)', s))

def isAGreaterOrEqualToB(A, B):
    """ Is numbered string A > B? """
    # > a="1.2.3"
    # > b="2.2.2"
    # > e.isAGreaterThanB(a,b)
    # False

    return splittedname(A) >= splittedname(B)

def recursive_overwrite(src, dest, ignore=None):
    if os.path.isdir(src):
        if not os.path.isdir(dest):
            os.makedirs(dest)
        files = os.listdir(src)
        if ignore is not None:
            ignored = ignore(src, files)
        else:
            ignored = set()
        for f in files:
            if f not in ignored:
                recursive_overwrite(os.path.join(src, f),
                                    os.path.join(dest, f),
                                    ignore)
    else:
        shutil.copyfile(src, dest)

def chunks(l, n):
    """
    Yield successive n-sized chunks from l.
    """
    for i in xrange(0, len(l), n):
        yield l[i:i+n]

def merge_dictionaries(*dict_args):
    """
    Given any number of dicts, shallow copy and merge into a new dict.
    precedence goes to key value pairs in latter dicts
    """

    result = {}
    for dictionary in dict_args:
        result.update(dictionary)

    return result

def getPooFilenameFromJobPars(jobPars):
    """ Extract the @poo filename from the job parameters """

    filename = ""

    pattern = re.compile(r"\@(\S+)")
    found = re.findall(pattern, jobPars)
    if len(found) > 0:
        filename = found[0]

    return filename

def updateInputFileWithTURLs(jobPars, LFN_to_TURL_dictionary):
    """ Update the @poo input file list with TURLs """

    status = False

    # First try to get the @poo filename (which actually contains the full local path to the file)
    filename = getPooFilenameFromJobPars(jobPars)
    if filename != "":
        if os.path.exists(filename):
            try:
                f = open(filename, "r")
            except IOError, e:
                tolog("!!WARNING!!2997!! Caught exception: %s" % (e))
            else:
                # Read file
                lines = f.readlines()
                f.close()

                # Process file
                turls = []
                header = lines[0]
                for lfn in lines:
                    # Note: the 'lfn' is actually a local file path, but will end with an \n
                    lfn = os.path.basename(lfn)
                    try:
                        # Try to get the corresponding dictionary entry (assume there is a corresponding entry in the actual TURL dictionary)
                        if lfn.endswith('\n'):
                            lfn = lfn[:-1]
                        turl = LFN_to_TURL_dictionary[lfn]
                    except:
                        pass
                    else:
                        turls.append(turl)

                if turls != []:
                    # Overwrite the old file with updated TURL info
                    try:
                        f = open(filename, "w")
                    except IOError, e:
                        tolog("!!WARNING!!2997!! Caught exception: %s" % (e))
                    else:
                        # Write file
                        f.write(header)
                        for turl in turls:
                            f.write(turl + "\n")
                        # Process file
                        f.close()
                        status = True
                else:
                    tolog("!!WARNING!!2998!! Failed to extract TURLs (empty TURL list)")
        else:
            tolog("!!WARNING!!2342!! File not found: %s" % (filename))
    else:
        tolog("!!WARNING!!2343!! Found no @input filename in jobPars: %s" % (jobPars))<|MERGE_RESOLUTION|>--- conflicted
+++ resolved
@@ -1954,11 +1954,7 @@
             jobId = '_%s' % data['jobId']
         # write data to temporary config file
         # tmpName = commands.getoutput('uuidgen 2> /dev/null')
-<<<<<<< HEAD
         tmpName = '%s/curl_%s%s.config' % (path, os.path.basename(url), jobId)
-=======
-        tmpName = '%s/curl.config' % (path)
->>>>>>> 39d27bd5
         try:
             tmpFile = open(tmpName, 'w')
             tmpFile.write(strData)
@@ -2009,11 +2005,7 @@
         if 'jobId' in data.keys():
             jobId = '_%s' % data['jobId']
         # write data to temporary config file
-<<<<<<< HEAD
         tmpName = '%s/curl_%s%s.config' % (path, os.path.basename(url), jobId)
-=======
-        tmpName = '%s/curl.config' % (path)
->>>>>>> 39d27bd5
         try:
             tmpFile = open(tmpName,'w')
             tmpFile.write(strData)
