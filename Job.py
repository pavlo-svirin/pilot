--- conflicted
+++ resolved
@@ -289,13 +289,6 @@
             pUtil.tolog("eventServiceMerge = %s" % str(self.eventServiceMerge))
 
         # Event Service merge job
-<<<<<<< HEAD
-=======
-
-        #PN
-        #data['writeToFile'] = 'inputFor_panda.jeditest.HITS.8891832d-ec14-4a7b-b490-53ab4a08c197.000002.HITS.pool.root.1:EVNT.01580094._002501.pool.root.1'
-
->>>>>>> e1e0334d
         if self.workdir and data.has_key('writeToFile'): #data.has_key('eventServiceMerge') and data['eventServiceMerge'].lower() == "true":
             #if data.has_key('writeToFile'):
             writeToFile = data['writeToFile']
@@ -311,11 +304,7 @@
                 if ec == 0:
                     data['jobPars'] = pUtil.updateJobPars(data['jobPars'], fnames)
 
-<<<<<<< HEAD
-        # Yoda job staus and accounting info
-=======
-        # HPC job staus
->>>>>>> e1e0334d
+        # Yoda job status and accounting info
         if data.has_key('mode'):
             self.mode = data.get("mode", None)
         if data.has_key('hpcStatus'):
